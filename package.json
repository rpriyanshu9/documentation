{
  "name": "docs",
  "version": "1.0.0",
  "description": "Corpweb built on HUGO",
  "private": true,
  "scripts": {
    "build": "gulp",
    "jshint": "gulp jshint",
    "jscs": "jscs gulpfile.js src/scripts/*.js"
  },
  "repository": {
    "type": "git",
    "url": "git+https://github.com/DataDog/corp-hugo.git"
  },
  "author": "",
  "license": "ISC",
  "bugs": {
    "url": "https://github.com/DataDog/corp-hugo/issues"
  },
  "homepage": "https://github.com/DataDog/corp-hugo#readme",
  "engines": {
    "node": ">= 4.5"
  },
  "dependencies": {
    "bootstrap": "^4.0.0-beta",
    "browser-sync": "^2.8",
    "del": "^2.2",
    "gulp": "^3.9",
    "gulp-autoprefixer": "^3.1",
    "gulp-changed": "^1.3",
    "gulp-concat": "^2.6",
    "gulp-cssnano": "^2.1",
    "gulp-hash": "4.1.1",
    "gulp-if": "^2.0",
    "gulp-jshint": "^2.0",
    "gulp-plumber": "^1.0",
    "gulp-rename": "^1.2",
    "gulp-sass": "^3.0",
    "gulp-uglify": "^2.0",
    "jquery": "^3.2.1",
    "jshint": "^2.9",
    "jshint-stylish": "^2.0",
    "lazypipe": "^1.0",
    "merge-stream": "^1.0",
    "minimist": "^1.1",
<<<<<<< HEAD
    "traverse": "^0.6",
    "run-sequence": "^1.1",
    "gulp-hash": "^4.1"
=======
    "mixitup": "^3.2.1",
    "node-sass": "^4.1",
    "popper.js": "^1.12.5",
    "run-sequence": "^1.1.4",
    "stickyfilljs": "^2.0.2",
    "traverse": "^0.6"
>>>>>>> f5b76643
  }
}<|MERGE_RESOLUTION|>--- conflicted
+++ resolved
@@ -43,17 +43,11 @@
     "lazypipe": "^1.0",
     "merge-stream": "^1.0",
     "minimist": "^1.1",
-<<<<<<< HEAD
-    "traverse": "^0.6",
-    "run-sequence": "^1.1",
-    "gulp-hash": "^4.1"
-=======
     "mixitup": "^3.2.1",
     "node-sass": "^4.1",
     "popper.js": "^1.12.5",
     "run-sequence": "^1.1.4",
     "stickyfilljs": "^2.0.2",
     "traverse": "^0.6"
->>>>>>> f5b76643
   }
 }