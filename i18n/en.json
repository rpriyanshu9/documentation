--- conflicted
+++ resolved
@@ -235,17 +235,13 @@
   "type": {
     "other": "Type"
   },
-<<<<<<< HEAD
-
   "feel_free_contribute": {
     "other": "Feel free to Contribute"
   },
-
   "mistake_in_docs": {
     "other": "Mistake in the Docs"
-=======
+  },
   "groups_return_to_": {
     "other": "Back to"
->>>>>>> b0f78f38
   }
 }