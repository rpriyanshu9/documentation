--- conflicted
+++ resolved
@@ -3442,15 +3442,9 @@
   - name: Create an Integration Dashboard
     url: developers/integrations/create-an-integration-dashboard
     parent: dev_tools_integrations
-<<<<<<< HEAD
     weight: 404
-  - name: OAuth for Data Integrations
-    url: developers/integrations/oauth_for_data_integrations
-=======
-    weight: 403
   - name: OAuth for Integrations
     url: developers/integrations/oauth_for_integrations
->>>>>>> ad939c00
     parent: dev_tools_integrations
     weight: 405
   - name: Python
@@ -3466,18 +3460,16 @@
     parent: dev_tools
     identifier: dev_tools_marketplace
     weight: 5
-<<<<<<< HEAD
   - name: Create an API Integration
     url: developers/marketplace/api_integration/
     parent: marketplace
     identifier: marketplace_api_integration
-=======
+    weight: 501
   - name: Develop A Marketplace Offering
     url: developers/marketplace/offering
     parent: dev_tools_marketplace
     identifier: dev_tools_marketplace_offering
->>>>>>> ad939c00
-    weight: 501
+    weight: 502
   - name: Datadog Apps
     url: developers/datadog_apps
     parent: dev_tools
