main:
  - name: Essentials
    identifier: essentials_heading
    weight: 1000000
  - name: In The App
    identifier: platform_heading
    weight: 2000000
  - name: Infrastructure
    identifier: infrastructure_heading
    weight: 3000000
  - name: Application Performance
    identifier: apm_heading
    weight: 4000000
  - name: Continuous Integration
    identifier: ci_visibility_heading
    weight: 5000000
  - name: Log Management
    identifier: log_management_heading
    weight: 6000000
  - name: Security
    identifier: security_platform_heading
    weight: 7000000
  - name: UX Monitoring
    identifier: ux_monitoring_heading
    weight: 8000000
  - name: Administration
    identifier: administration_heading
    weight: 9000000
  - name: Getting Started
    identifier: getting_started
    url: getting_started/
    pre: hex-ringed
    parent: essentials_heading
    weight: 10000
  - name: Datadog
    identifier: getting_started_datadog
    url: getting_started/application/
    parent: getting_started
    weight: 1
  - name: Datadog Site
    identifier: getting_started_datadog_site
    url: getting_started/site/
    parent: getting_started
    weight: 2
  - name: Agent
    identifier: getting_started_agent
    url: getting_started/agent/
    parent: getting_started
    weight: 3
  - name: Containers
    identifier: getting_started_containers
    url: getting_started/containers/
    parent: getting_started
    weight: 4
  - name: Autodiscovery
    identifier: getting_started_containers_autodiscovery
    url: getting_started/containers/autodiscovery
    parent: getting_started_containers
    weight: 401
  - name: Datadog Operator
    identifier: getting_started_containers_operator
    url: getting_started/containers/datadog_operator
    parent: getting_started_containers
    weight: 402
  - name: Serverless (Lambda)
    identifier: getting_started_serverless
    url: getting_started/serverless/
    parent: getting_started
    weight: 5
  - name: Integrations
    identifier: getting_started_integrations
    url: getting_started/integrations/
    parent: getting_started
    weight: 7
  - name: AWS
    identifier: getting_started_with_aws
    url: getting_started/integrations/aws/
    weight: 701
    parent: getting_started_integrations
  - name: Dashboards
    identifier: getting_started_dashboards
    url: getting_started/dashboards/
    parent: getting_started
    weight: 8
  - name: Monitors
    identifier: getting_started_monitors
    url: getting_started/monitors/
    parent: getting_started
    weight: 9
  - name: Logs
    identifier: getting_started_logs
    url: getting_started/logs/
    parent: getting_started
    weight: 10
  - name: Tracing
    identifier: getting_started_collect_traces
    url: getting_started/tracing/
    parent: getting_started
    weight: 11
  - name: Profiler
    identifier: getting_started_profiler
    url: getting_started/profiler/
    parent: getting_started
    weight: 12
  - name: Tags
    identifier: tagging_
    url: getting_started/tagging/
    parent: getting_started
    weight: 13
  - name: Assigning Tags
    identifier: assigning_tags
    url: getting_started/tagging/assigning_tags
    parent: tagging_
    weight: 1301
  - name: Unified Service Tagging
    identifier: unified_service_tagging
    url: getting_started/tagging/unified_service_tagging
    parent: tagging_
    weight: 1302
  - name: Using Tags
    identifier: using_tags
    url: getting_started/tagging/using_tags
    parent: tagging_
    weight: 1303
  - name: API
    identifier: getting_started_api
    url: getting_started/api/
    parent: getting_started
    weight: 14
  - name: Synthetic Monitoring
    identifier: getting_started_synthetics
    url: getting_started/synthetics/
    parent: getting_started
    weight: 15
  - name: Browser Tests
    identifier: getting_started_browser_test
    url: getting_started/synthetics/browser_test
    parent: getting_started_synthetics
    weight: 1502
  - name: API Tests
    identifier: getting_started_api_test
    url: getting_started/synthetics/api_test
    parent: getting_started_synthetics
    weight: 1501
  - name: Private Locations
    identifier: getting_started_private_location
    url: getting_started/synthetics/private_location
    parent: getting_started_synthetics
    weight: 1503
  - name: Incident Management
    url: getting_started/incident_management/
    parent: getting_started
    weight: 16
  - name: Database Monitoring
    url: getting_started/database_monitoring/
    parent: getting_started
    weight: 17
  - name: Learning Center
    url: getting_started/learning_center/
    parent: getting_started
    weight: 18
  - name: Agent
    url: agent/
    pre: agent-fill
    parent: essentials_heading
    weight: 30000
    identifier: agent
  - name: Basic Agent Usage
    url: agent/basic_agent_usage/
    parent: agent
    identifier: basic_agent_usage
    weight: 1
  - name: AIX
    identifier: basic_agent_usage_aix
    url: agent/basic_agent_usage/aix/
    weight: 101
    parent: basic_agent_usage
  - name: Amazon Linux
    identifier: basic_agent_usage_amazon_linux
    url: agent/basic_agent_usage/amazonlinux/
    weight: 102
    parent: basic_agent_usage
  - name: Ansible
    identifier: basic_agent_usage_ansible
    url: agent/basic_agent_usage/ansible/
    parent: basic_agent_usage
    weight: 103
  - name: CentOS
    identifier: basic_agent_usage_centos
    url: agent/basic_agent_usage/centos/
    weight: 104
    parent: basic_agent_usage
  - name: Chef
    identifier: basic_agent_usage_chef
    url: agent/basic_agent_usage/chef/
    weight: 105
    parent: basic_agent_usage
  - name: Debian
    identifier: basic_agent_usage_deb
    url: agent/basic_agent_usage/deb/
    weight: 106
    parent: basic_agent_usage
  - name: Fedora
    identifier: basic_agent_usage_fedora
    url: agent/basic_agent_usage/fedora/
    weight: 107
    parent: basic_agent_usage
  - name: Heroku
    identifier: basic_agent_usage_heroku
    url: agent/basic_agent_usage/heroku/
    weight: 108
    parent: basic_agent_usage
  - name: Mac OS X
    identifier: basic_agent_usage_osx
    url: agent/basic_agent_usage/osx/
    weight: 109
    parent: basic_agent_usage
  - name: Puppet
    identifier: basic_agent_usage_puppet
    url: agent/basic_agent_usage/puppet/
    weight: 110
    parent: basic_agent_usage
  - name: Red Hat
    identifier: basic_agent_usage_redhat
    url: agent/basic_agent_usage/redhat/
    weight: 111
    parent: basic_agent_usage
  - name: SaltStack
    identifier: basic_agent_usage_saltstack
    url: agent/basic_agent_usage/saltstack/
    weight: 112
    parent: basic_agent_usage
  - name: SUSE
    identifier: basic_agent_usage_suse
    url: agent/basic_agent_usage/suse/
    weight: 113
    parent: basic_agent_usage
  - name: Ubuntu
    identifier: basic_agent_usage_ubuntu
    url: agent/basic_agent_usage/ubuntu/
    weight: 114
    parent: basic_agent_usage
  - name: Windows
    identifier: basic_agent_usage_windows
    url: agent/basic_agent_usage/windows/
    weight: 115
    parent: basic_agent_usage
  - name: From Source
    identifier: basic_agent_usage_source
    url: agent/basic_agent_usage/source/
    weight: 116
    parent: basic_agent_usage
  - name: IoT
    url: agent/iot/
    parent: agent
    identifier: agent_iot
    weight: 7
  - name: Log Collection
    url: agent/logs/
    identifier: agent_logs
    parent: agent
    weight: 8
  - name: Advanced Log Collection
    url: agent/logs/advanced_log_collection
    parent: agent_logs
    weight: 801
  - name: Proxy
    url: agent/logs/proxy
    parent: agent_logs
    weight: 802
  - name: Transport
    url: agent/logs/log_transport
    parent: agent_logs
    weight: 803
  - name: Proxy
    url: agent/proxy/
    parent: agent
    identifier: agent_proxy
    weight: 9
  - name: Versions
    url: agent/versions
    parent: agent
    identifier: agent_versions
    weight: 10
  - name: Upgrade to Agent v7
    url: agent/versions/upgrade_to_agent_v7/
    parent: agent_versions
    weight: 1001
  - name: Upgrade to Agent v6
    url: agent/versions/upgrade_to_agent_v6/
    parent: agent_versions
    weight: 1002
  - name: Upgrade Between Agent Minor Versions
    url: agent/versions/upgrade_between_agent_minor_versions
    parent: agent_versions
    weight: 1003
  - name: Troubleshooting
    url: agent/troubleshooting/
    parent: agent
    weight: 11
    identifier: agent_troubleshooting
  - name: Debug Mode
    url: agent/troubleshooting/debug_mode/
    parent: agent_troubleshooting
    weight: 1101
  - name: Agent Flare
    url: agent/troubleshooting/send_a_flare/
    parent: agent_troubleshooting
    weight: 1102
  - name: Agent Check Status
    url: agent/troubleshooting/agent_check_status/
    parent: agent_troubleshooting
    weight: 1103
  - name: NTP Issues
    url: agent/troubleshooting/ntp/
    parent: agent_troubleshooting
    weight: 1104
  - name: Permission Issues
    url: agent/troubleshooting/permissions/
    parent: agent_troubleshooting
    weight: 1105
  - name: Integrations Issues
    url: agent/troubleshooting/integrations/
    parent: agent_troubleshooting
    weight: 1106
  - name: Site Issues
    url: agent/troubleshooting/site/
    parent: agent_troubleshooting
    weight: 1107
  - name: Autodiscovery Issues
    url: agent/troubleshooting/autodiscovery/
    parent: agent_troubleshooting
    weight: 1108
  - name: Windows Container Issues
    url: agent/troubleshooting/windows_containers
    weight: 1109
    parent: agent_troubleshooting
  - name: Agent Runtime Configuration
    url: agent/troubleshooting/config
    weight: 1110
    parent: agent_troubleshooting
  - name: Guides
    url: agent/guide/
    identifier: agent_guides
    parent: agent
    weight: 12
  - name: Data Security
    identifier: agent_security
    url: data_security/agent/
    parent: agent
    weight: 13
  - name: Containers
    url: containers/
    identifier: containers
    parent: infrastructure_heading
    weight: 40000
    pre: container
  - name: Docker and other runtimes
    url: containers/docker/
    parent: containers
    identifier: containers_docker
    weight: 2
  - name: APM
    url: containers/docker/apm/
    parent: containers_docker
    identifier: containers_docker_apm
    weight: 201
  - name: Log collection
    url: containers/docker/log/
    parent: containers_docker
    identifier: containers_docker_log
    weight: 203
  - name: Tag extraction
    url: containers/docker/tag/
    parent: containers_docker
    identifier: containers_docker_tag
    weight: 204
  - name: Autodiscovery
    url: containers/docker/integrations/
    parent: containers_docker
    identifier: containers_docker_integrations
    weight: 205
  - name: Prometheus
    url: containers/docker/prometheus/
    parent: containers_docker
    identifier: containers_docker_prometheus
    weight: 206
  - name: Data Collected
    url: containers/docker/data_collected/
    parent: containers_docker
    identifier: containers_docker_data_collected
    weight: 207
  - name: Kubernetes
    url: containers/kubernetes/
    parent: containers
    identifier: containers_kubernetes
    weight: 3
  - name: Installation
    url: containers/kubernetes/installation
    parent: containers_kubernetes
    identifier: containers_kubernetes_installation
    weight: 301
  - name: Configuration
    url: containers/kubernetes/configuration
    parent: containers_kubernetes
    identifier: containers_kubernetes_configuration
    weight: 302
  - name: Distributions
    url: containers/kubernetes/distributions
    parent: containers_kubernetes
    identifier: containers_kubernetes_distributions
    weight: 303
  - name: APM
    url: containers/kubernetes/apm/
    parent: containers_kubernetes
    identifier: containers_kubernetes_apm
    weight: 304
  - name: Log collection
    url: containers/kubernetes/log/
    parent: containers_kubernetes
    identifier: containers_kubernetes_log
    weight: 305
  - name: Tag extraction
    url: containers/kubernetes/tag/
    parent: containers_kubernetes
    identifier: containers_kubernetes_tag
    weight: 306
  - name: Integrations & Autodiscovery
    url: containers/kubernetes/integrations/
    parent: containers_kubernetes
    identifier: containers_kubernetes_integrations
    weight: 307
  - name: Prometheus & OpenMetrics
    url: containers/kubernetes/prometheus/
    parent: containers_kubernetes
    identifier: containers_kubernetes_prometheus
    weight: 308
  - name: Control plane monitoring
    url: containers/kubernetes/control_plane/
    parent: containers_kubernetes
    identifier: containers_kubernetes_control_plane
    weight: 309
  - name: Data collected
    url: containers/kubernetes/data_collected/
    parent: containers_kubernetes
    identifier: containers_kubernetes_data_collected
    weight: 310
  - name: Operator configuration
    url: containers/kubernetes/operator_configuration
    parent: containers_kubernetes
    identifier: containers_kubernetes_operator_configuration
    weight: 311
  - name: Cluster Agent
    url: containers/cluster_agent/
    parent: containers
    identifier: containers_cluster
    weight: 4
  - name: Setup
    url: containers/cluster_agent/setup/
    parent: containers_cluster
    identifier: cluster_agent_setup
    weight: 401
  - name: Event Collection
    url: containers/cluster_agent/event_collection/
    parent: containers_cluster
    identifier: cluster_agent_event_collection
    weight: 402
  - name: Custom & External Metrics
    url: containers/cluster_agent/external_metrics/
    parent: containers_cluster
    identifier: cluster_agent_external_metrics
    weight: 403
  - name: Cluster Checks
    url: containers/cluster_agent/clusterchecks/
    parent: containers_cluster
    weight: 404
  - name: Endpoints Checks
    url: containers/cluster_agent/endpointschecks/
    parent: containers_cluster
    weight: 405
  - name: Admission Controller
    url: containers/cluster_agent/admission_controller/
    parent: containers_cluster
    weight: 406
  - name: Commands & Options
    url: containers/cluster_agent/commands/
    identifier: cluster_agent_commands
    parent: containers_cluster
    weight: 407
  - name: Cluster metadata provider
    url: containers/cluster_agent/metadata_provider/
    identifier: cluster_agent_metadata_provider
    parent: containers_cluster
    weight: 408
  - name: Build
    url: containers/cluster_agent/build/
    identifier: cluster_agent_build
    parent: containers_cluster
    weight: 409
  - name: Cluster Checks Runner
    url: containers/cluster_agent/clusterchecksrunner
    identifier: cluster_agent_clcr
    parent: containers_cluster
    weight: 410
  - name: Troubleshooting
    url: containers/cluster_agent/troubleshooting/
    identifier: cluster_agent_troubleshooting
    parent: containers_cluster
    weight: 411
  - name: Amazon ECS
    url: containers/amazon_ecs/
    parent: containers
    identifier: containers_amazon_ecs
    weight: 5
  - name: APM
    url: containers/amazon_ecs/apm/
    parent: containers_amazon_ecs
    identifier: containers_amazon_ecs_apm
    weight: 501
  - name: Log collection
    url: containers/amazon_ecs/logs/
    parent: containers_amazon_ecs
    identifier: containers_amazon_ecs_logs
    weight: 502
  - name: Tag extraction
    url: containers/amazon_ecs/tags/
    parent: containers_amazon_ecs
    identifier: containers_amazon_ecs_tags
    weight: 503
  - name: Data collected
    url: containers/amazon_ecs/data_collected/
    parent: containers_amazon_ecs
    identifier: containers_amazon_ecs_data_collected
    weight: 504
  - name: AWS Fargate
    url: integrations/ecs_fargate/
    parent: containers
    identifier: ecs_fargate
    weight: 6
  - name: Troubleshooting
    url: containers/troubleshooting/
    parent: containers
    identifier: containers_troubleshooting
    weight: 7
  - name: Duplicate hosts
    url: containers/troubleshooting/duplicate_hosts
    parent: containers_troubleshooting
    identifier: containers_troubleshooting_duplicate_hosts
    weight: 701
  - name: Integrations
    url: integrations/
    identifier: integrations_top_level
    pre: integrations
    parent: essentials_heading
    weight: 45000
  - name: Guides
    url: integrations/guide/
    identifier: integration_guides
    parent: integrations_top_level
    weight: 2
  - name: Watchdog
    url: watchdog/
    identifier: watchdog_top_level
    pre: watchdog
    parent: platform_heading
    weight: 50000
  - name: Alerts
    url: watchdog/alerts
    identifier: watchdog_alerts
    parent: watchdog_top_level
    weight: 1
  - name: Impact Analysis
    url: watchdog/impact_analysis/
    identifier: watchdog_impact_analysis
    parent: watchdog_top_level
    weight: 2
  - name: RCA
    url: watchdog/rca/
    identifier: watchdog_rca
    parent: watchdog_top_level
    weight: 3
  - name: Insights
    url: watchdog/insights
    parent: watchdog_top_level
    weight: 4
  - name: Faulty Deployment Detection
    url: watchdog/faulty_deployment_detection/
    identifier: watchdog_faulty_deployment_detection
    parent: watchdog_top_level
    weight: 5
  - name: Events
    url: events/
    identifier: events_top_level
    pre: events
    parent: platform_heading
    weight: 60000
  - name: Explorer
    url: events/explorer/
    identifier: event_explorer
    parent: events_top_level
    weight: 2
  - name: Guides
    url: events/guides/
    identifier: events_guides
    parent: events_top_level
    weight: 3
  - name: Custom Agent Check
    url: events/guides/agent/
    parent: events_guides
    weight: 300
  - name: DogStatsD
    url: events/guides/dogstatsd/
    parent: events_guides
    weight: 301
  - name: Email
    url: events/guides/email/
    parent: events_guides
    weight: 302
  - name: API
    url: api/latest/events/#post-an-event
    parent: events_guides
    weight: 303
  - name: Dashboards
    url: dashboards/
    pre: dashboard
    identifier: dashboards
    parent: platform_heading
    weight: 70000
  - name: Widgets
    url: dashboards/widgets/
    parent: dashboards
    identifier: dashboards_widgets
    weight: 4
  - name: Alert Graph
    url: dashboards/widgets/alert_graph/
    parent: dashboards_widgets
    weight: 10
  - name: Alert Value
    url: dashboards/widgets/alert_value/
    parent: dashboards_widgets
    weight: 11
  - name: Change
    url: dashboards/widgets/change/
    parent: dashboards_widgets
    weight: 12
  - name: Check Status
    url: dashboards/widgets/check_status/
    parent: dashboards_widgets
    weight: 13
  - name: Distribution
    url: dashboards/widgets/distribution/
    parent: dashboards_widgets
    weight: 14
  - name: Event Stream
    url: dashboards/widgets/event_stream/
    parent: dashboards_widgets
    weight: 15
  - name: Event Timeline
    url: dashboards/widgets/event_timeline/
    parent: dashboards_widgets
    weight: 16
  - name: Free Text
    url: dashboards/widgets/free_text/
    parent: dashboards_widgets
    weight: 17
  - name: Geomap
    url: dashboards/widgets/geomap/
    parent: dashboards_widgets
    weight: 18
  - name: Group
    url: dashboards/widgets/group/
    parent: dashboards_widgets
    weight: 19
  - name: Heat Map
    url: dashboards/widgets/heat_map/
    parent: dashboards_widgets
    weight: 20
  - name: Host Map
    url: dashboards/widgets/hostmap/
    parent: dashboards_widgets
    weight: 21
    identifier: widgets_host_map
  - name: Iframe
    url: dashboards/widgets/iframe/
    parent: dashboards_widgets
    weight: 22
  - name: Image
    url: dashboards/widgets/image/
    parent: dashboards_widgets
    weight: 23
  - name: Log Stream
    url: dashboards/widgets/log_stream/
    parent: dashboards_widgets
    weight: 24
  - name: Monitor Summary
    url: dashboards/widgets/monitor_summary/
    parent: dashboards_widgets
    weight: 25
  - name: Notes and Links
    url: dashboards/widgets/note/
    parent: dashboards_widgets
    weight: 26
  - name: Query Value
    url: dashboards/widgets/query_value/
    parent: dashboards_widgets
    weight: 27
  - name: Scatter Plot
    url: dashboards/widgets/scatter_plot/
    parent: dashboards_widgets
    weight: 28
  - name: SLO Summary
    url: dashboards/widgets/slo/
    parent: dashboards_widgets
    weight: 29
  - name: Service Map
    url: dashboards/widgets/service_map/
    parent: dashboards_widgets
    weight: 30
  - name: Service Summary
    url: dashboards/widgets/service_summary/
    parent: dashboards_widgets
    weight: 31
  - name: Table
    url: dashboards/widgets/table/
    parent: dashboards_widgets
    weight: 32
  - name: Timeseries
    url: dashboards/widgets/timeseries/
    parent: dashboards_widgets
    weight: 33
  - name: Top List
    url: dashboards/widgets/top_list/
    parent: dashboards_widgets
    weight: 34
  - name: Querying
    url: dashboards/querying/
    parent: dashboards
    weight: 5
  - name: Functions
    url: dashboards/functions/
    parent: dashboards
    identifier: dashboards_functions
    weight: 6
  - name: Algorithms
    url: dashboards/functions/algorithms/
    parent: dashboards_functions
    weight: 601
  - name: Arithmetic
    url: dashboards/functions/arithmetic/
    parent: dashboards_functions
    weight: 602
  - name: Count
    url: dashboards/functions/count/
    parent: dashboards_functions
    weight: 603
  - name: Exclusion
    url: dashboards/functions/exclusion/
    parent: dashboards_functions
    weight: 603
  - name: Interpolation
    url: dashboards/functions/interpolation/
    parent: dashboards_functions
    weight: 604
  - name: Rank
    url: dashboards/functions/rank/
    parent: dashboards_functions
    weight: 605
  - name: Rate
    url: dashboards/functions/rate/
    parent: dashboards_functions
    weight: 606
  - name: Regression
    url: dashboards/functions/regression/
    parent: dashboards_functions
    weight: 607
  - name: Rollup
    url: dashboards/functions/rollup/
    parent: dashboards_functions
    weight: 608
  - name: Smoothing
    url: dashboards/functions/smoothing/
    parent: dashboards_functions
    weight: 609
  - name: Timeshift
    url: dashboards/functions/timeshift/
    parent: dashboards_functions
    weight: 610
  - name: Beta
    url: dashboards/functions/beta/
    parent: dashboards_functions
    weight: 611
  - name: Correlations
    url: dashboards/correlations/
    parent: dashboards
    weight: 7
  - name: Scheduled Reports
    url: dashboards/scheduled_reports/
    parent: dashboards
    weight: 8
    identifier: dashboards_reporting
  - name: Template Variables
    url: dashboards/template_variables/
    parent: dashboards
    weight: 9
    identifier: dashboards_temp_variables
  - name: Sharing
    url: dashboards/sharing/
    parent: dashboards
    weight: 10
  - name: Graphing with JSON
    url: dashboards/graphing_json/
    parent: dashboards
    identifier: graphing_json
    weight: 11
  - name: Widget JSON schema
    url: dashboards/graphing_json/widget_json/
    parent: graphing_json
    weight: 1001
  - name: Request JSON schema
    url: dashboards/graphing_json/request_json/
    parent: graphing_json
    weight: 1002
  - name: Guides
    url: dashboards/guide/
    parent: dashboards
    identifier: guides
    weight: 12
  - name: Mobile Application
    url: mobile/
    identifier: mobile
    pre: mobile
    parent: platform_heading
    weight: 80000
  - name: Infrastructure
    url: infrastructure/
    identifier: infrastructure
    pre: host-map
    parent: infrastructure_heading
    weight: 90000
  - name: Infrastructure List
    url: infrastructure/list/
    parent: infrastructure
    weight: 1
  - name: Host Map
    url: infrastructure/hostmap/
    parent: infrastructure
    weight: 2
    identifier: infrastructure_host_map
  - name: Container Map
    url: infrastructure/containermap/
    parent: infrastructure
    weight: 3
  - name: Live Processes
    url: infrastructure/process/
    parent: infrastructure
    identifier: infrastructure_process
    weight: 4
  - name: Increase Process Retention
    url: infrastructure/process/increase_process_retention/
    parent: infrastructure_process
    weight: 401
  - name: Live Containers
    url: infrastructure/livecontainers/
    parent: infrastructure
    identifier: infrastructure_livecontainers
    weight: 5
  - name: Configuration
    url: infrastructure/livecontainers/configuration
    parent: infrastructure_livecontainers
    weight: 501
  - name: Legacy Configuration
    url: infrastructure/livecontainers/legacy
    parent: infrastructure_livecontainers
    weight: 502
  - name: Cloud Cost
    url: infrastructure/cloud_cost_management/
    parent: infrastructure
    weight: 6
  - name: Serverless
    url: serverless
    pre: serverless
    identifier: serverless
    parent: infrastructure_heading
    weight: 100000
  - name: AWS Lambda
    url: serverless/installation
    parent: serverless
    identifier: serverless_installation
    weight: 1
  - name: Python
    url: serverless/installation/python
    parent: serverless_installation
    identifier: serverless_installation_python
    weight: 101
  - name: Node.js
    url: serverless/installation/nodejs
    parent: serverless_installation
    identifier: serverless_installation_nodejs
    weight: 102
  - name: Ruby
    url: serverless/installation/ruby
    parent: serverless_installation
    identifier: serverless_installation_ruby
    weight: 103
  - name: Java
    url: serverless/installation/java
    parent: serverless_installation
    identifier: serverless_installation_java
    weight: 104
  - name: Go
    url: serverless/installation/go
    parent: serverless_installation
    identifier: serverless_installation_go
    weight: 105
  - name: .NET
    url: serverless/installation/dotnet
    parent: serverless_installation
    identifier: serverless_installation_dotnet
    weight: 106
  - name: Advanced Configurations (AWS Lambda)
    url: serverless/configuration
    parent: serverless
    identifier: serverless_configuration
    weight: 2
  - name: Enhanced Lambda Metrics
    url: serverless/enhanced_lambda_metrics
    parent: serverless
    weight: 3
  - name: Custom Metrics
    url: serverless/custom_metrics
    parent: serverless
    identifier: custom_metrics
    weight: 4
  - name: Distributed Tracing
    url: serverless/distributed_tracing
    identifier: serverless_distributed_tracing
    parent: serverless
    weight: 5
  - name: Trace Merging (Advanced)
    url: serverless/distributed_tracing/serverless_trace_merging
    parent: serverless_distributed_tracing
    weight: 502
  - name: Trace Propagation (Advanced)
    url: serverless/distributed_tracing/serverless_trace_propagation
    parent: serverless_distributed_tracing
    weight: 503
  - name: Libraries & Integrations
    url: serverless/libraries_integrations
    parent: serverless
    identifier: libraries_integrations
    weight: 6
  - name: Datadog Lambda Extension
    url: serverless/libraries_integrations/extension/
    parent: libraries_integrations
    weight: 601
  - name: Datadog Serverless Plugin
    url: serverless/libraries_integrations/plugin/
    parent: libraries_integrations
    weight: 602
  - name: Datadog Serverless Macro
    url: serverless/libraries_integrations/macro/
    parent: libraries_integrations
    weight: 603
  - name: Datadog Serverless CLI
    url: serverless/libraries_integrations/cli/
    parent: libraries_integrations
    weight: 604
  - name: Datadog CDK Construct
    url: serverless/libraries_integrations/cdk/
    parent: libraries_integrations
    weight: 605
  - name: Deployment Tracking
    url: serverless/deployment_tracking
    parent: serverless
    weight: 7
  - name: Azure App Service
    url: serverless/azure_app_services
    parent: serverless
    identifier: serverless_app_services
    weight: 8
  - name: Google Cloud Run
    url: serverless/google_cloud_run
    parent: serverless
    identifier: serverless_gcr
    weight: 9
  - name: Troubleshooting
    url: serverless/troubleshooting
    parent: serverless
    identifier: serverless_troubleshooting
    weight: 10
  - name: Glossary
    url: serverless/glossary
    parent: serverless
    identifier: serverless_glossary
    weight: 11
  - name: Guides
    url: serverless/guide/
    identifier: serverless_guides
    parent: serverless
    weight: 12
  - name: Metrics
    url: metrics/
    identifier: metrics_top_level
    pre: metric
    parent: platform_heading
    weight: 110000
  - name: Explorer
    url: metrics/explorer/
    parent: metrics_top_level
    identifier: metrics_explorer
    weight: 1
  - name: Distributions
    url: metrics/distributions/
    parent: metrics_explorer
    identifier: metrics_distributions
    weight: 101
  - name: Summary
    url: metrics/summary/
    parent: metrics_top_level
    weight: 2
  - name: Metrics Types
    url: metrics/types/
    parent: metrics_top_level
    weight: 3
  - name: Metrics Units
    url: metrics/units/
    parent: metrics_top_level
    weight: 4
  - name: Metrics Without Limits™
    url: metrics/metrics-without-limits/
    parent: metrics_top_level
    weight: 5
  - name: Advanced Filtering
    url: metrics/advanced-filtering/
    parent: metrics_top_level
    identifier: metrics_advanced_filtering
    weight: 6
  - name: Custom Metrics
    url: metrics/custom_metrics/
    parent: metrics_top_level
    identifier: metrics_custom_metrics
    weight: 7
  - name: Metric Type Modifiers
    url: metrics/custom_metrics/type_modifiers/
    parent: metrics_custom_metrics
    identifier: metrics_modifiers
    weight: 701
  - name: 'Submission - Agent Check '
    url: metrics/custom_metrics/agent_metrics_submission/
    parent: metrics_custom_metrics
    identifier: dev_tools_metrics_agent
    weight: 702
  - name: Submission - DogStatsD
    url: metrics/custom_metrics/dogstatsd_metrics_submission/
    parent: metrics_custom_metrics
    identifier: dev_tools_metrics_dogstatsd
    weight: 703
  - name: Submission - Powershell
    url: metrics/custom_metrics/powershell_metrics_submission
    parent: metrics_custom_metrics
    identifier: dev_tools_metrics_powershell
    weight: 704
  - name: 'Submission - API '
    url: api/latest/metrics/#submit-metrics
    parent: metrics_custom_metrics
    identifier: dev_tools_metrics_api
    weight: 705
  - name: Send OpenTelemetry Metrics to Datadog
    url: metrics/open_telemetry
    parent: metrics_top_level
    identifier: metrics_otel
    weight: 8
  - name: OTLP Metric Types
    url: metrics/open_telemetry/otlp_metric_types
    parent: metrics_otel
    identifier: metrics_otlp_types
    weight: 801
  - name: Guides
    url: metrics/guide
    parent: metrics_top_level
    identifier: metrics_guide
    weight: 9
  - name: Notebooks
    url: notebooks/
    identifier: notebooks
    pre: notebook
    parent: platform_heading
    weight: 120000
  - name: Alerting
    url: monitors/
    pre: monitor
    identifier: alerting
    parent: platform_heading
    weight: 130000
  - name: Create Monitors
    url: monitors/create/
    parent: alerting
    identifier: monitors_create
    weight: 1
  - name: Configure Monitors
    url: monitors/create/configuration/
    parent: monitors_create
    identifier: monitor_configuration
    weight: 101
  - name: Host
    url: monitors/create/types/host/
    parent: monitors_create
    identifier: monitor_types_host
    weight: 102
  - name: Metric
    url: monitors/create/types/metric/
    parent: monitors_create
    identifier: monitor_types_metrics
    weight: 103
  - name: Anomaly
    url: monitors/create/types/anomaly/
    parent: monitors_create
    identifier: monitor_types_anomaly
    weight: 104
  - name: APM
    url: monitors/create/types/apm/
    parent: monitors_create
    identifier: monitor_types_apm
    weight: 105
  - name: Audit Trail
    url: monitors/create/types/audit_trail/
    parent: monitors_create
    identifier: monitor_types_auditlogs
    weight: 106
  - name: CI
    url: monitors/create/types/ci/
    parent: monitors_create
    identifier: monitor_types_ci
    weight: 107
  - name: Composite
    url: monitors/create/types/composite/
    parent: monitors_create
    identifier: monitor_types_composite
    weight: 108
  - name: Service Check
    url: monitors/create/types/custom_check/
    parent: monitors_create
    identifier: monitor_types_custom_check
    weight: 109
  - name: Error Tracking
    url: monitors/create/types/error_tracking/
    parent: monitors_create
    identifier: monitor_types_error_tracking
    weight: 110
  - name: Event
    url: monitors/create/types/event/
    parent: monitors_create
    identifier: monitor_types_event
    weight: 111
  - name: Forecast
    url: monitors/create/types/forecasts/
    parent: monitors_create
    identifier: monitor_types_forecasts
    weight: 112
  - name: Integration
    url: monitors/create/types/integration/
    parent: monitors_create
    identifier: monitor_types_integration
    weight: 113
  - name: Live Process
    url: monitors/create/types/process/
    parent: monitors_create
    identifier: monitor_types_process
    weight: 114
  - name: Logs
    url: monitors/create/types/log/
    parent: monitors_create
    identifier: monitor_types_log
    weight: 115
  - name: Network
    url: monitors/create/types/network/
    parent: monitors_create
    identifier: monitor_types_network
    weight: 116
  - name: Outlier
    url: monitors/create/types/outlier/
    parent: monitors_create
    identifier: monitor_types_outlier
    weight: 117
  - name: Process Check
    url: monitors/create/types/process_check/
    parent: monitors_create
    identifier: monitor_types_process_check
    weight: 118
  - name: Real User Monitoring
    url: monitors/create/types/real_user_monitoring/
    parent: monitors_create
    identifier: monitor_types_rum
    weight: 119
  - name: SLO Alerts
    url: monitors/create/types/slo/
    parent: monitors_create
    identifier: monitor_types_slo
    weight: 120
  - name: Watchdog
    url: monitors/create/types/watchdog/
    parent: monitors_create
    identifier: monitor_types_watchdog
    weight: 121
  - name: Notifications
    url: monitors/notify/
    parent: alerting
    identifier: monitors_notify
    weight: 2
  - name: Variables
    url: monitors/notify/variables/
    parent: monitors_notify
    identifier: monitors_notify_variables
    weight: 201
  - name: Downtimes
    url: monitors/notify/downtimes/
    parent: monitors_notify
    identifier: monitors_notify_downtimes
    weight: 202
  - name: Manage Monitors
    url: monitors/manage/
    parent: alerting
    identifier: monitors_manage
    weight: 3
  - name: Search Monitors
    url: monitors/manage/search/
    parent: monitors_manage
    identifier: monitors_manage_search
    weight: 301
  - name: Monitor Status
    url: monitors/manage/status/
    parent: monitors_manage
    identifier: monitors_manage_status
    weight: 302
  - name: Check Summary
    url: monitors/manage/check_summary/
    parent: monitors_manage
    identifier: monitors_check_summary
    weight: 303
  - name: Service Level Objectives
    url: monitors/service_level_objectives/
    weight: 4
    parent: alerting
    identifier: slos
  - name: Incident Management
    url: monitors/incident_management
    parent: alerting
    identifier: incidents
    weight: 8
  - name: Incident Details
    url: monitors/incident_management/incident_details
    parent: incidents
    identifier: incident_details
    weight: 801
  - name: Incident Settings
    url: monitors/incident_management/incident_settings
    parent: incidents
    identifier: incidents_settings
    weight: 802
  - name: Incident Analytics
    url: monitors/incident_management/analytics
    parent: incidents
    identifier: analytics
    weight: 803
  - name: Datadog Clipboard
    url: monitors/incident_management/datadog_clipboard
    parent: incidents
    identifier: incidents_clipboard
    weight: 804
  - name: Monitor-based SLOs
    url: monitors/service_level_objectives/monitor/
    parent: slos
    identifier: slos_monitor
    weight: 401
  - name: Metric-based SLOs
    url: monitors/service_level_objectives/metric/
    parent: slos
    identifier: slos_metric
    weight: 402
  - name: Error Budget Alerts
    url: monitors/service_level_objectives/error_budget/
    parent: slos
    identifier: error_budget
    weight: 403
  - name: Burn Rate Alerts
    url: monitors/service_level_objectives/burn_rate/
    parent: slos
    identifier: burn_rate
    weight: 404
  - name: Incident Management
    url: monitors/incident_management
    parent: alerting
    identifier: incidents
    weight: 5
  - name: Guides
    url: monitors/guide/
    weight: 100
    parent: alerting
    identifier: alerting_guide
  - name: Workflows
    url: workflows/
    pre: workflows
    identifier: workflows
    parent: platform_heading
    weight: 140000
  - name: Build Workflows
    url: workflows/build/
    parent: workflows
    identifier: workflows_build
    weight: 1
  - name: Authentication
    url: workflows/setup/
    parent: workflows
    identifier: workflows_setup
    weight: 2
  - name: Trigger Workflows
    url: workflows/trigger/
    parent: workflows
    identifier: workflows_trigger
    weight: 3
  - name: Actions Catalog
    url: workflows/actions_catalog/
    parent: workflows
    identifier: workflows_actions_catalog
    weight: 4
  - name: Generic Actions
    url: workflows/actions_catalog/generic_actions/
    parent: workflows_actions_catalog
    identifier: workflows_generic_actions
    weight: 101
  - name: Service Accounts
    url: workflows/service_accounts/
    parent: workflows
    identifier: workflows_service_accounts
    weight: 5
  - name: APM
    url: tracing/
    pre: apm
    identifier: tracing
    parent: apm_heading
    weight: 140000
  - name: APM Terms and Concepts
    url: tracing/glossary/
    parent: tracing
    identifier: tracing_glossary
    weight: 1
  - name: Sending Traces to Datadog
    url: tracing/trace_collection/
    parent: tracing
    identifier: tracing_trace_collection
    weight: 2
  - name: Instrumenting with Datadog Tracing Libraries
    url: tracing/trace_collection/dd_libraries/java/
    parent: tracing_trace_collection
    identifier: tracing_dd_libraries
    weight: 101
  - name: Java
    url: tracing/trace_collection/dd_libraries/java/
    parent: tracing_dd_libraries
    identifier: tracing_ddlib_java
    weight: 101
  - name: Python
    url: tracing/trace_collection/dd_libraries/python/
    parent: tracing_dd_libraries
    identifier: tracing_ddlib_python
    weight: 102
  - name: Ruby
    url: tracing/trace_collection/dd_libraries/ruby/
    parent: tracing_dd_libraries
    identifier: tracing_ddlib_ruby
    weight: 103
  - name: Go
    url: tracing/trace_collection/dd_libraries/go/
    parent: tracing_dd_libraries
    identifier: tracing_ddlib_go
    weight: 104
  - name: NodeJS
    url: tracing/trace_collection/dd_libraries/nodejs/
    parent: tracing_dd_libraries
    identifier: tracing_ddlib_nodejs
    weight: 105
  - name: PHP
    url: tracing/trace_collection/dd_libraries/php/
    parent: tracing_dd_libraries
    identifier: tracing_ddlib_php
    weight: 106
  - name: C++
    url: tracing/trace_collection/dd_libraries/cpp/
    parent: tracing_dd_libraries
    identifier: tracing_ddlib_cpp
    weight: 107
  - name: .NET Core
    url: tracing/trace_collection/dd_libraries/dotnet-core/
    parent: tracing_dd_libraries
    identifier: tracing_ddlib_dotnet_core
    weight: 108
  - name: .NET Framework
    url: tracing/trace_collection/dd_libraries/dotnet-framework/
    parent: tracing_dd_libraries
    identifier: tracing_ddlib_dotnet_framework
    weight: 109
  - name: Library Compatibility
    url: tracing/trace_collection/compatibility/java/
    parent: tracing_trace_collection
    identifier: tracing_compatibility
    weight: 102
  - name: Java
    url: tracing/trace_collection/compatibility/java/
    parent: tracing_compatibility
    identifier: tracing_compatibility_java
    weight: 101
  - name: Python
    url: tracing/trace_collection/compatibility/python/
    parent: tracing_compatibility
    identifier: tracing_compatibility_python
    weight: 102
  - name: Ruby
    url: tracing/trace_collection/compatibility/ruby/
    parent: tracing_compatibility
    identifier: tracing_compatibility_ruby
    weight: 103
  - name: Go
    url: tracing/trace_collection/compatibility/go/
    parent: tracing_compatibility
    identifier: tracing_compatibility_go
    weight: 104
  - name: NodeJS
    url: tracing/trace_collection/compatibility/nodejs/
    parent: tracing_compatibility
    identifier: tracing_compatibility_nodejs
    weight: 105
  - name: PHP
    url: tracing/trace_collection/compatibility/php/
    parent: tracing_compatibility
    identifier: tracing_compatibility_php
    weight: 106
  - name: C++
    url: tracing/trace_collection/compatibility/cpp/
    parent: tracing_compatibility
    identifier: tracing_compatibility_cpp
    weight: 107
  - name: .NET Core
    url: tracing/trace_collection/compatibility/dotnet-core/
    parent: tracing_compatibility
    identifier: tracing_compatibility_dotnet_core
    weight: 108
  - name: .NET Framework
    url: tracing/trace_collection/compatibility/dotnet-framework/
    parent: tracing_compatibility
    identifier: tracing_compatibility_dotnet_framework
    weight: 109
  - name: Library Configuration
    url: tracing/trace_collection/library_config/java/
    parent: tracing_trace_collection
    identifier: tracing_library_config
    weight: 103
  - name: Java
    url: tracing/trace_collection/library_config/java/
    parent: tracing_library_config
    identifier: tracing_library_config_java
    weight: 101
  - name: Python
    url: tracing/trace_collection/library_config/python/
    parent: tracing_library_config
    identifier: tracing_library_config_python
    weight: 102
  - name: Ruby
    url: tracing/trace_collection/library_config/ruby/
    parent: tracing_library_config
    identifier: tracing_library_config_ruby
    weight: 103
  - name: Go
    url: tracing/trace_collection/library_config/go/
    parent: tracing_library_config
    identifier: tracing_library_config_go
    weight: 104
  - name: NodeJS
    url: tracing/trace_collection/library_config/nodejs/
    parent: tracing_library_config
    identifier: tracing_library_config_nodejs
    weight: 105
  - name: PHP
    url: tracing/trace_collection/library_config/php/
    parent: tracing_library_config
    identifier: tracing_library_config_php
    weight: 106
  - name: C++
    url: tracing/trace_collection/library_config/cpp/
    parent: tracing_library_config
    identifier: tracing_library_config_cpp
    weight: 107
  - name: .NET Core
    url: tracing/trace_collection/library_config/dotnet-core/
    parent: tracing_library_config
    identifier: tracing_library_config_dotnet_core
    weight: 108
  - name: .NET Framework
    url: tracing/trace_collection/library_config/dotnet-framework/
    parent: tracing_library_config
    identifier: tracing_library_config_dotnet_framework
    weight: 109
  - name: Custom Instrumentation
    url: tracing/trace_collection/custom_instrumentation/
    parent: tracing_trace_collection
    identifier: tracing_custom_inst
    weight: 104
  - name: Java
    url: tracing/trace_collection/custom_instrumentation/java/
    parent: tracing_custom_inst
    identifier: tracing_custom_inst_java
    weight: 101
  - name: Python
    url: tracing/trace_collection/custom_instrumentation/python/
    parent: tracing_custom_inst
    identifier: tracing_custom_inst_python
    weight: 102
  - name: Ruby
    url: tracing/trace_collection/custom_instrumentation/ruby/
    parent: tracing_custom_inst
    identifier: tracing_custom_inst_ruby
    weight: 103
  - name: Go
    url: tracing/trace_collection/custom_instrumentation/go/
    parent: tracing_custom_inst
    identifier: tracing_custom_inst_go
    weight: 104
  - name: NodeJS
    url: tracing/trace_collection/custom_instrumentation/nodejs/
    parent: tracing_custom_inst
    identifier: tracing_custom_inst_nodejs
    weight: 105
  - name: PHP
    url: tracing/trace_collection/custom_instrumentation/php/
    parent: tracing_custom_inst
    identifier: tracing_custom_inst_php
    weight: 106
  - name: C++
    url: tracing/trace_collection/custom_instrumentation/cpp/
    parent: tracing_custom_inst
    identifier: tracing_custom_inst_cpp
    weight: 107
  - name: .NET
    url: tracing/trace_collection/custom_instrumentation/dotnet/
    parent: tracing_custom_inst
    identifier: tracing_custom_inst_dotnet
    weight: 108
  - name: Instrumenting with OpenStandards
    url: tracing/trace_collection/open_standards/
    parent: tracing_trace_collection
    identifier: tracing_open_standards
    weight: 105
  - name: Java
    url: tracing/trace_collection/open_standards/java/
    parent: tracing_open_standards
    identifier: tracing_open_standards_java
    weight: 101
  - name: Python
    url: tracing/trace_collection/open_standards/python/
    parent: tracing_open_standards
    identifier: tracing_open_standards_python
    weight: 102
  - name: Ruby
    url: tracing/trace_collection/open_standards/ruby/
    parent: tracing_open_standards
    identifier: tracing_open_standards_ruby
    weight: 108
  - name: Go
    url: tracing/trace_collection/open_standards/go/
    parent: tracing_open_standards
    identifier: tracing_open_standards_go
    weight: 104
  - name: NodeJS
    url: tracing/trace_collection/open_standards/nodejs/
    parent: tracing_open_standards
    identifier: tracing_open_standards_nodejs
    weight: 105
  - name: PHP
    url: tracing/trace_collection/open_standards/php/
    parent: tracing_open_standards
    identifier: tracing_open_standards_php
    weight: 106
  - name: .NET
    url: tracing/trace_collection/open_standards/dotnet/
    parent: tracing_open_standards
    identifier: tracing_open_standards_dotnet
    weight: 108
  - name: Tracing Serverless Applications
    url: serverless/distributed_tracing/
    parent: tracing_trace_collection
    identifier: tracing_serverless
    weight: 106
  - name: Admission Controller Injection
    url: tracing/trace_collection/admission_controller/
    parent: tracing_trace_collection
    identifier: tracing_admission_controller
    weight: 107
  - name: Tracing Proxies
    url: tracing/trace_collection/proxy_setup/
    parent: tracing_trace_collection
    identifier: tracing_proxies
    weight: 108
  - name: Span Tags Semantics
    url: tracing/trace_collection/tracing_naming_convention
    parent: tracing_trace_collection
    identifier: tracing_naming_convention
    weight: 109
  - name: APM Metrics Collection
    url: tracing/metrics/
    parent: tracing
    identifier: tracing_metrics
    weight: 3
  - name: Trace Metrics
    url: tracing/metrics/metrics_namespace/
    parent: tracing_metrics
    identifier: tracing_trace_metrics
    weight: 201
  - name: Runtime Metrics
    url: tracing/metrics/runtime_metrics/
    parent: tracing_metrics
    identifier: tracing_runtime_metrics
    weight: 202
  - name: Java
    url: tracing/metrics/runtime_metrics/java/
    parent: tracing_runtime_metrics
    identifier: tracing_runtime_java
    weight: 101
  - name: Python
    url: tracing/metrics/runtime_metrics/python/
    parent: tracing_runtime_metrics
    identifier: tracing_runtime_python
    weight: 102
  - name: Ruby
    url: tracing/metrics/runtime_metrics/ruby/
    parent: tracing_runtime_metrics
    identifier: tracing_runtime_ruby
    weight: 103
  - name: Go
    url: tracing/metrics/runtime_metrics/go/
    parent: tracing_runtime_metrics
    identifier: tracing_runtime_go
    weight: 104
  - name: NodeJS
    url: tracing/metrics/runtime_metrics/nodejs/
    parent: tracing_runtime_metrics
    identifier: tracing_runtime_nodejs
    weight: 105
  - name: .NET
    url: tracing/metrics/runtime_metrics/dotnet/
    parent: tracing_runtime_metrics
    identifier: tracing_runtime_dotnet
    weight: 106
  - name: Trace Pipeline Configuration
    url: tracing/trace_pipeline/
    parent: tracing
    identifier: tracing_trace_pipeline
    weight: 4
  - name: Ingestion Mechanisms
    url: tracing/trace_pipeline/ingestion_mechanisms/
    parent: tracing_trace_pipeline
    identifier: tracing_ingestion_mechanisms
    weight: 301
  - name: Ingestion Controls
    url: tracing/trace_pipeline/ingestion_controls/
    parent: tracing_trace_pipeline
    identifier: tracing_ingestion_controls
    weight: 302
  - name: Generate Metrics
    url: tracing/trace_pipeline/generate_metrics/
    parent: tracing_trace_pipeline
    identifier: tracing_pipeline_generate_metrics
    weight: 303
  - name: Trace Retention
    url: tracing/trace_pipeline/trace_retention/
    parent: tracing_trace_pipeline
    identifier: tracing_retention
    weight: 304
  - name: Usage Metrics
    url: tracing/trace_pipeline/metrics/
    parent: tracing_trace_pipeline
    identifier: tracing_pipeline_metrics
    weight: 305
  - name: Connect Traces with Other Telemetry
    url: tracing/other_telemetry/
    parent: tracing
    identifier: tracing_other_telemetry
    weight: 5
  - name: Connect Logs and Traces
    url: tracing/other_telemetry/connect_logs_and_traces/
    parent: tracing_other_telemetry
    identifier: tracing_connect_logs
    weight: 401
  - name: Java
    url: tracing/other_telemetry/connect_logs_and_traces/java/
    parent: tracing_connect_logs
    identifier: tracing_connect_logs_java
    weight: 101
  - name: Python
    url: tracing/other_telemetry/connect_logs_and_traces/python/
    parent: tracing_connect_logs
    identifier: tracing_connect_logs_python
    weight: 102
  - name: Ruby
    url: tracing/other_telemetry/connect_logs_and_traces/ruby/
    parent: tracing_connect_logs
    identifier: tracing_connect_logs_ruby
    weight: 103
  - name: Go
    url: tracing/other_telemetry/connect_logs_and_traces/go/
    parent: tracing_connect_logs
    identifier: tracing_connect_logs_go
    weight: 104
  - name: NodeJS
    url: tracing/other_telemetry/connect_logs_and_traces/nodejs/
    parent: tracing_connect_logs
    identifier: tracing_connect_logs_nodejs
    weight: 105
  - name: PHP
    url: tracing/other_telemetry/connect_logs_and_traces/php/
    parent: tracing_connect_logs
    identifier: tracing_connect_logs_php
    weight: 106
  - name: .NET
    url: tracing/other_telemetry/connect_logs_and_traces/dotnet/
    parent: tracing_connect_logs
    identifier: tracing_connect_logs_dotnet
    weight: 107
  - name: OpenTelemetry
    url: tracing/other_telemetry/connect_logs_and_traces/opentelemetry/
    parent: tracing_connect_logs
    identifier: tracing_connect_logs_otel
    weight: 108
  - name: Connect RUM and Traces
    url: /real_user_monitoring/connect_rum_and_traces/
    parent: tracing_other_telemetry
    identifier: tracing_connect_rum
    weight: 402
  - name: Connect Synthetics and Traces
    url: /synthetics/apm/
    parent: tracing_other_telemetry
    identifier: tracing_connect_sythetics
    weight: 403
  - name: Trace Explorer
    url: tracing/trace_explorer/
    parent: tracing
    identifier: trace_explorer
    weight: 6
  - name: Search Spans
    url: tracing/trace_explorer/search/
    parent: trace_explorer
    identifier: span_search
    weight: 501
  - name: Query Syntax
    url: tracing/trace_explorer/query_syntax/
    parent: trace_explorer
    identifier: span_query_syntax
    weight: 502
  - name: Span Facets
    url: tracing/trace_explorer/facets/
    parent: trace_explorer
    identifier: span_facets
    weight: 503
  - name: Span Visualizations
    url: tracing/trace_explorer/visualize/
    parent: trace_explorer
    identifier: visualize_spans
    weight: 504
  - name: Trace View
    url: tracing/trace_explorer/trace_view/
    parent: trace_explorer
    weight: 505
  - name: Request Flow Map
    url: tracing/trace_explorer/request_flow_map/
    parent: trace_explorer
    weight: 506
  - name: Service Observability
    url: tracing/services/
    parent: tracing
    identifier: tracing_services
    weight: 7
  - name: Services List
    url: tracing/services/services_list/
    parent: tracing_services
    identifier: tracing_services_list
    weight: 601
  - name: Service Page
    url: tracing/services/service_page/
    parent: tracing_services
    identifier: tracing_service_page
    weight: 602
  - name: Resource Page
    url: tracing/services/resource_page/
    parent: tracing_services
    identifier: tracing_resource_page
    weight: 603
  - name: Deployment Tracking
    url: tracing/services/deployment_tracking/
    parent: tracing_services
    identifier: tracing_deployment_tracking
    weight: 604
  - name: Service Map
    url: tracing/services/services_map/
    parent: tracing_services
    identifier: tracing_service_map
    weight: 605
  - name: APM Monitors
    url: /monitors/create/types/apm/
    parent: tracing_services
    identifier: tracing_apm_monitors
    weight: 607
  - name: Service Catalog
    url: tracing/service_catalog/
    parent: tracing
    identifier: service_catalog
    weight: 9
  - name: Setup
    url: tracing/service_catalog/setup
    parent: service_catalog
    identifier: service_catalog_setup
    weight: 901
  - name: API
    url: tracing/service_catalog/service_definition_api
    parent: service_catalog
    identifier: service_catalog_api
    weight: 902
  - name: Integrations
    url: tracing/service_catalog/integrations
    parent: service_catalog
    identifier: service_catalog_integrations
    weight: 903
  - name: Troubleshooting
    url: tracing/service_catalog/troubleshooting
    parent: service_catalog
    identifier: service_catalog_troubleshooting
    weight: 904
  - name: Guides
    url: tracing/service_catalog/guides
    parent: service_catalog
    identifier: service_catalog_guides
    weight: 905
  - name: Error Tracking
    url: tracing/error_tracking/
    parent: tracing
    identifier: tracing_error_tracking
    weight: 10
  - name: Error Tracking Explorer
    url: tracing/error_tracking/explorer/
    parent: tracing_error_tracking
    identifier: tracing_error_tracking_explorer
    weight: 801
  - name: Data Security
    url: tracing/configure_data_security/
    parent: tracing
    identifier: tracing_data_security
    weight: 11
  - name: Guides
    url: tracing/guide/
    parent: tracing
    identifier: tracing_guides
    weight: 12
  - name: Troubleshooting
    url: tracing/troubleshooting/
    parent: tracing
    identifier: tracing_troubleshooting
    weight: 13
  - name: Tracer Startup Logs
    url: tracing/troubleshooting/tracer_startup_logs
    identifier: tracing_troubleshooting_startup_logs
    parent: tracing_troubleshooting
    weight: 1201
  - name: Tracer Debug Logs
    url: tracing/troubleshooting/tracer_debug_logs
    identifier: tracing_troubleshooting_debug_logs
    parent: tracing_troubleshooting
    weight: 1202
  - name: Connection Errors
    url: tracing/troubleshooting/connection_errors
    identifier: tracing_troubleshooting_connection_errors
    parent: tracing_troubleshooting
    weight: 1203
  - name: Agent Rate Limits
    url: tracing/troubleshooting/agent_rate_limits
    identifier: tracing_troubleshooting_rate_limits
    parent: tracing_troubleshooting
    weight: 1204
  - name: Agent APM metrics
    url: tracing/troubleshooting/agent_apm_metrics
    identifier: tracing_troubleshooting_apm_metrics
    parent: tracing_troubleshooting
    weight: 1205
  - name: Agent Resource Usage
    url: tracing/troubleshooting/agent_apm_resource_usage
    identifier: tracing_troubleshooting_agent_usage
    parent: tracing_troubleshooting
    weight: 1206
  - name: Correlated Logs
    url: tracing/troubleshooting/correlated-logs-not-showing-up-in-the-trace-id-panel
    identifier: tracing_troubleshooting_correlated_logs
    parent: tracing_troubleshooting
    weight: 1207
  - name: PHP 5 Deep Call Stacks
    url: tracing/troubleshooting/php_5_deep_call_stacks
    identifier: tracing_troubleshooting_php_5_deep_call_stacks
    parent: tracing_troubleshooting
    weight: 1208
  - name: .NET diagnostic tool
    url: tracing/troubleshooting/dotnet_diagnostic_tool
    identifier: tracing_troubleshooting_dotnet_diagnostic_tool
    parent: tracing_troubleshooting
    weight: 1209
  - name: Continuous Profiler
    url: profiler/
    pre: profiling-1
    identifier: profiler
    parent: apm_heading
    weight: 145000
  - name: Enabling the Profiler
    url: profiler/enabling/java/
    parent: profiler
    identifier: profiler_enabling
    weight: 1
  - name: Java
    url: profiler/enabling/java/
    parent: profiler_enabling
    identifier: profiler_enabling_java
    weight: 101
  - name: Python
    url: profiler/enabling/python/
    parent: profiler_enabling
    identifier: profiler_enabling_python
    weight: 102
  - name: Go
    url: profiler/enabling/go/
    parent: profiler_enabling
    identifier: profiler_enabling_go
    weight: 103
  - name: Ruby
    url: profiler/enabling/ruby/
    parent: profiler_enabling
    identifier: profiler_enabling_ruby
    weight: 104
  - name: Node.js
    url: profiler/enabling/nodejs/
    parent: profiler_enabling
    identifier: profiler_enabling_nodejs
    weight: 105
  - name: .NET
    url: profiler/enabling/dotnet/
    parent: profiler_enabling
    identifier: profiler_enabling_dotnet
    weight: 106
  - name: PHP
    url: profiler/enabling/php/
    parent: profiler_enabling
    identifier: profiler_enabling_php
    weight: 107
  - name: C/C++/Rust
    url: profiler/enabling/ddprof/
    parent: profiler_enabling
    identifier: profiler_enabling_linux
    weight: 108
  - name: Search Profiles
    url: profiler/search_profiles/
    parent: profiler
    identifier: profiler_search_profiles
    weight: 2
  - name: Investigate Slow Traces or Endpoints
    url: profiler/connect_traces_and_profiles/
    parent: profiler
    identifier: profiler_traces_profiles
    weight: 3
  - name: Compare Profiles
    url: profiler/compare_profiles
    parent: profiler
    identifier: profiler_compare
    weight: 4
  - name: Profiler Troubleshooting
    url: profiler/profiler_troubleshooting/
    parent: profiler
    identifier: profiler_profiler_troubleshooting
    weight: 5
  - name: CI Visibility
    url: continuous_integration/
    pre: ci
    identifier: ci
    parent: ci_visibility_heading
    weight: 1
  - name: Test Visibility
    url: continuous_integration/tests/
    parent: ci
    identifier: tests_visibility
    weight: 1
  - name: .NET
    url: continuous_integration/tests/dotnet/
    parent: tests_visibility
    identifier: ci_dotnet
    weight: 101
  - name: Java
    url: continuous_integration/tests/java/
    parent: tests_visibility
    identifier: ci_java
    weight: 102
  - name: JavaScript and TypeScript
    url: continuous_integration/tests/javascript/
    parent: tests_visibility
    identifier: ci_javascript
    weight: 103
  - name: Python
    url: continuous_integration/tests/python/
    parent: tests_visibility
    identifier: ci_python
    weight: 104
  - name: Ruby
    url: continuous_integration/tests/ruby/
    parent: tests_visibility
    identifier: ci_ruby
    weight: 105
  - name: Swift
    url: continuous_integration/tests/swift/
    parent: tests_visibility
    identifier: ci_swift
    weight: 106
  - name: JUnit Report Uploads
    url: continuous_integration/tests/junit_upload/
    parent: tests_visibility
    identifier: ci_junit
    weight: 107
  - name: Tests in Containers
    url: continuous_integration/tests/containers/
    parent: tests_visibility
    identifier: ci_containers
    weight: 108
  - name: Pipeline Visibility
    url: continuous_integration/pipelines/
    parent: ci
    identifier: pipeline_visibility
    weight: 2
  - name: Buildkite
    url: continuous_integration/pipelines/buildkite/
    parent: pipeline_visibility
    identifier: ci_buildkite
    weight: 201
  - name: CircleCI
    url: continuous_integration/pipelines/circleci/
    parent: pipeline_visibility
    identifier: ci_circleci
    weight: 202
  - name: Codefresh
    url: continuous_integration/pipelines/codefresh/
    parent: pipeline_visibility
    identifier: ci_codefresh
    weight: 203
  - name: GitHub Actions
    url: continuous_integration/pipelines/github/
    parent: pipeline_visibility
    identifier: ci_github
    weight: 204
  - name: GitLab
    url: continuous_integration/pipelines/gitlab/
    parent: pipeline_visibility
    identifier: ci_gitlab
    weight: 205
  - name: Jenkins
    url: continuous_integration/pipelines/jenkins/
    parent: pipeline_visibility
    identifier: ci_jenkins
    weight: 206
  - name: Custom Commands
    url: continuous_integration/pipelines/custom_commands/
    parent: pipeline_visibility
    identifier: ci_custom_commands
    weight: 210
  - name: Custom Tags and Metrics
    url: continuous_integration/pipelines/custom_tags_and_metrics/
    parent: pipeline_visibility
    identifier: ci_custom_tags_and_metrics
    weight: 211
  - name: Intelligent Test Runner
    url: continuous_integration/intelligent_test_runner/
    parent: ci
    identifier: intelligent_test_runner
    weight: 3
  - name: Guides
    url: continuous_integration/guides/
    parent: ci
    identifier: ci_guides
    weight: 4
  - name: Troubleshooting
    url: continuous_integration/troubleshooting/
    parent: ci
    identifier: ci_troubleshooting
    weight: 5
  - name: Database Monitoring
    url: database_monitoring/
    pre: database-2
    identifier: dbm
    parent: apm_heading
    weight: 160000
  - name: Setup Architectures
    url: database_monitoring/architecture/
    parent: dbm
    identifier: dbm_setup_architecture
    weight: 1
  - name: Setting Up Postgres
    url: database_monitoring/setup_postgres/
    parent: dbm
    identifier: dbm_setup_postgres
    weight: 2
  - name: Self-hosted
    url: database_monitoring/setup_postgres/selfhosted
    parent: dbm_setup_postgres
    identifier: dbm_setup_postgres_selfhosted
    weight: 101
  - name: RDS
    url: database_monitoring/setup_postgres/rds
    parent: dbm_setup_postgres
    identifier: dbm_setup_postgres_rds
    weight: 102
  - name: Aurora
    url: database_monitoring/setup_postgres/aurora
    parent: dbm_setup_postgres
    identifier: dbm_setup_postgres_aurora
    weight: 103
  - name: Google Cloud SQL
    url: database_monitoring/setup_postgres/gcsql
    parent: dbm_setup_postgres
    identifier: dbm_setup_postgres_gcsql
    weight: 104
  - name: Azure
    url: database_monitoring/setup_postgres/azure
    parent: dbm_setup_postgres
    identifier: dbm_postgres_azure
    weight: 105
  - name: Advanced Configuration
    url: database_monitoring/setup_postgres/advanced_configuration
    parent: dbm_setup_postgres
    identifier: dbm_postgres_advanced_configuration
    weight: 106
  - name: Troubleshooting
    url: database_monitoring/setup_postgres/troubleshooting/
    parent: dbm_setup_postgres
    identifier: dbm_troubleshooting_postgres
    weight: 107
  - name: Setting Up MySQL
    url: database_monitoring/setup_mysql/
    parent: dbm
    identifier: dbm_setup_mysql
    weight: 3
  - name: Self-hosted
    url: database_monitoring/setup_mysql/selfhosted
    parent: dbm_setup_mysql
    identifier: dbm_setup_mysql_selfhosted
    weight: 101
  - name: RDS
    url: database_monitoring/setup_mysql/rds
    parent: dbm_setup_mysql
    identifier: dbm_setup_mysql_rds
    weight: 102
  - name: Aurora
    url: database_monitoring/setup_mysql/aurora
    parent: dbm_setup_mysql
    identifier: dbm_setup_mysql_aurora
    weight: 103
  - name: Google Cloud SQL
    url: database_monitoring/setup_mysql/gcsql
    parent: dbm_setup_mysql
    identifier: dbm_setup_mysql_gcsql
    weight: 104
  - name: Azure
    url: database_monitoring/setup_mysql/azure
    parent: dbm_setup_mysql
    identifier: dbm_mysql_azure
    weight: 105
  - name: Advanced Configuration
    url: database_monitoring/setup_mysql/advanced_configuration
    parent: dbm_setup_mysql
    identifier: dbm_mysql_advanced_configuration
    weight: 106
  - name: Troubleshooting
    url: database_monitoring/setup_mysql/troubleshooting/
    parent: dbm_setup_mysql
    identifier: dbm_troubleshooting_mysql
    weight: 107
  - name: Setting Up SQL Server
    url: database_monitoring/setup_sql_server/
    parent: dbm
    identifier: dbm_setup_sql_server
    weight: 4
  - name: Self-hosted
    url: database_monitoring/setup_sql_server/selfhosted/
    parent: dbm_setup_sql_server
    identifier: dbm_setup_sql_server_selfhosted
    weight: 101
  - name: RDS
    url: database_monitoring/setup_sql_server/rds/
    parent: dbm_setup_sql_server
    identifier: dbm_setup_sql_server_rds
    weight: 102
  - name: Azure
    url: database_monitoring/setup_sql_server/azure/
    parent: dbm_setup_sql_server
    identifier: dbm_setup_sql_server_azure
    weight: 103
  - name: Google Cloud SQL
    url: database_monitoring/setup_sql_server/gcsql/
    parent: dbm_setup_sql_server
    identifier: dbm_setup_sql_server_gcsql
    weight: 104
  - name: Data Collected
    url: database_monitoring/data_collected
    parent: dbm
    identifier: dbm_data_collected
    weight: 5
  - name: Exploring Query Metrics
    url: database_monitoring/query_metrics/
    parent: dbm
    identifier: dbm_query_metrics
    weight: 6
  - name: Exploring Query Samples
    url: database_monitoring/query_samples/
    parent: dbm
    identifier: dbm_query_samples
    weight: 7
  - name: Troubleshooting
    url: database_monitoring/troubleshooting/
    parent: dbm
    identifier: dbm_troubleshooting
    weight: 8
  - name: Guides
    url: database_monitoring/guide/
    parent: dbm
    identifier: dbm_guides
    weight: 9
  - name: Log Management
    url: logs/
    pre: log
    identifier: log_management
    parent: log_management_heading
    weight: 170000
  - name: Log Collection & Integrations
    url: logs/log_collection/
    parent: log_management
    identifier: log_collection
    weight: 1
  - name: Browser
    identifier: log_browser
    url: logs/log_collection/javascript/
    parent: log_collection
    weight: 101
  - name: Android
    identifier: log_android
    url: logs/log_collection/android/
    parent: log_collection
    weight: 102
  - name: iOS
    identifier: log_ios
    url: logs/log_collection/ios/
    parent: log_collection
    weight: 103
  - name: Flutter
    identifier: log_flutter
    url: logs/log_collection/flutter/
    parent: log_collection
    weight: 104
  - name: C#
    url: logs/log_collection/csharp/
    parent: log_collection
    weight: 105
  - name: Go
    identifier: log_go
    url: logs/log_collection/go/
    parent: log_collection
    weight: 106
  - name: Java
    url: logs/log_collection/java/
    parent: log_collection
    identifier: log_collection_java
    weight: 107
  - name: NodeJS
    url: logs/log_collection/nodejs/
    parent: log_collection
    weight: 108
  - name: PHP
    identifier: log_php
    url: logs/log_collection/php/
    parent: log_collection
    weight: 109
  - name: Python
    identifier: log_python
    url: logs/log_collection/python/
    parent: log_collection
    weight: 110
  - name: Ruby
    url: logs/log_collection/ruby/
    parent: log_collection
    identifier: log_collection_ruby
    weight: 111
  - name: OpenTelemetry
    url: logs/log_collection/opentelemetry/
    parent: log_collection
    identifier: log_collection_opentelemetry
    weight: 112
  - name: Other Integrations
    url: integrations/#cat-log-collection
    identifier: other_integrations
    parent: log_collection
    weight: 113
  - name: Log Configuration
    url: logs/log_configuration/
    parent: log_management
    identifier: log_configuration
    weight: 2
  - name: Pipelines
    url: logs/log_configuration/pipelines/
    parent: log_configuration
    identifier: log_pipelines
    weight: 201
  - name: Processors
    url: logs/log_configuration/processors/
    parent: log_configuration
    weight: 202
  - name: Parsing
    url: logs/log_configuration/parsing/
    parent: log_configuration
    weight: 203
  - name: Attributes and Aliasing
    url: logs/log_collection/?tab=host#attributes-and-tags
    parent: log_processing
    weight: 204
  - name: Attributes and Aliasing
    url: logs/log_configuration/attributes_naming_convention/
    parent: log_configuration
    weight: 205
  - name: Generate Metrics
    url: logs/log_configuration/logs_to_metrics/
    parent: log_configuration
    identifier: log_to_metrics
    weight: 206
  - name: Indexes
    url: logs/log_configuration/indexes
    parent: log_configuration
    identifier: log_indexes
    weight: 207
  - name: Archives
    url: logs/log_configuration/archives/
    parent: log_configuration
    identifier: log_archives
    weight: 208
  - name: Rehydrate from Archives
    url: logs/log_configuration/rehydrating
    parent: log_configuration
    weight: 209
  - name: Connect Logs and Traces
    url: tracing/other_telemetry/connect_logs_and_traces/
    parent: log_management
    identifier: logs_traces_connection
    weight: 3
  - name: Log Explorer
    url: logs/explorer/
    parent: log_management
    identifier: log_explorer
    weight: 5
  - name: Live Tail
    url: logs/explorer/live_tail/
    parent: log_explorer
    weight: 501
  - name: Search
    url: logs/explorer/search/
    parent: log_explorer
    weight: 502
  - name: Search Syntax
    url: logs/explorer/search_syntax/
    parent: log_explorer
    weight: 503
  - name: Facets
    url: logs/explorer/facets/
    parent: log_explorer
    weight: 504
  - name: Group
    url: logs/explorer/group/
    parent: log_explorer
    weight: 505
  - name: Visualize
    url: logs/explorer/visualize/
    parent: log_explorer
    weight: 506
  - name: Log Side Panel
    url: logs/explorer/side_panel/
    parent: log_explorer
    weight: 507
  - name: Export
    url: logs/explorer/export/
    parent: log_explorer
    weight: 508
  - name: Watchdog Insights for Logs
    url: logs/explorer/watchdog_insights/
    parent: log_explorer
    weight: 509
  - name: Saved Views
    url: logs/explorer/saved_views/
    parent: log_explorer
    weight: 509
  - name: Guides
    url: logs/guide/
    parent: log_management
    identifier: log_guides
    weight: 6
  - name: Data Security
    url: data_security/logs/
    parent: log_management
    identifier: log_security
    weight: 7
  - name: Troubleshooting
    url: logs/troubleshooting
    parent: log_management
    identifier: log_troubleshooting
    weight: 8
  - name: Observability Pipelines
    url: observability_pipelines/
    pre: pipelines
    identifier: observability_pipelines
    parent: log_management_heading
    weight: 175000
  - name: Setup
    url: observability_pipelines/setup/
    parent: observability_pipelines
    identifier: observability_pipelines_setup
    weight: 1
  - name: Vector Configurations
    url: observability_pipelines/vector_configurations/
    parent: observability_pipelines
    identifier: observability_pipelines_vector_configuration
    weight: 2
  - name: Working with Data
    url: observability_pipelines/working_with_data/
    parent: observability_pipelines
    identifier: observability_pipelines_working_with_data
    weight: 3
  - name: Integrations
    url: observability_pipelines/integrations/
    parent: observability_pipelines
    identifier: observability_pipelines_integrations
    weight: 4
  - name: Integrate Vector with Datadog
    url: observability_pipelines/integrations/integrate_vector_with_datadog/
    parent: observability_pipelines_integrations
    identifier: observability_pipelines_integrate_vector_with_datadog
    weight: 302
  - name: Guides
    url: observability_pipelines/guide/
    parent: observability_pipelines
    identifier: observability_pipelines_guides
    weight: 5
  - name: Security Overview
    url: security_platform/
    pre: security-platform
    identifier: security_platform
    parent: security_platform_heading
    weight: 180000
  - name: Detection Rules
    url: security_platform/detection_rules/
    parent: security_platform
    identifier: security_rules
    weight: 5
  - name: OOTB Rules
    url: security_platform/default_rules/#all
    parent: security_rules
    identifier: ootb_rules
    weight: 501
  - name: Notifications
    url: security_platform/notifications/
    parent: security_platform
    identifier: security_notifications
    weight: 6
  - name: Rules
    url: security_platform/notifications/rules/
    parent: security_notifications
    identifier: security_notification_rules
    weight: 601
  - name: Variables
    url: security_platform/notifications/variables/
    parent: security_notifications
    identifier: security_notification_variables
    weight: 602
  - name: Signals Explorer
    url: security_platform/explorer
    parent: security_platform
    identifier: signals_explorer
    weight: 7
  - name: Security Signal Management
    url: security_platform/security_signal_management
    parent: security_platform
    identifier: security_signal_management
    weight: 8
  - name: Cloud SIEM
    url: security_platform/cloud_siem/
    pre: siem
    parent: security_platform_heading
    identifier: cloud_siem
    weight: 181000
  - name: Getting Started
    url: security_platform/cloud_siem/getting_started
    parent: cloud_siem
    identifier: cloud_siem_getting_started
    weight: 1
  - name: Log Detection Rules
    url: security_platform/cloud_siem/log_detection_rules
    parent: cloud_siem
    identifier: cloud_siem_log_detection_rules
    weight: 2
  - name: Signal Correlation Rules
    url: security_platform/cloud_siem/signal_correlation_rules
    parent: cloud_siem
    identifier: cloud_siem_signal_correlation_rules
    weight: 3
  - name: OOTB Rules
    url: /security_platform/default_rules#cat-cloud-siem
    parent: cloud_siem
    identifier: cloud_siem_default_rules
    weight: 4
  - name: Signals Explorer
    url: /security_platform/explorer
    parent: cloud_siem
    identifier: cloud_siem_signals_explorer
    weight: 5
  - name: Cloud Security Investigator
    url: security_platform/cloud_siem/cloud_security_investigator
    parent: cloud_siem
    identifier: cloud_siem_cloud_security_investigator
    weight: 6
  - name: Guides
    url: security_platform/cloud_siem/guide/
    parent: cloud_siem
    identifier: siem_guides
<<<<<<< HEAD
    weight: 7
  - name: Cloud Security Posture Management
    url: security_platform/cspm/
=======
    weight: 6
  - name: Cloud Security Management
    url: security_platform/cloud_security_management
>>>>>>> 0ba77720
    parent: security_platform_heading
    pre: cspm
    identifier: csm
    weight: 181500
  - name: Cloud Security Posture Management
    url: security_platform/cspm/
    parent: csm
    identifier: cspm
    weight: 1
  - name: Getting Started
    url: security_platform/cspm/getting_started
    parent: cspm
    identifier: cspm_getting_started
    weight: 101
  - name: Custom Rules
    url: security_platform/cspm/custom_rules
    parent: cspm
    identifier: custom_rules
    weight: 102
  - name: Cloud Resources Schema
    url: security_platform/cspm/custom_rules/schema/
    parent: cspm
    identifier: cspm_schema_gcp_test
    weight: 103
  - name: Findings Reports
    url: security_platform/cspm/frameworks_and_benchmarks
    parent: cspm
    weight: 104
  - name: Security Findings Explorer
    url: /security_platform/cspm/findings
    parent: cspm
    identifier: cspm_findings_explorer
    weight: 105
  - name: Signals Explorer
    url: /security_platform/cspm/signals_explorer/
    parent: cspm
    identifier: signals
    weight: 106
  - name: Cloud Workload Security
    url: security_platform/cloud_workload_security/
    parent: csm
    identifier: cloud_workload_security
    weight: 2
  - name: Getting Started
    url: security_platform/cloud_workload_security/getting_started
    parent: cloud_workload_security
    identifier: cws_getting_started
    weight: 201
  - name: Managing Detection Rules
    url: security_platform/cloud_workload_security/workload_security_rules
    parent: cloud_workload_security
    identifier: cws_workload_security_rules
    weight: 202
  - name: Creating Custom Agent Rules
    url: security_platform/cloud_workload_security/agent_expressions
    parent: cloud_workload_security
    identifier: cws_agent_expressions
    weight: 203
  - name: CWS Events Formats
    url: security_platform/cloud_workload_security/backend
    parent: cloud_workload_security
    identifier: cws_backend_event_schema_documentation
    weight: 204
  - name: Default Detection Rules
    url: security_platform/default_rules/#cat-cloud-security-management
    parent: csm
    identifier: csm_default_rules
    weight: 4
  - name: Guides
    url: security_platform/cloud_security_management/guide/
    parent: csm
    identifier: csm_guides
    weight: 6
  - name: Troubleshooting
    url: security_platform/cloud_security_management/troubleshooting/
    parent: csm
    identifier: csm_troubleshooting
    weight: 7
  - name: Application Security Management
    url: security_platform/application_security/
    parent: security_platform_heading
    pre: app-sec
    identifier: application_security
    weight: 184000
  - name: Getting Started
    url: security_platform/application_security/getting_started/
    parent: application_security
    identifier: appsec_getting_started
    weight: 1
  - name: Java
    url: security_platform/application_security/getting_started/java/
    parent: appsec_getting_started
    identifier: appsec_java
    weight: 101
  - name: .NET
    url: security_platform/application_security/getting_started/dotnet/
    parent: appsec_getting_started
    identifier: appsec_dotnet
    weight: 102
  - name: Go
    url: security_platform/application_security/getting_started/go/
    parent: appsec_getting_started
    identifier: appsec_go
    weight: 103
  - name: Ruby
    url: security_platform/application_security/getting_started/ruby/
    parent: appsec_getting_started
    identifier: appsec_ruby
    weight: 104
  - name: PHP
    url: security_platform/application_security/getting_started/php/
    parent: appsec_getting_started
    identifier: appsec_php
    weight: 105
  - name: NodeJS
    url: security_platform/application_security/getting_started/nodejs/
    parent: appsec_getting_started
    identifier: appsec_nodejs
    weight: 106
  - name: How It Works
    url: security_platform/application_security/how-appsec-works/
    parent: application_security
    identifier: appsec_howitworks
    weight: 2
  - name: OOTB Rules
    url: security_platform/default_rules/#cat-application-security
    parent: application_security
    identifier: appsec_default_rules
    weight: 3
  - name: Setup and Configure
    url: security_platform/application_security/setup_and_configure/
    parent: application_security
    identifier: appsec_configuration
    weight: 4
  - name: Custom Detection Rules
    url: security_platform/application_security/custom_rules/
    parent: application_security
    identifier: appsec_custom_rules
    weight: 5
  - name: Event Rules
    url: security_platform/application_security/event_rules/
    parent: application_security
    identifier: appsec_event_rules
    weight: 6
  - name: Troubleshooting
    url: security_platform/application_security/troubleshooting
    parent: application_security
    identifier: appsec_troubleshooting
    weight: 7
  - name: Synthetic Monitoring
    url: synthetics/
    pre: synthetics
    identifier: synthetics
    parent: ux_monitoring_heading
    weight: 190000
  - name: API Tests
    url: synthetics/api_tests/
    parent: synthetics
    weight: 1
    identifier: api_tests
  - name: HTTP
    url: synthetics/api_tests/http_tests
    parent: api_tests
    weight: 101
  - name: SSL
    url: synthetics/api_tests/ssl_tests
    parent: api_tests
    weight: 102
  - name: DNS
    url: synthetics/api_tests/dns_tests
    parent: api_tests
    weight: 103
  - name: WebSocket
    url: synthetics/api_tests/websocket_tests
    parent: api_tests
    weight: 104
  - name: TCP
    url: synthetics/api_tests/tcp_tests
    parent: api_tests
    weight: 105
  - name: UDP
    url: synthetics/api_tests/udp_tests
    parent: api_tests
    weight: 106
  - name: ICMP
    url: synthetics/api_tests/icmp_tests
    parent: api_tests
    weight: 107
  - name: GRPC
    url: synthetics/api_tests/grpc_tests
    parent: api_tests
    weight: 108
  - name: Multistep API Tests
    url: synthetics/multistep
    parent: synthetics
    identifier: synthetics_multistep
    weight: 2
  - name: Browser Tests
    url: synthetics/browser_tests/
    parent: synthetics
    identifier: synthetics_browser_tests
    weight: 3
  - name: Recording Steps
    url: synthetics/browser_tests/actions
    parent: synthetics_browser_tests
    weight: 301
  - name: Test Results and Performance
    url: synthetics/browser_tests/test_results
    parent: synthetics_browser_tests
    weight: 302
  - name: Advanced Options for Steps
    url: synthetics/browser_tests/advanced_options
    parent: synthetics_browser_tests
    weight: 303
  - name: Private Locations
    url: synthetics/private_locations
    parent: synthetics
    identifier: synthetics_private_location
    weight: 4
  - name: Configuration
    url: synthetics/private_locations/configuration
    parent: synthetics_private_location
    identifier: synthetics_private_location_configuration
    weight: 401
  - name: Dimensioning
    url: synthetics/private_locations/dimensioning
    parent: synthetics_private_location
    identifier: synthetics_private_location_dimensioning
    weight: 402
  - name: Monitoring
    url: synthetics/private_locations/monitoring
    parent: synthetics_private_location
    identifier: synthetics_private_location_monitoring
    weight: 403
  - name: Search and Manage
    url: synthetics/search/
    parent: synthetics
    weight: 5
  - name: Dashboards
    url: synthetics/dashboards
    parent: synthetics
    identifier: synthetics_dashboards
    weight: 6
  - name: API Test
    url: synthetics/dashboards/api_test
    parent: synthetics_dashboards
    identifier: synthetics_dashboards_api_test
    weight: 601
  - name: Browser Test
    url: synthetics/dashboards/browser_test
    parent: synthetics_dashboards
    identifier: synthetics_dashboards_browser_test
    weight: 602
  - name: Testing Coverage
    url: synthetics/dashboards/testing_coverage
    parent: synthetics_dashboards
    identifier: synthetics_dashboards_testing_coverage
    weight: 603
  - name: Test Summary
    url: synthetics/dashboards/test_summary
    parent: synthetics_dashboards
    identifier: synthetics_dashboards_test_summary
    weight: 604
  - name: APM Integration
    url: synthetics/apm/
    parent: synthetics
    identifier: synthetics_apm
    weight: 7
  - name: Settings
    url: synthetics/settings/
    parent: synthetics
    weight: 8
  - name: Metrics
    url: synthetics/metrics/
    parent: synthetics
    weight: 9
  - name: Data Security
    url: data_security/synthetics/
    parent: synthetics
    weight: 10
  - name: Guides
    url: synthetics/guide/
    parent: synthetics
    identifier: synthetics_guides
    weight: 11
  - name: Troubleshooting
    url: synthetics/troubleshooting/
    parent: synthetics
    identifier: synthetics_troubleshooting
    weight: 12
  - name: Continuous Testing
    url: continuous_testing/
    pre: continuous-testing
    identifier: continuous_testing
    parent: ux_monitoring_heading
    weight: 200000
  - name: CI/CD Integrations
    url: continuous_testing/cicd_integrations
    parent: continuous_testing
    identifier: continuous_testing_cicd_integrations
    weight: 1
  - name: Configuration
    url: /continuous_testing/cicd_integrations/configuration
    parent: continuous_testing_cicd_integrations
    identifier: continuous_testing_cicd_integrations_configuration
    weight: 101
  - name: Azure DevOps Extension
    url: /continuous_testing/cicd_integrations/azure_devops_extension
    parent: continuous_testing_cicd_integrations
    identifier: continuous_testing_cicd_integrations_azure_devops_extension
    weight: 102
  - name: CircleCI Orb
    url: /continuous_testing/cicd_integrations/circleci_orb
    parent: continuous_testing_cicd_integrations
    identifier: continuous_testing_cicd_integrations_circleci_orb
    weight: 103
  - name: GitHub Actions
    url: /continuous_testing/cicd_integrations/github_actions
    parent: continuous_testing_cicd_integrations
    identifier: continuous_testing_cicd_integrations_github_actions
    weight: 104
  - name: GitLab
    url: /continuous_testing/cicd_integrations/gitlab
    parent: continuous_testing_cicd_integrations
    identifier: continuous_testing_cicd_integrations_gitlab
    weight: 105
  - name: Jenkins
    url: /continuous_testing/cicd_integrations/jenkins
    parent: continuous_testing_cicd_integrations
    identifier: continuous_testing_cicd_integrations_jenkins
    weight: 106
  - name: Settings
    url: /continuous_testing/settings
    parent: continuous_testing
    identifier: continuous_testing_settings
    weight: 2
  - name: Testing Tunnel
    url: /continuous_testing/testing_tunnel
    parent: continuous_testing
    identifier: continuous_testing_testing_tunnel
    weight: 3
  - name: Explorer
    url: continuous_testing/explorer/
    parent: continuous_testing
    identifier: continuous_testing_explorer
    weight: 4
  - name: Search Test Batches
    url: continuous_testing/explorer/search/
    parent: continuous_testing_explorer
    identifier: continuous_testing_explorer_search
    weight: 401
  - name: Search Syntax
    url: continuous_testing/explorer/search_syntax/
    parent: continuous_testing_explorer
    identifier: continuous_testing_explorer_search_syntax
    weight: 402
  - name: Troubleshooting
    url: continuous_testing/troubleshooting/
    parent: continuous_testing
    identifier: continuous_testing_troubleshooting
    weight: 5
  - name: RUM & Session Replay
    url: real_user_monitoring/
    pre: rum
    identifier: rum
    parent: ux_monitoring_heading
    weight: 210000
  - name: Browser Monitoring
    url: real_user_monitoring/browser/
    parent: rum
    identifier: rum_browser
    weight: 1
  - name: Data Collected
    url: real_user_monitoring/browser/data_collected/
    parent: rum_browser
    identifier: rum_data_collected
    weight: 101
  - name: Modifying Data and Context
    url: real_user_monitoring/browser/modifying_data_and_context/
    parent: rum_browser
    identifier: rum_modify
    weight: 102
  - name: Monitoring Page Performance
    url: real_user_monitoring/browser/monitoring_page_performance/
    parent: rum_browser
    identifier: page_performance
    weight: 103
  - name: Monitoring Resource Performance
    url: real_user_monitoring/browser/monitoring_resource_performance/
    parent: rum_browser
    identifier: resource_performance
    weight: 104
  - name: Collecting Browser Errors
    url: real_user_monitoring/browser/collecting_browser_errors/
    parent: rum_browser
    identifier: collect_errors
    weight: 105
  - name: Tracking User Actions
    url: real_user_monitoring/browser/tracking_user_actions/
    parent: rum_browser
    identifier: track_actions
    weight: 106
  - name: Troubleshooting
    url: real_user_monitoring/browser/troubleshooting/
    parent: rum_browser
    identifier: troubleshooting
    weight: 107
  - name: Android and AndroidTV Monitoring
    url: real_user_monitoring/android/
    parent: rum
    identifier: rum_android
    weight: 2
  - name: Data Collected
    url: real_user_monitoring/android/data_collected/
    parent: rum_android
    identifier: rum_android_data_collected
    weight: 201
  - name: Advanced Configuration
    url: real_user_monitoring/android/advanced_configuration/
    parent: rum_android
    identifier: rum_android_advanced
    weight: 202
  - name: Mobile Vitals
    url: real_user_monitoring/android/mobile_vitals/
    parent: rum_android
    identifier: rum_android_mobile_vitals
    weight: 203
  - name: Web View Tracking
    url: real_user_monitoring/android/web_view_tracking/
    parent: rum_android
    identifier: rum_android_web_view_tracking
    weight: 204
  - name: Integrated Libraries
    url: real_user_monitoring/android/integrated_libraries/
    parent: rum_android
    identifier: rum_android_libraries
    weight: 205
  - name: Troubleshooting
    url: real_user_monitoring/android/troubleshooting/
    parent: rum_android
    identifier: rum_troubleshooting_android
    weight: 206
  - name: iOS and tvOS Monitoring
    url: real_user_monitoring/ios/
    parent: rum
    identifier: rum_ios
    weight: 3
  - name: Data Collected
    url: real_user_monitoring/ios/data_collected/
    parent: rum_ios
    identifier: rum_ios_data_collected
    weight: 301
  - name: Advanced Configuration
    url: real_user_monitoring/ios/advanced_configuration/
    parent: rum_ios
    identifier: rum_ios_advanced
    weight: 302
  - name: Mobile Vitals
    url: real_user_monitoring/ios/mobile_vitals/
    parent: rum_ios
    identifier: rum_ios_mobile_vitals
    weight: 303
  - name: Web View Tracking
    url: real_user_monitoring/ios/web_view_tracking/
    parent: rum_ios
    identifier: rum_ios_web_view_tracking
    weight: 304
  - name: SwiftUI
    url: real_user_monitoring/ios/swiftui/
    parent: rum_ios
    identifier: rum_ios_swiftui
    weight: 305
  - name: Troubleshooting
    url: real_user_monitoring/ios/troubleshooting/
    parent: rum_ios
    identifier: rum_troubleshooting_ios
    weight: 306
  - name: React Native Monitoring
    url: real_user_monitoring/reactnative/
    parent: rum
    identifier: rum_reactnative
    weight: 4
  - name: Advanced Configuration
    url: real_user_monitoring/reactnative/advanced_configuration/
    parent: rum_reactnative
    identifier: rum_reactnative_advanced_configuration
    weight: 401
  - name: Mobile Vitals
    url: real_user_monitoring/reactnative/mobile_vitals/
    parent: rum_reactnative
    identifier: rum_reactnative_mobile_vitals
    weight: 402
  - name: Expo
    url: real_user_monitoring/reactnative/expo/
    parent: rum_reactnative
    identifier: rum_reactnative_expo
    weight: 403
  - name: CodePush
    url: real_user_monitoring/reactnative/codepush/
    parent: rum_reactnative
    identifier: rum_reactnative_codepush
    weight: 404
  - name: Flutter Monitoring
    url: real_user_monitoring/flutter/
    parent: rum
    identifier: rum_flutter
    weight: 5
  - name: Setup
    url: real_user_monitoring/flutter/setup/
    parent: rum_flutter
    identifier: rum_flutter_setup
    weight: 501
  - name: Data Collected
    url: real_user_monitoring/flutter/data_collected/
    parent: rum_flutter
    identifier: rum_flutter_data_collected
    weight: 502
  - name: Advanced Configuration
    url: real_user_monitoring/flutter/advanced_configuration/
    parent: rum_flutter
    identifier: rum_flutter_advanced_configuration
    weight: 503
  - name: Mobile Vitals
    url: real_user_monitoring/flutter/mobile_vitals/
    parent: rum_flutter
    identifier: rum_flutter_mobile_vitals
    weight: 504
  - name: Troubleshooting
    url: real_user_monitoring/flutter/troubleshooting/
    parent: rum_flutter
    identifier: rum_flutter_troubleshooting
    weight: 505
  - name: Session Replay
    url: real_user_monitoring/session_replay/
    parent: rum
    identifier: rum_session_replay
    weight: 6
  - name: Privacy Options
    url: real_user_monitoring/session_replay/privacy_options
    parent: rum_session_replay
    identifier: rum_session_replay_privacy_options
    weight: 601
  - name: Developer Tools
    url: real_user_monitoring/session_replay/developer_tools
    parent: rum_session_replay
    identifier: rum_session_replay_developer_tools
    weight: 602
  - name: Troubleshooting
    url: real_user_monitoring/session_replay/troubleshooting
    parent: rum_session_replay
    identifier: rum_session_replay_troubleshooting
    weight: 603
  - name: Frustration Signals
    url: real_user_monitoring/frustration_signals/
    parent: rum
    identifier: rum_frustration_signals
    weight: 7
  - name: Dashboards
    url: real_user_monitoring/dashboards/
    parent: rum
    identifier: rum_dashboards
    weight: 8
  - name: Performance Overview
    url: real_user_monitoring/dashboards/performance_overview_dashboard
    parent: rum_dashboards
    identifier: rum_dashboards_performance
    weight: 801
  - name: Frustration Signals
    url: real_user_monitoring/dashboards/frustration_signals_dashboard
    parent: rum_dashboards
    identifier: rum_dashboards_frustration_signals
    weight: 802
  - name: User Sessions
    url: real_user_monitoring/dashboards/user_sessions_dashboard
    parent: rum_dashboards
    identifier: rum_dashboards_sessions
    weight: 803
  - name: Errors
    url: real_user_monitoring/dashboards/errors_dashboard
    parent: rum_dashboards
    identifier: rum_dashboards_errors
    weight: 804
  - name: Testing Coverage
    url: real_user_monitoring/dashboards/testing_coverage
    parent: rum_dashboards
    identifier: rum_dashboards_testing_coverage
    weight: 805
  - name: Resources
    url: real_user_monitoring/dashboards/resources_dashboard
    parent: rum_dashboards
    identifier: rum_dashboards_resources
    weight: 806
  - name: Mobile
    url: real_user_monitoring/dashboards/mobile_dashboard
    parent: rum_dashboards
    identifier: rum_dashboards_mobile
    weight: 807
  - name: Explorer
    url: real_user_monitoring/explorer/
    parent: rum
    identifier: rum_explorer
    weight: 9
  - name: Search RUM Events
    url: real_user_monitoring/explorer/search/
    parent: rum_explorer
    identifier: rum_explorer_search
    weight: 901
  - name: Search Syntax
    url: real_user_monitoring/explorer/search_syntax/
    parent: rum_explorer
    identifier: rum_explorer_search_syntax
    weight: 902
  - name: Group
    url: real_user_monitoring/explorer/group/
    parent: rum_explorer
    identifier: rum_explorer_group
    weight: 903
  - name: Visualize
    url: real_user_monitoring/explorer/visualize/
    parent: rum_explorer
    identifier: rum_explorer_visualize
    weight: 904
  - name: Events
    url: real_user_monitoring/explorer/events/
    parent: rum_explorer
    identifier: rum_explorer_events
    weight: 905
  - name: Export
    url: real_user_monitoring/explorer/export/
    parent: rum_explorer
    identifier: rum_explorer_export
    weight: 906
  - name: Saved Views
    url: real_user_monitoring/explorer/saved_views/
    parent: rum_explorer
    identifier: rum_explorer_saved_views
    weight: 907
  - name: Watchdog Insights for RUM
    url: real_user_monitoring/explorer/watchdog_insights/
    parent: rum_explorer
    identifier: rum_explorer_watchdog_insights
    weight: 908
  - name: Generate Metrics
    url: real_user_monitoring/generate_metrics
    parent: rum
    identifier: rum_generate_metrics
    weight: 10
  - name: Connect RUM and Traces
    url: real_user_monitoring/connect_rum_and_traces
    parent: rum
    identifier: rum_connect_rum_and_traces
    weight: 11
  - name: Error Tracking
    url: real_user_monitoring/error_tracking/
    parent: rum
    identifier: rum_error_tracking
    weight: 12
  - name: Explorer
    url: real_user_monitoring/error_tracking/explorer/
    parent: rum_error_tracking
    identifier: rum_error_tracking_explorer
    weight: 1201
  - name: Track Browser Errors
    url: real_user_monitoring/error_tracking/browser/
    parent: rum_error_tracking
    identifier: rum_error_tracking_browser
    weight: 1202
  - name: Track Android Errors
    url: real_user_monitoring/error_tracking/android/
    parent: rum_error_tracking
    identifier: rum_error_tracking_android
    weight: 1203
  - name: Track iOS Errors
    url: real_user_monitoring/error_tracking/ios/
    parent: rum_error_tracking
    identifier: rum_error_tracking_ios
    weight: 1204
  - name: Track Expo Errors
    url: real_user_monitoring/error_tracking/expo/
    parent: rum_error_tracking
    identifier: rum_error_tracking_expo
    weight: 1205
  - name: Track React Native Errors
    url: real_user_monitoring/error_tracking/reactnative/
    parent: rum_error_tracking
    identifier: rum_error_tracking_reactnative
    weight: 1206
  - name: Track Flutter Errors
    url: real_user_monitoring/error_tracking/flutter/
    parent: rum_error_tracking
    identifier: rum_error_tracking_flutter
    weight: 1207
  - name: Guides
    url: real_user_monitoring/guide/
    parent: rum
    identifier: rum_guides
    weight: 13
  - name: Network Monitoring
    url: network_monitoring/
    pre: network
    identifier: nm_parent
    parent: infrastructure_heading
    weight: 220000
  - name: Network Performance Monitoring
    url: network_monitoring/performance/
    parent: nm_parent
    identifier: npm
    weight: 100
  - name: Setup
    url: network_monitoring/performance/setup/
    parent: npm
    identifier: npm_setup
    weight: 101
  - name: Network Page
    url: network_monitoring/performance/network_page/
    parent: npm
    identifier: npm_page
    weight: 102
  - name: Network Map
    url: network_monitoring/performance/network_map/
    parent: npm
    identifier: npm_map
    weight: 103
  - name: Guides
    url: network_monitoring/performance/guide/
    identifier: npm_guides
    parent: npm
    weight: 104
  - name: DNS Monitoring
    url: network_monitoring/dns/
    parent: nm_parent
    identifier: dns_monitoring
    weight: 200
  - name: Network Device Monitoring
    url: network_monitoring/devices
    parent: nm_parent
    identifier: ndm
    weight: 300
  - name: SNMP Metrics
    url: network_monitoring/devices/snmp_metrics
    parent: ndm
    identifier: ndm_snmp_metrics
    weight: 301
  - name: SNMP Traps
    url: network_monitoring/devices/snmp_traps
    parent: ndm
    identifier: ndm_snmptraps
    weight: 302
  - name: NetFlow Monitoring
    url: network_monitoring/devices/netflow
    parent: ndm
    identifier: ndm_netflow
    weight: 303
  - name: Profiles
    url: network_monitoring/devices/profiles
    parent: ndm
    identifier: ndm_profiles
    weight: 304
  - name: Data Collected
    url: network_monitoring/devices/data
    parent: ndm
    identifier: ndm_data
    weight: 305
  - name: Troubleshooting
    url: network_monitoring/devices/troubleshooting
    parent: ndm
    identifier: ndm_trouble
    weight: 306
  - name: Guides
    url: network_monitoring/devices/guide/
    parent: ndm
    identifier: ndm_guide
    weight: 307
  - name: Developers
    url: developers/
    pre: dev-code
    identifier: dev_tools
    parent: essentials_heading
    weight: 210000
  - name: DogStatsD
    url: developers/dogstatsd/
    parent: dev_tools
    identifier: dev_tools_dogstatsd
    weight: 1
  - name: Datagram Format
    url: developers/dogstatsd/datagram_shell
    parent: dev_tools_dogstatsd
    weight: 101
  - name: Unix Domain Socket
    url: /developers/dogstatsd/unix_socket
    parent: dev_tools_dogstatsd
    weight: 102
  - name: High Throughput Data
    url: developers/dogstatsd/high_throughput/
    parent: dev_tools_dogstatsd
    weight: 103
  - name: Data Aggregation
    url: developers/dogstatsd/data_aggregation/
    parent: dev_tools_dogstatsd
    weight: 104
  - name: DogStatsD Mapper
    url: developers/dogstatsd/dogstatsd_mapper/
    parent: dev_tools_dogstatsd
    weight: 105
  - name: Custom Checks
    url: developers/custom_checks/
    parent: dev_tools
    identifier: custom_checks
    weight: 2
  - name: Writing a Custom Agent Check
    url: developers/custom_checks/write_agent_check/
    parent: custom_checks
    weight: 201
  - name: Writing a Custom OpenMetrics Check
    url: developers/custom_checks/prometheus/
    parent: custom_checks
    weight: 202
  - name: Integrations
    url: developers/integrations/
    parent: dev_tools
    identifier: dev_tools_integrations
    weight: 3
  - name: Create a New Integration
    url: developers/integrations/new_check_howto/
    parent: dev_tools_integrations
    weight: 301
  - name: Integration Assets Reference
    url: developers/integrations/check_references/
    parent: dev_tools_integrations
    weight: 302
  - name: Create an Integration Dashboard
    url: developers/integrations/create-an-integration-dashboard
    parent: dev_tools_integrations
    weight: 303
  - name: Python
    url: developers/integrations/python/
    parent: dev_tools_integrations
    weight: 304
  - name: Legacy
    url: developers/integrations/legacy/
    parent: dev_tools_integrations
    weight: 305
  - name: Marketplace
    url: developers/marketplace/
    parent: dev_tools
    identifier: marketplace
    weight: 4
  - name: Datadog Apps
    url: developers/datadog_apps
    parent: dev_tools
    weight: 5
  - name: Service Checks
    url: developers/service_checks/
    parent: dev_tools
    identifier: dev_tools_service_check
    weight: 7
  - name: 'Submission - Agent Check '
    url: developers/service_checks/agent_service_checks_submission/
    parent: dev_tools_service_check
    identifier: dev_tools_service_check_agent_check
    weight: 701
  - name: Submission - DogStatsD
    url: developers/service_checks/dogstatsd_service_checks_submission/
    parent: dev_tools_service_check
    identifier: dev_tools_service_check_dogstatsd
    weight: 702
  - name: Submission - API
    url: api/v1/service-checks/
    parent: dev_tools_service_check
    identifier: dev_tools_service_check_api
    weight: 703
  - name: IDE integrations
    url: developers/ide_integrations/
    parent: dev_tools
    identifier: ide_integrations
    weight: 8
  - name: IntelliJ IDEA
    url: developers/ide_integrations/idea/
    parent: ide_integrations
    identifier: ide_integrations_idea
    weight: 801
  - name: Community
    url: developers/community/
    parent: dev_tools
    identifier: dev_community
    weight: 9
  - name: Libraries
    url: developers/community/libraries/
    parent: dev_community
    weight: 901
  - name: Community Office Hours
    url: developers/community/office_hours/
    parent: dev_community
    weight: 902
  - name: Guides
    url: developers/guide/
    parent: dev_tools
    identifier: dev_tools_guides
    weight: 10
  - name: API
    url: api/
    pre: api
    identifier: api
    parent: essentials_heading
    weight: 220000
  - name: CoScreen
    url: coscreen/
    pre: coscreen
    identifier: coscreen
    parent: essentials_heading
    weight: 230000
  - name: Troubleshooting
    url: coscreen/troubleshooting
    identifier: coscreen_troubleshooting
    parent: coscreen
    weight: 1
  - name: Account Management
    url: account_management/
    pre: cog-2
    identifier: account_management
    parent: administration_heading
    weight: 230000
  - name: Switching Between Orgs
    url: account_management/org_switching/
    parent: account_management
    weight: 1
  - name: Organization Settings
    url: account_management/org_settings/
    parent: account_management
    identifier: organization_settings
    weight: 2
  - name: User Management
    url: account_management/users/
    parent: organization_settings
    identifier: account_management_users
    weight: 201
  - name: Login Methods
    url: account_management/login_methods/
    parent: organization_settings
    identifier: login_methods
    weight: 202
  - name: OAuth Apps
    url: account_management/org_settings/oauth_apps
    parent: organization_settings
    weight: 203
  - name: Sensitive Data Scanner
    url: account_management/org_settings/sensitive_data_detection
    parent: organization_settings
    weight: 204
  - name: Custom Organization Landing Page
    url: account_management/org_settings/custom_landing
    parent: organization_settings
    weight: 205
  - name: Service Accounts
    url: account_management/org_settings/service_accounts
    parent: organization_settings
    weight: 206
  - name: RBAC
    url: account_management/rbac/
    parent: account_management
    identifier: account_management_rbac
    weight: 3
  - name: Permissions
    url: account_management/rbac/permissions
    parent: account_management_rbac
    identifier: account_management_rbac_permissions
    weight: 301
  - name: SSO with SAML
    url: account_management/saml/
    identifier: account_management_saml
    parent: account_management
    weight: 4
  - name: Active Directory
    url: account_management/saml/activedirectory/
    parent: account_management_saml
    weight: 401
  - name: Auth0
    url: account_management/saml/auth0/
    parent: account_management_saml
    weight: 402
  - name: Azure
    url: account_management/saml/azure/
    parent: account_management_saml
    weight: 403
  - name: Google
    url: account_management/saml/google/
    parent: account_management_saml
    weight: 404
  - name: NoPassword
    url: account_management/saml/lastpass/
    parent: account_management_saml
    weight: 405
  - name: Okta
    url: account_management/saml/okta/
    parent: account_management_saml
    weight: 406
  - name: SafeNet
    url: account_management/saml/safenet/
    parent: account_management_saml
    weight: 407
  - name: Troubleshooting
    url: account_management/saml/troubleshooting/
    parent: account_management_saml
    weight: 408
  - name: API and Application Keys
    url: account_management/api-app-keys/
    parent: account_management
    weight: 5
  - name: Audit Trail
    url: account_management/audit_trail/
    parent: account_management
    identifier: account_management_audit_trail
    weight: 6
  - name: Events
    url: account_management/audit_trail/events/
    parent: account_management_audit_trail
    identifier: account_management_audit_trail_events
    weight: 601
  - name: Plan and Usage
    url: account_management/plan_and_usage/
    parent: account_management
    weight: 7
  - name: Billing
    url: account_management/billing/
    parent: account_management
    weight: 8
  - name: Multi-org Accounts
    url: account_management/multi_organization/
    parent: account_management
    weight: 8
  - name: Guides
    url: account_management/guide/
    parent: account_management
    weight: 9
  - name: Data Security
    url: data_security/
    pre: security-lock
    identifier: data_security
    parent: administration_heading
    weight: 240000
  - name: Agent
    url: data_security/agent/
    parent: data_security
    weight: 1
  - name: Tracing
    url: /tracing/setup_overview/configure_data_security/
    parent: data_security
    weight: 2
  - name: Log Management
    url: data_security/logs/
    parent: data_security
    weight: 3
  - name: Synthetic Monitoring
    url: data_security/synthetics/
    parent: data_security
    weight: 4
  - name: Guides
    url: data_security/guide/
    parent: data_security
    weight: 5
  - name: Help
    url: help/
    pre: info-fill
    identifier: help_top_level
    parent: administration_heading
    weight: 240000
  - name: Aggregating Agents
    url: observability_pipelines/integrations/integrate_vector_with_datadog/
    parent: agent
    identifier: vector_aggregation
    weight: 13
api:
  - name: Overview
    url: /api/latest/
    identifier: API overview
    weight: -10
  - name: Using the API
    url: /api/latest/using-the-api/
    parent: API overview
    weight: 5
  - name: Authorization Scopes
    url: /api/latest/scopes/
    identifier: API Scopes
    parent: API overview
    weight: 6
  - name: Rate Limits
    url: /api/latest/rate-limits/
    parent: API overview
    weight: 7
    identifier: rate-limits
  - name: AWS Integration
    url: /api/latest/aws-integration/
    identifier: aws-integration
    generated: true
  - name: Generate a new external ID
    url: '#generate-a-new-external-id'
    identifier: aws-integration-generate-a-new-external-id
    parent: aws-integration
    generated: true
    params:
      versions:
        - v1
      operationids:
        - CreateNewAWSExternalID
      unstable: []
      order: 4
  - name: Set an AWS tag filter
    url: '#set-an-aws-tag-filter'
    identifier: aws-integration-set-an-aws-tag-filter
    parent: aws-integration
    generated: true
    params:
      versions:
        - v1
      operationids:
        - CreateAWSTagFilter
      unstable: []
      order: 2
  - name: Get all AWS tag filters
    url: '#get-all-aws-tag-filters'
    identifier: aws-integration-get-all-aws-tag-filters
    parent: aws-integration
    generated: true
    params:
      versions:
        - v1
      operationids:
        - ListAWSTagFilters
      unstable: []
      order: 1
  - name: Delete a tag filtering entry
    url: '#delete-a-tag-filtering-entry'
    identifier: aws-integration-delete-a-tag-filtering-entry
    parent: aws-integration
    generated: true
    params:
      versions:
        - v1
      operationids:
        - DeleteAWSTagFilter
      unstable: []
      order: 3
  - name: List namespace rules
    url: '#list-namespace-rules'
    identifier: aws-integration-list-namespace-rules
    parent: aws-integration
    generated: true
    params:
      versions:
        - v1
      operationids:
        - ListAvailableAWSNamespaces
      unstable: []
      order: 5
  - name: Update an AWS integration
    url: '#update-an-aws-integration'
    identifier: aws-integration-update-an-aws-integration
    parent: aws-integration
    generated: true
    params:
      versions:
        - v1
      operationids:
        - UpdateAWSAccount
      unstable: []
      order: 9
  - name: Create an AWS integration
    url: '#create-an-aws-integration'
    identifier: aws-integration-create-an-aws-integration
    parent: aws-integration
    generated: true
    params:
      versions:
        - v1
      operationids:
        - CreateAWSAccount
      unstable: []
      order: 8
  - name: List all AWS integrations
    url: '#list-all-aws-integrations'
    identifier: aws-integration-list-all-aws-integrations
    parent: aws-integration
    generated: true
    params:
      versions:
        - v1
      operationids:
        - ListAWSAccounts
      unstable: []
      order: 6
  - name: Delete an AWS integration
    url: '#delete-an-aws-integration'
    identifier: aws-integration-delete-an-aws-integration
    parent: aws-integration
    generated: true
    params:
      versions:
        - v1
      operationids:
        - DeleteAWSAccount
      unstable: []
      order: 7
  - name: AWS Logs Integration
    url: /api/latest/aws-logs-integration/
    identifier: aws-logs-integration
    generated: true
  - name: Check permissions for log services
    url: '#check-permissions-for-log-services'
    identifier: aws-logs-integration-check-permissions-for-log-services
    parent: aws-logs-integration
    generated: true
    params:
      versions:
        - v1
      operationids:
        - CheckAWSLogsServicesAsync
      unstable: []
      order: 6
  - name: Enable an AWS Logs integration
    url: '#enable-an-aws-logs-integration'
    identifier: aws-logs-integration-enable-an-aws-logs-integration
    parent: aws-logs-integration
    generated: true
    params:
      versions:
        - v1
      operationids:
        - EnableAWSLogServices
      unstable: []
      order: 5
  - name: Get list of AWS log ready services
    url: '#get-list-of-aws-log-ready-services'
    identifier: aws-logs-integration-get-list-of-aws-log-ready-services
    parent: aws-logs-integration
    generated: true
    params:
      versions:
        - v1
      operationids:
        - ListAWSLogsServices
      unstable: []
      order: 4
  - name: Check that an AWS Lambda Function exists
    url: '#check-that-an-aws-lambda-function-exists'
    identifier: aws-logs-integration-check-that-an-aws-lambda-function-exists
    parent: aws-logs-integration
    generated: true
    params:
      versions:
        - v1
      operationids:
        - CheckAWSLogsLambdaAsync
      unstable: []
      order: 7
  - name: Add AWS Log Lambda ARN
    url: '#add-aws-log-lambda-arn'
    identifier: aws-logs-integration-add-aws-log-lambda-arn
    parent: aws-logs-integration
    generated: true
    params:
      versions:
        - v1
      operationids:
        - CreateAWSLambdaARN
      unstable: []
      order: 2
  - name: List all AWS Logs integrations
    url: '#list-all-aws-logs-integrations'
    identifier: aws-logs-integration-list-all-aws-logs-integrations
    parent: aws-logs-integration
    generated: true
    params:
      versions:
        - v1
      operationids:
        - ListAWSLogsIntegrations
      unstable: []
      order: 1
  - name: Delete an AWS Logs integration
    url: '#delete-an-aws-logs-integration'
    identifier: aws-logs-integration-delete-an-aws-logs-integration
    parent: aws-logs-integration
    generated: true
    params:
      versions:
        - v1
      operationids:
        - DeleteAWSLambdaARN
      unstable: []
      order: 3
  - name: Authentication
    url: /api/latest/authentication/
    identifier: authentication
    generated: true
  - name: Validate API key
    url: '#validate-api-key'
    identifier: authentication-validate-api-key
    parent: authentication
    generated: true
    params:
      versions:
        - v1
      operationids:
        - Validate
      unstable: []
      order: 1
  - name: Azure Integration
    url: /api/latest/azure-integration/
    identifier: azure-integration
    generated: true
  - name: Update Azure integration host filters
    url: '#update-azure-integration-host-filters'
    identifier: azure-integration-update-azure-integration-host-filters
    parent: azure-integration
    generated: true
    params:
      versions:
        - v1
      operationids:
        - UpdateAzureHostFilters
      unstable: []
      order: 5
  - name: Update an Azure integration
    url: '#update-an-azure-integration'
    identifier: azure-integration-update-an-azure-integration
    parent: azure-integration
    generated: true
    params:
      versions:
        - v1
      operationids:
        - UpdateAzureIntegration
      unstable: []
      order: 4
  - name: Create an Azure integration
    url: '#create-an-azure-integration'
    identifier: azure-integration-create-an-azure-integration
    parent: azure-integration
    generated: true
    params:
      versions:
        - v1
      operationids:
        - CreateAzureIntegration
      unstable: []
      order: 2
  - name: List all Azure integrations
    url: '#list-all-azure-integrations'
    identifier: azure-integration-list-all-azure-integrations
    parent: azure-integration
    generated: true
    params:
      versions:
        - v1
      operationids:
        - ListAzureIntegration
      unstable: []
      order: 1
  - name: Delete an Azure integration
    url: '#delete-an-azure-integration'
    identifier: azure-integration-delete-an-azure-integration
    parent: azure-integration
    generated: true
    params:
      versions:
        - v1
      operationids:
        - DeleteAzureIntegration
      unstable: []
      order: 3
  - name: Dashboard Lists
    url: /api/latest/dashboard-lists/
    identifier: dashboard-lists
    generated: true
  - name: Update items of a dashboard list
    url: '#update-items-of-a-dashboard-list'
    identifier: dashboard-lists-update-items-of-a-dashboard-list
    parent: dashboard-lists
    generated: true
    params:
      versions:
        - v2
      operationids:
        - UpdateDashboardListItems
      unstable: []
      order: 3
  - name: Add Items to a Dashboard List
    url: '#add-items-to-a-dashboard-list'
    identifier: dashboard-lists-add-items-to-a-dashboard-list
    parent: dashboard-lists
    generated: true
    params:
      versions:
        - v2
      operationids:
        - CreateDashboardListItems
      unstable: []
      order: 2
  - name: Get items of a Dashboard List
    url: '#get-items-of-a-dashboard-list'
    identifier: dashboard-lists-get-items-of-a-dashboard-list
    parent: dashboard-lists
    generated: true
    params:
      versions:
        - v2
      operationids:
        - GetDashboardListItems
      unstable: []
      order: 1
  - name: Delete items from a dashboard list
    url: '#delete-items-from-a-dashboard-list'
    identifier: dashboard-lists-delete-items-from-a-dashboard-list
    parent: dashboard-lists
    generated: true
    params:
      versions:
        - v2
      operationids:
        - DeleteDashboardListItems
      unstable: []
      order: 4
  - name: Update a dashboard list
    url: '#update-a-dashboard-list'
    identifier: dashboard-lists-update-a-dashboard-list
    parent: dashboard-lists
    generated: true
    params:
      versions:
        - v1
      operationids:
        - UpdateDashboardList
      unstable: []
      order: 4
  - name: Get a dashboard list
    url: '#get-a-dashboard-list'
    identifier: dashboard-lists-get-a-dashboard-list
    parent: dashboard-lists
    generated: true
    params:
      versions:
        - v1
      operationids:
        - GetDashboardList
      unstable: []
      order: 3
  - name: Delete a dashboard list
    url: '#delete-a-dashboard-list'
    identifier: dashboard-lists-delete-a-dashboard-list
    parent: dashboard-lists
    generated: true
    params:
      versions:
        - v1
      operationids:
        - DeleteDashboardList
      unstable: []
      order: 5
  - name: Create a dashboard list
    url: '#create-a-dashboard-list'
    identifier: dashboard-lists-create-a-dashboard-list
    parent: dashboard-lists
    generated: true
    params:
      versions:
        - v1
      operationids:
        - CreateDashboardList
      unstable: []
      order: 2
  - name: Get all dashboard lists
    url: '#get-all-dashboard-lists'
    identifier: dashboard-lists-get-all-dashboard-lists
    parent: dashboard-lists
    generated: true
    params:
      versions:
        - v1
      operationids:
        - ListDashboardLists
      unstable: []
      order: 1
  - name: Dashboards
    url: /api/latest/dashboards/
    identifier: dashboards
    generated: true
  - name: Update a dashboard
    url: '#update-a-dashboard'
    identifier: dashboards-update-a-dashboard
    parent: dashboards
    generated: true
    params:
      versions:
        - v1
      operationids:
        - UpdateDashboard
      unstable: []
      order: 6
  - name: Get a dashboard
    url: '#get-a-dashboard'
    identifier: dashboards-get-a-dashboard
    parent: dashboards
    generated: true
    params:
      versions:
        - v1
      operationids:
        - GetDashboard
      unstable: []
      order: 7
  - name: Delete a dashboard
    url: '#delete-a-dashboard'
    identifier: dashboards-delete-a-dashboard
    parent: dashboards
    generated: true
    params:
      versions:
        - v1
      operationids:
        - DeleteDashboard
      unstable: []
      order: 3
  - name: Send shared dashboard invitation email
    url: '#send-shared-dashboard-invitation-email'
    identifier: dashboards-send-shared-dashboard-invitation-email
    parent: dashboards
    generated: true
    params:
      versions:
        - v1
      operationids:
        - SendPublicDashboardInvitation
      unstable: []
      order: 6
  - name: Get all invitations for a shared dashboard
    url: '#get-all-invitations-for-a-shared-dashboard'
    identifier: dashboards-get-all-invitations-for-a-shared-dashboard
    parent: dashboards
    generated: true
    params:
      versions:
        - v1
      operationids:
        - GetPublicDashboardInvitations
      unstable: []
      order: 5
  - name: Revoke shared dashboard invitations
    url: '#revoke-shared-dashboard-invitations'
    identifier: dashboards-revoke-shared-dashboard-invitations
    parent: dashboards
    generated: true
    params:
      versions:
        - v1
      operationids:
        - DeletePublicDashboardInvitation
      unstable: []
      order: 7
  - name: Update a shared dashboard
    url: '#update-a-shared-dashboard'
    identifier: dashboards-update-a-shared-dashboard
    parent: dashboards
    generated: true
    params:
      versions:
        - v1
      operationids:
        - UpdatePublicDashboard
      unstable: []
      order: 3
  - name: Get a shared dashboard
    url: '#get-a-shared-dashboard'
    identifier: dashboards-get-a-shared-dashboard
    parent: dashboards
    generated: true
    params:
      versions:
        - v1
      operationids:
        - GetPublicDashboard
      unstable: []
      order: 2
  - name: Revoke a shared dashboard URL
    url: '#revoke-a-shared-dashboard-url'
    identifier: dashboards-revoke-a-shared-dashboard-url
    parent: dashboards
    generated: true
    params:
      versions:
        - v1
      operationids:
        - DeletePublicDashboard
      unstable: []
      order: 4
  - name: Create a shared dashboard
    url: '#create-a-shared-dashboard'
    identifier: dashboards-create-a-shared-dashboard
    parent: dashboards
    generated: true
    params:
      versions:
        - v1
      operationids:
        - CreatePublicDashboard
      unstable: []
      order: 1
  - name: Create a new dashboard
    url: '#create-a-new-dashboard'
    identifier: dashboards-create-a-new-dashboard
    parent: dashboards
    generated: true
    params:
      versions:
        - v1
      operationids:
        - CreateDashboard
      unstable: []
      order: 1
  - name: Restore deleted dashboards
    url: '#restore-deleted-dashboards'
    identifier: dashboards-restore-deleted-dashboards
    parent: dashboards
    generated: true
    params:
      versions:
        - v1
      operationids:
        - RestoreDashboards
      unstable: []
      order: 5
  - name: Get all dashboards
    url: '#get-all-dashboards'
    identifier: dashboards-get-all-dashboards
    parent: dashboards
    generated: true
    params:
      versions:
        - v1
      operationids:
        - ListDashboards
      unstable: []
      order: 2
  - name: Delete dashboards
    url: '#delete-dashboards'
    identifier: dashboards-delete-dashboards
    parent: dashboards
    generated: true
    params:
      versions:
        - v1
      operationids:
        - DeleteDashboards
      unstable: []
      order: 4
  - name: Downtimes
    url: /api/latest/downtimes/
    identifier: downtimes
    generated: true
  - name: Get all downtimes for a monitor
    url: '#get-all-downtimes-for-a-monitor'
    identifier: downtimes-get-all-downtimes-for-a-monitor
    parent: downtimes
    generated: true
    params:
      versions:
        - v1
      operationids:
        - ListMonitorDowntimes
      unstable: []
      order: 7
  - name: Update a downtime
    url: '#update-a-downtime'
    identifier: downtimes-update-a-downtime
    parent: downtimes
    generated: true
    params:
      versions:
        - v1
      operationids:
        - UpdateDowntime
      unstable: []
      order: 6
  - name: Get a downtime
    url: '#get-a-downtime'
    identifier: downtimes-get-a-downtime
    parent: downtimes
    generated: true
    params:
      versions:
        - v1
      operationids:
        - GetDowntime
      unstable: []
      order: 5
  - name: Cancel a downtime
    url: '#cancel-a-downtime'
    identifier: downtimes-cancel-a-downtime
    parent: downtimes
    generated: true
    params:
      versions:
        - v1
      operationids:
        - CancelDowntime
      unstable: []
      order: 4
  - name: Cancel downtimes by scope
    url: '#cancel-downtimes-by-scope'
    identifier: downtimes-cancel-downtimes-by-scope
    parent: downtimes
    generated: true
    params:
      versions:
        - v1
      operationids:
        - CancelDowntimesByScope
      unstable: []
      order: 3
  - name: Schedule a downtime
    url: '#schedule-a-downtime'
    identifier: downtimes-schedule-a-downtime
    parent: downtimes
    generated: true
    params:
      versions:
        - v1
      operationids:
        - CreateDowntime
      unstable: []
      order: 2
  - name: Get all downtimes
    url: '#get-all-downtimes'
    identifier: downtimes-get-all-downtimes
    parent: downtimes
    generated: true
    params:
      versions:
        - v1
      operationids:
        - ListDowntimes
      unstable: []
      order: 1
  - name: Embeddable Graphs
    url: /api/latest/embeddable-graphs/
    identifier: embeddable-graphs
    generated: true
  - name: Revoke embed
    url: '#revoke-embed'
    identifier: embeddable-graphs-revoke-embed
    parent: embeddable-graphs
    generated: true
    params:
      versions:
        - v1
      operationids:
        - RevokeEmbeddableGraph
      unstable: []
      order: 1
  - name: Enable embed
    url: '#enable-embed'
    identifier: embeddable-graphs-enable-embed
    parent: embeddable-graphs
    generated: true
    params:
      versions:
        - v1
      operationids:
        - EnableEmbeddableGraph
      unstable: []
      order: 2
  - name: Get specific embed
    url: '#get-specific-embed'
    identifier: embeddable-graphs-get-specific-embed
    parent: embeddable-graphs
    generated: true
    params:
      versions:
        - v1
      operationids:
        - GetEmbeddableGraph
      unstable: []
      order: 3
  - name: Create embed
    url: '#create-embed'
    identifier: embeddable-graphs-create-embed
    parent: embeddable-graphs
    generated: true
    params:
      versions:
        - v1
      operationids:
        - CreateEmbeddableGraph
      unstable: []
      order: 4
  - name: Get all embeds
    url: '#get-all-embeds'
    identifier: embeddable-graphs-get-all-embeds
    parent: embeddable-graphs
    generated: true
    params:
      versions:
        - v1
      operationids:
        - ListEmbeddableGraphs
      unstable: []
      order: 5
  - name: Events
    url: /api/latest/events/
    identifier: events
    generated: true
  - name: Search events
    url: '#search-events'
    identifier: events-search-events
    parent: events
    generated: true
    params:
      versions:
        - v2
      operationids:
        - SearchEvents
      unstable:
        - v2
      order: 2
  - name: Get an event
    url: '#get-an-event'
    identifier: events-get-an-event
    parent: events
    generated: true
    params:
      versions:
        - v1
      operationids:
        - GetEvent
      unstable: []
      order: 2
  - name: Post an event
    url: '#post-an-event'
    identifier: events-post-an-event
    parent: events
    generated: true
    params:
      versions:
        - v1
      operationids:
        - CreateEvent
      unstable: []
      order: 1
  - name: Get a list of events
    url: '#get-a-list-of-events'
    identifier: events-get-a-list-of-events
    parent: events
    generated: true
    params:
      versions:
        - v1
        - v2
      operationids:
        - ListEvents
      unstable:
        - v2
      order: 1
  - name: GCP Integration
    url: /api/latest/gcp-integration/
    identifier: gcp-integration
    generated: true
  - name: Update a GCP integration
    url: '#update-a-gcp-integration'
    identifier: gcp-integration-update-a-gcp-integration
    parent: gcp-integration
    generated: true
    params:
      versions:
        - v1
      operationids:
        - UpdateGCPIntegration
      unstable: []
      order: 4
  - name: Create a GCP integration
    url: '#create-a-gcp-integration'
    identifier: gcp-integration-create-a-gcp-integration
    parent: gcp-integration
    generated: true
    params:
      versions:
        - v1
      operationids:
        - CreateGCPIntegration
      unstable: []
      order: 2
  - name: List all GCP integrations
    url: '#list-all-gcp-integrations'
    identifier: gcp-integration-list-all-gcp-integrations
    parent: gcp-integration
    generated: true
    params:
      versions:
        - v1
      operationids:
        - ListGCPIntegration
      unstable: []
      order: 1
  - name: Delete a GCP integration
    url: '#delete-a-gcp-integration'
    identifier: gcp-integration-delete-a-gcp-integration
    parent: gcp-integration
    generated: true
    params:
      versions:
        - v1
      operationids:
        - DeleteGCPIntegration
      unstable: []
      order: 3
  - name: Hosts
    url: /api/latest/hosts/
    identifier: hosts
    generated: true
  - name: Get the total number of active hosts
    url: '#get-the-total-number-of-active-hosts'
    identifier: hosts-get-the-total-number-of-active-hosts
    parent: hosts
    generated: true
    params:
      versions:
        - v1
      operationids:
        - GetHostTotals
      unstable: []
      order: 2
  - name: Get all hosts for your organization
    url: '#get-all-hosts-for-your-organization'
    identifier: hosts-get-all-hosts-for-your-organization
    parent: hosts
    generated: true
    params:
      versions:
        - v1
      operationids:
        - ListHosts
      unstable: []
      order: 1
  - name: Unmute a host
    url: '#unmute-a-host'
    identifier: hosts-unmute-a-host
    parent: hosts
    generated: true
    params:
      versions:
        - v1
      operationids:
        - UnmuteHost
      unstable: []
      order: 4
  - name: Mute a host
    url: '#mute-a-host'
    identifier: hosts-mute-a-host
    parent: hosts
    generated: true
    params:
      versions:
        - v1
      operationids:
        - MuteHost
      unstable: []
      order: 3
  - name: IP Ranges
    url: /api/latest/ip-ranges/
    identifier: ip-ranges
    generated: true
  - name: List IP Ranges
    url: '#list-ip-ranges'
    identifier: ip-ranges-list-ip-ranges
    parent: ip-ranges
    generated: true
    params:
      versions:
        - v1
      operationids:
        - GetIPRanges
      unstable: []
      order: 1
  - name: Key Management
    url: /api/latest/key-management/
    identifier: key-management
    generated: true
  - name: Edit an application key owned by current user
    url: '#edit-an-application-key-owned-by-current-user'
    identifier: key-management-edit-an-application-key-owned-by-current-user
    parent: key-management
    generated: true
    params:
      versions:
        - v2
      operationids:
        - UpdateCurrentUserApplicationKey
      unstable: []
      order: 2
  - name: Get one application key owned by current user
    url: '#get-one-application-key-owned-by-current-user'
    identifier: key-management-get-one-application-key-owned-by-current-user
    parent: key-management
    generated: true
    params:
      versions:
        - v2
      operationids:
        - GetCurrentUserApplicationKey
      unstable: []
      order: 3
  - name: Delete an application key owned by current user
    url: '#delete-an-application-key-owned-by-current-user'
    identifier: key-management-delete-an-application-key-owned-by-current-user
    parent: key-management
    generated: true
    params:
      versions:
        - v2
      operationids:
        - DeleteCurrentUserApplicationKey
      unstable: []
      order: 1
  - name: Create an application key for current user
    url: '#create-an-application-key-for-current-user'
    identifier: key-management-create-an-application-key-for-current-user
    parent: key-management
    generated: true
    params:
      versions:
        - v2
      operationids:
        - CreateCurrentUserApplicationKey
      unstable: []
      order: 4
  - name: Get all application keys owned by current user
    url: '#get-all-application-keys-owned-by-current-user'
    identifier: key-management-get-all-application-keys-owned-by-current-user
    parent: key-management
    generated: true
    params:
      versions:
        - v2
      operationids:
        - ListCurrentUserApplicationKeys
      unstable: []
      order: 5
  - name: Edit an application key
    url: '#edit-an-application-key'
    identifier: key-management-edit-an-application-key
    parent: key-management
    generated: true
    params:
      versions:
        - v1
        - v2
      operationids:
        - UpdateApplicationKey
      unstable: []
      order: 9
  - name: Get an application key
    url: '#get-an-application-key'
    identifier: key-management-get-an-application-key
    parent: key-management
    generated: true
    params:
      versions:
        - v1
        - v2
      operationids:
        - GetApplicationKey
      unstable: []
      order: 8
  - name: Delete an application key
    url: '#delete-an-application-key'
    identifier: key-management-delete-an-application-key
    parent: key-management
    generated: true
    params:
      versions:
        - v1
        - v2
      operationids:
        - DeleteApplicationKey
      unstable: []
      order: 10
  - name: Create an application key
    url: '#create-an-application-key'
    identifier: key-management-create-an-application-key
    parent: key-management
    generated: true
    params:
      versions:
        - v1
      operationids:
        - CreateApplicationKey
      unstable: []
      order: 7
  - name: Get all application keys
    url: '#get-all-application-keys'
    identifier: key-management-get-all-application-keys
    parent: key-management
    generated: true
    params:
      versions:
        - v1
        - v2
      operationids:
        - ListApplicationKeys
      unstable: []
      order: 6
  - name: Edit an API key
    url: '#edit-an-api-key'
    identifier: key-management-edit-an-api-key
    parent: key-management
    generated: true
    params:
      versions:
        - v1
        - v2
      operationids:
        - UpdateAPIKey
      unstable: []
      order: 4
  - name: Get API key
    url: '#get-api-key'
    identifier: key-management-get-api-key
    parent: key-management
    generated: true
    params:
      versions:
        - v1
        - v2
      operationids:
        - GetAPIKey
      unstable: []
      order: 3
  - name: Delete an API key
    url: '#delete-an-api-key'
    identifier: key-management-delete-an-api-key
    parent: key-management
    generated: true
    params:
      versions:
        - v1
        - v2
      operationids:
        - DeleteAPIKey
      unstable: []
      order: 5
  - name: Create an API key
    url: '#create-an-api-key'
    identifier: key-management-create-an-api-key
    parent: key-management
    generated: true
    params:
      versions:
        - v1
        - v2
      operationids:
        - CreateAPIKey
      unstable: []
      order: 2
  - name: Get all API keys
    url: '#get-all-api-keys'
    identifier: key-management-get-all-api-keys
    parent: key-management
    generated: true
    params:
      versions:
        - v1
        - v2
      operationids:
        - ListAPIKeys
      unstable: []
      order: 1
  - name: Logs
    url: /api/latest/logs/
    identifier: logs
    generated: true
  - name: Get a list of logs
    url: '#get-a-list-of-logs'
    identifier: logs-get-a-list-of-logs
    parent: logs
    generated: true
    params:
      versions:
        - v2
      operationids:
        - ListLogsGet
      unstable: []
      order: 4
  - name: Aggregate events
    url: '#aggregate-events'
    identifier: logs-aggregate-events
    parent: logs
    generated: true
    params:
      versions:
        - v2
      operationids:
        - AggregateLogs
      unstable: []
      order: 2
  - name: Send logs
    url: '#send-logs'
    identifier: logs-send-logs
    parent: logs
    generated: true
    params:
      versions:
        - v1
        - v2
      operationids:
        - SubmitLog
      unstable: []
      order: 1
  - name: Search logs
    url: '#search-logs'
    identifier: logs-search-logs
    parent: logs
    generated: true
    params:
      versions:
        - v1
        - v2
      operationids:
        - ListLogs
      unstable: []
      order: 3
  - name: Logs Indexes
    url: /api/latest/logs-indexes/
    identifier: logs-indexes
    generated: true
  - name: Update an index
    url: '#update-an-index'
    identifier: logs-indexes-update-an-index
    parent: logs-indexes
    generated: true
    params:
      versions:
        - v1
      operationids:
        - UpdateLogsIndex
      unstable: []
      order: 4
  - name: Get an index
    url: '#get-an-index'
    identifier: logs-indexes-get-an-index
    parent: logs-indexes
    generated: true
    params:
      versions:
        - v1
      operationids:
        - GetLogsIndex
      unstable: []
      order: 3
  - name: Create an index
    url: '#create-an-index'
    identifier: logs-indexes-create-an-index
    parent: logs-indexes
    generated: true
    params:
      versions:
        - v1
      operationids:
        - CreateLogsIndex
      unstable: []
      order: 2
  - name: Get all indexes
    url: '#get-all-indexes'
    identifier: logs-indexes-get-all-indexes
    parent: logs-indexes
    generated: true
    params:
      versions:
        - v1
      operationids:
        - ListLogIndexes
      unstable: []
      order: 1
  - name: Update indexes order
    url: '#update-indexes-order'
    identifier: logs-indexes-update-indexes-order
    parent: logs-indexes
    generated: true
    params:
      versions:
        - v1
      operationids:
        - UpdateLogsIndexOrder
      unstable: []
      order: 6
  - name: Get indexes order
    url: '#get-indexes-order'
    identifier: logs-indexes-get-indexes-order
    parent: logs-indexes
    generated: true
    params:
      versions:
        - v1
      operationids:
        - GetLogsIndexOrder
      unstable: []
      order: 5
  - name: Logs Pipelines
    url: /api/latest/logs-pipelines/
    identifier: logs-pipelines
    generated: true
  - name: Update a pipeline
    url: '#update-a-pipeline'
    identifier: logs-pipelines-update-a-pipeline
    parent: logs-pipelines
    generated: true
    params:
      versions:
        - v1
      operationids:
        - UpdateLogsPipeline
      unstable: []
      order: 7
  - name: Get a pipeline
    url: '#get-a-pipeline'
    identifier: logs-pipelines-get-a-pipeline
    parent: logs-pipelines
    generated: true
    params:
      versions:
        - v1
      operationids:
        - GetLogsPipeline
      unstable: []
      order: 5
  - name: Delete a pipeline
    url: '#delete-a-pipeline'
    identifier: logs-pipelines-delete-a-pipeline
    parent: logs-pipelines
    generated: true
    params:
      versions:
        - v1
      operationids:
        - DeleteLogsPipeline
      unstable: []
      order: 6
  - name: Create a pipeline
    url: '#create-a-pipeline'
    identifier: logs-pipelines-create-a-pipeline
    parent: logs-pipelines
    generated: true
    params:
      versions:
        - v1
      operationids:
        - CreateLogsPipeline
      unstable: []
      order: 4
  - name: Get all pipelines
    url: '#get-all-pipelines'
    identifier: logs-pipelines-get-all-pipelines
    parent: logs-pipelines
    generated: true
    params:
      versions:
        - v1
      operationids:
        - ListLogsPipelines
      unstable: []
      order: 3
  - name: Update pipeline order
    url: '#update-pipeline-order'
    identifier: logs-pipelines-update-pipeline-order
    parent: logs-pipelines
    generated: true
    params:
      versions:
        - v1
      operationids:
        - UpdateLogsPipelineOrder
      unstable: []
      order: 2
  - name: Get pipeline order
    url: '#get-pipeline-order'
    identifier: logs-pipelines-get-pipeline-order
    parent: logs-pipelines
    generated: true
    params:
      versions:
        - v1
      operationids:
        - GetLogsPipelineOrder
      unstable: []
      order: 1
  - name: Metrics
    url: /api/latest/metrics/
    identifier: metrics
    generated: true
  - name: List distinct metric volumes by metric name
    url: '#list-distinct-metric-volumes-by-metric-name'
    identifier: metrics-list-distinct-metric-volumes-by-metric-name
    parent: metrics
    generated: true
    params:
      versions:
        - v2
      operationids:
        - ListVolumesByMetricName
      unstable: []
      order: 8
  - name: Create a tag configuration
    url: '#create-a-tag-configuration'
    identifier: metrics-create-a-tag-configuration
    parent: metrics
    generated: true
    params:
      versions:
        - v2
      operationids:
        - CreateTagConfiguration
      unstable: []
      order: 1
  - name: Update a tag configuration
    url: '#update-a-tag-configuration'
    identifier: metrics-update-a-tag-configuration
    parent: metrics
    generated: true
    params:
      versions:
        - v2
      operationids:
        - UpdateTagConfiguration
      unstable: []
      order: 3
  - name: List tag configuration by name
    url: '#list-tag-configuration-by-name'
    identifier: metrics-list-tag-configuration-by-name
    parent: metrics
    generated: true
    params:
      versions:
        - v2
      operationids:
        - ListTagConfigurationByName
      unstable: []
      order: 2
  - name: Delete a tag configuration
    url: '#delete-a-tag-configuration'
    identifier: metrics-delete-a-tag-configuration
    parent: metrics
    generated: true
    params:
      versions:
        - v2
      operationids:
        - DeleteTagConfiguration
      unstable: []
      order: 4
  - name: Tag Configuration Cardinality Estimator
    url: '#tag-configuration-cardinality-estimator'
    identifier: metrics-tag-configuration-cardinality-estimator
    parent: metrics
    generated: true
    params:
      versions:
        - v2
      operationids:
        - EstimateMetricsOutputSeries
      unstable: []
      order: 11
  - name: List tags by metric name
    url: '#list-tags-by-metric-name'
    identifier: metrics-list-tags-by-metric-name
    parent: metrics
    generated: true
    params:
      versions:
        - v2
      operationids:
        - ListTagsByMetricName
      unstable: []
      order: 6
  - name: List active tags and aggregations
    url: '#list-active-tags-and-aggregations'
    identifier: metrics-list-active-tags-and-aggregations
    parent: metrics
    generated: true
    params:
      versions:
        - v2
      operationids:
        - ListActiveMetricConfigurations
      unstable: []
      order: 7
  - name: Configure tags for multiple metrics
    url: '#configure-tags-for-multiple-metrics'
    identifier: metrics-configure-tags-for-multiple-metrics
    parent: metrics
    generated: true
    params:
      versions:
        - v2
      operationids:
        - DeleteBulkTagsMetricsConfiguration
        - CreateBulkTagsMetricsConfiguration
      unstable: []
      order: 10
  - name: Get a list of metrics
    url: '#get-a-list-of-metrics'
    identifier: metrics-get-a-list-of-metrics
    parent: metrics
    generated: true
    params:
      versions:
        - v2
      operationids:
        - ListTagConfigurations
      unstable: []
      order: 5
  - name: Submit metrics
    url: '#submit-metrics'
    identifier: metrics-submit-metrics
    parent: metrics
    generated: true
    params:
      versions:
        - v1
        - v2
      operationids:
        - SubmitMetrics
      unstable: []
      order: 1
  - name: Search metrics
    url: '#search-metrics'
    identifier: metrics-search-metrics
    parent: metrics
    generated: true
    params:
      versions:
        - v1
      operationids:
        - ListMetrics
      unstable: []
      order: 4
  - name: Query timeseries points
    url: '#query-timeseries-points'
    identifier: metrics-query-timeseries-points
    parent: metrics
    generated: true
    params:
      versions:
        - v1
      operationids:
        - QueryMetrics
      unstable: []
      order: 5
  - name: Edit metric metadata
    url: '#edit-metric-metadata'
    identifier: metrics-edit-metric-metadata
    parent: metrics
    generated: true
    params:
      versions:
        - v1
      operationids:
        - UpdateMetricMetadata
      unstable: []
      order: 3
  - name: Get metric metadata
    url: '#get-metric-metadata'
    identifier: metrics-get-metric-metadata
    parent: metrics
    generated: true
    params:
      versions:
        - v1
      operationids:
        - GetMetricMetadata
      unstable: []
      order: 2
  - name: Get active metrics list
    url: '#get-active-metrics-list'
    identifier: metrics-get-active-metrics-list
    parent: metrics
    generated: true
    params:
      versions:
        - v1
      operationids:
        - ListActiveMetrics
      unstable: []
      order: 1
  - name: Submit distribution points
    url: '#submit-distribution-points'
    identifier: metrics-submit-distribution-points
    parent: metrics
    generated: true
    params:
      versions:
        - v1
      operationids:
        - SubmitDistributionPoints
      unstable: []
      order: 1
  - name: Monitors
    url: /api/latest/monitors/
    identifier: monitors
    generated: true
  - name: Unmute all monitors
    url: '#unmute-all-monitors'
    identifier: monitors-unmute-all-monitors
    parent: monitors
    generated: true
    params:
      versions:
        - v1
      operationids:
        - UnmuteAllMonitors
      unstable: []
      order: 3
  - name: Mute all monitors
    url: '#mute-all-monitors'
    identifier: monitors-mute-all-monitors
    parent: monitors
    generated: true
    params:
      versions:
        - v1
      operationids:
        - MuteAllMonitors
      unstable: []
      order: 4
  - name: Validate an existing monitor
    url: '#validate-an-existing-monitor'
    identifier: monitors-validate-an-existing-monitor
    parent: monitors
    generated: true
    params:
      versions:
        - v1
      operationids:
        - ValidateExistingMonitor
      unstable: []
      order: 8
  - name: Unmute a monitor
    url: '#unmute-a-monitor'
    identifier: monitors-unmute-a-monitor
    parent: monitors
    generated: true
    params:
      versions:
        - v1
      operationids:
        - UnmuteMonitor
      unstable: []
      order: 1
  - name: Mute a monitor
    url: '#mute-a-monitor'
    identifier: monitors-mute-a-monitor
    parent: monitors
    generated: true
    params:
      versions:
        - v1
      operationids:
        - MuteMonitor
      unstable: []
      order: 2
  - name: Edit a monitor
    url: '#edit-a-monitor'
    identifier: monitors-edit-a-monitor
    parent: monitors
    generated: true
    params:
      versions:
        - v1
      operationids:
        - UpdateMonitor
      unstable: []
      order: 3
  - name: Get a monitor's details
    url: '#get-a-monitors-details'
    identifier: monitors-get-a-monitors-details
    parent: monitors
    generated: true
    params:
      versions:
        - v1
      operationids:
        - GetMonitor
      unstable: []
      order: 4
  - name: Delete a monitor
    url: '#delete-a-monitor'
    identifier: monitors-delete-a-monitor
    parent: monitors
    generated: true
    params:
      versions:
        - v1
      operationids:
        - DeleteMonitor
      unstable: []
      order: 5
  - name: Validate a monitor
    url: '#validate-a-monitor'
    identifier: monitors-validate-a-monitor
    parent: monitors
    generated: true
    params:
      versions:
        - v1
      operationids:
        - ValidateMonitor
      unstable: []
      order: 7
  - name: Monitors search
    url: '#monitors-search'
    identifier: monitors-monitors-search
    parent: monitors
    generated: true
    params:
      versions:
        - v1
      operationids:
        - SearchMonitors
      unstable: []
      order: 1
  - name: Monitors group search
    url: '#monitors-group-search'
    identifier: monitors-monitors-group-search
    parent: monitors
    generated: true
    params:
      versions:
        - v1
      operationids:
        - SearchMonitorGroups
      unstable: []
      order: 2
  - name: Check if a monitor can be deleted
    url: '#check-if-a-monitor-can-be-deleted'
    identifier: monitors-check-if-a-monitor-can-be-deleted
    parent: monitors
    generated: true
    params:
      versions:
        - v1
      operationids:
        - CheckCanDeleteMonitor
      unstable: []
      order: 6
  - name: Create a monitor
    url: '#create-a-monitor'
    identifier: monitors-create-a-monitor
    parent: monitors
    generated: true
    params:
      versions:
        - v1
      operationids:
        - CreateMonitor
      unstable: []
      order: 1
  - name: Get all monitor details
    url: '#get-all-monitor-details'
    identifier: monitors-get-all-monitor-details
    parent: monitors
    generated: true
    params:
      versions:
        - v1
      operationids:
        - ListMonitors
      unstable: []
      order: 2
  - name: Notebooks
    url: /api/latest/notebooks/
    identifier: notebooks
    generated: true
  - name: Update a notebook
    url: '#update-a-notebook'
    identifier: notebooks-update-a-notebook
    parent: notebooks
    generated: true
    params:
      versions:
        - v1
      operationids:
        - UpdateNotebook
      unstable: []
      order: 4
  - name: Get a notebook
    url: '#get-a-notebook'
    identifier: notebooks-get-a-notebook
    parent: notebooks
    generated: true
    params:
      versions:
        - v1
      operationids:
        - GetNotebook
      unstable: []
      order: 5
  - name: Delete a notebook
    url: '#delete-a-notebook'
    identifier: notebooks-delete-a-notebook
    parent: notebooks
    generated: true
    params:
      versions:
        - v1
      operationids:
        - DeleteNotebook
      unstable: []
      order: 3
  - name: Create a notebook
    url: '#create-a-notebook'
    identifier: notebooks-create-a-notebook
    parent: notebooks
    generated: true
    params:
      versions:
        - v1
      operationids:
        - CreateNotebook
      unstable: []
      order: 1
  - name: Get all notebooks
    url: '#get-all-notebooks'
    identifier: notebooks-get-all-notebooks
    parent: notebooks
    generated: true
    params:
      versions:
        - v1
      operationids:
        - ListNotebooks
      unstable: []
      order: 2
  - name: Organizations
    url: /api/latest/organizations/
    identifier: organizations
    generated: true
  - name: Upload IdP metadata
    url: '#upload-idp-metadata'
    identifier: organizations-upload-idp-metadata
    parent: organizations
    generated: true
    params:
      versions:
        - v1
        - v2
      operationids:
        - UploadIdPForOrg
        - UploadIdPMetadata
      unstable: []
      order: 5
  - name: Spin-off Child Organization
    url: '#spin-off-child-organization'
    identifier: organizations-spin-off-child-organization
    parent: organizations
    generated: true
    params:
      versions:
        - v1
      operationids:
        - DowngradeOrg
      unstable: []
      order: 6
  - name: Update your organization
    url: '#update-your-organization'
    identifier: organizations-update-your-organization
    parent: organizations
    generated: true
    params:
      versions:
        - v1
      operationids:
        - UpdateOrg
      unstable: []
      order: 4
  - name: Get organization information
    url: '#get-organization-information'
    identifier: organizations-get-organization-information
    parent: organizations
    generated: true
    params:
      versions:
        - v1
      operationids:
        - GetOrg
      unstable: []
      order: 3
  - name: Create a child organization
    url: '#create-a-child-organization'
    identifier: organizations-create-a-child-organization
    parent: organizations
    generated: true
    params:
      versions:
        - v1
      operationids:
        - CreateChildOrg
      unstable: []
      order: 1
  - name: List your managed organizations
    url: '#list-your-managed-organizations'
    identifier: organizations-list-your-managed-organizations
    parent: organizations
    generated: true
    params:
      versions:
        - v1
      operationids:
        - ListOrgs
      unstable: []
      order: 2
  - name: PagerDuty Integration
    url: /api/latest/pagerduty-integration/
    identifier: pagerduty-integration
    generated: true
  - name: Update a single service object
    url: '#update-a-single-service-object'
    identifier: pagerduty-integration-update-a-single-service-object
    parent: pagerduty-integration
    generated: true
    params:
      versions:
        - v1
      operationids:
        - UpdatePagerDutyIntegrationService
      unstable: []
      order: 3
  - name: Get a single service object
    url: '#get-a-single-service-object'
    identifier: pagerduty-integration-get-a-single-service-object
    parent: pagerduty-integration
    generated: true
    params:
      versions:
        - v1
      operationids:
        - GetPagerDutyIntegrationService
      unstable: []
      order: 2
  - name: Delete a single service object
    url: '#delete-a-single-service-object'
    identifier: pagerduty-integration-delete-a-single-service-object
    parent: pagerduty-integration
    generated: true
    params:
      versions:
        - v1
      operationids:
        - DeletePagerDutyIntegrationService
      unstable: []
      order: 4
  - name: Create a new service object
    url: '#create-a-new-service-object'
    identifier: pagerduty-integration-create-a-new-service-object
    parent: pagerduty-integration
    generated: true
    params:
      versions:
        - v1
      operationids:
        - CreatePagerDutyIntegrationService
      unstable: []
      order: 1
  - name: Screenboards
    url: /api/latest/screenboards/
    identifier: screenboards
    generated: true
  - name: Security Monitoring
    url: /api/latest/security-monitoring/
    identifier: security-monitoring
    generated: true
  - name: Change the related incidents of a security signal
    url: '#change-the-related-incidents-of-a-security-signal'
    identifier: security-monitoring-change-the-related-incidents-of-a-security-signal
    parent: security-monitoring
    generated: true
    params:
      versions:
        - v2
      operationids:
        - EditSecurityMonitoringSignalIncidents
      unstable: []
      order: 9
  - name: Get a signal's details
    url: '#get-a-signals-details'
    identifier: security-monitoring-get-a-signals-details
    parent: security-monitoring
    generated: true
    params:
      versions:
        - v2
      operationids:
        - GetSecurityMonitoringSignal
      unstable: []
      order: 11
  - name: Get a list of security signals
    url: '#get-a-list-of-security-signals'
    identifier: security-monitoring-get-a-list-of-security-signals
    parent: security-monitoring
    generated: true
    params:
      versions:
        - v2
      operationids:
        - SearchSecurityMonitoringSignals
      unstable: []
      order: 6
  - name: Get a quick list of security signals
    url: '#get-a-quick-list-of-security-signals'
    identifier: security-monitoring-get-a-quick-list-of-security-signals
    parent: security-monitoring
    generated: true
    params:
      versions:
        - v2
      operationids:
        - ListSecurityMonitoringSignals
      unstable: []
      order: 7
  - name: Update an existing rule
    url: '#update-an-existing-rule'
    identifier: security-monitoring-update-an-existing-rule
    parent: security-monitoring
    generated: true
    params:
      versions:
        - v2
      operationids:
        - UpdateSecurityMonitoringRule
      unstable: []
      order: 4
  - name: Get a rule's details
    url: '#get-a-rules-details'
    identifier: security-monitoring-get-a-rules-details
    parent: security-monitoring
    generated: true
    params:
      versions:
        - v2
      operationids:
        - GetSecurityMonitoringRule
      unstable: []
      order: 3
  - name: Delete an existing rule
    url: '#delete-an-existing-rule'
    identifier: security-monitoring-delete-an-existing-rule
    parent: security-monitoring
    generated: true
    params:
      versions:
        - v2
      operationids:
        - DeleteSecurityMonitoringRule
      unstable: []
      order: 5
  - name: Create a detection rule
    url: '#create-a-detection-rule'
    identifier: security-monitoring-create-a-detection-rule
    parent: security-monitoring
    generated: true
    params:
      versions:
        - v2
      operationids:
        - CreateSecurityMonitoringRule
      unstable: []
      order: 2
  - name: List rules
    url: '#list-rules'
    identifier: security-monitoring-list-rules
    parent: security-monitoring
    generated: true
    params:
      versions:
        - v2
      operationids:
        - ListSecurityMonitoringRules
      unstable: []
      order: 1
  - name: Update a security filter
    url: '#update-a-security-filter'
    identifier: security-monitoring-update-a-security-filter
    parent: security-monitoring
    generated: true
    params:
      versions:
        - v2
      operationids:
        - UpdateSecurityFilter
      unstable: []
      order: 13
  - name: Get a security filter
    url: '#get-a-security-filter'
    identifier: security-monitoring-get-a-security-filter
    parent: security-monitoring
    generated: true
    params:
      versions:
        - v2
      operationids:
        - GetSecurityFilter
      unstable: []
      order: 14
  - name: Delete a security filter
    url: '#delete-a-security-filter'
    identifier: security-monitoring-delete-a-security-filter
    parent: security-monitoring
    generated: true
    params:
      versions:
        - v2
      operationids:
        - DeleteSecurityFilter
      unstable: []
      order: 12
  - name: Create a security filter
    url: '#create-a-security-filter'
    identifier: security-monitoring-create-a-security-filter
    parent: security-monitoring
    generated: true
    params:
      versions:
        - v2
      operationids:
        - CreateSecurityFilter
      unstable: []
      order: 15
  - name: Get all security filters
    url: '#get-all-security-filters'
    identifier: security-monitoring-get-all-security-filters
    parent: security-monitoring
    generated: true
    params:
      versions:
        - v2
      operationids:
        - ListSecurityFilters
      unstable: []
      order: 16
  - name: Change the triage state of a security signal
    url: '#change-the-triage-state-of-a-security-signal'
    identifier: security-monitoring-change-the-triage-state-of-a-security-signal
    parent: security-monitoring
    generated: true
    params:
      versions:
        - v1
        - v2
      operationids:
        - EditSecurityMonitoringSignalState
      unstable: []
      order: 2
  - name: Modify the triage assignee of a security signal
    url: '#modify-the-triage-assignee-of-a-security-signal'
    identifier: security-monitoring-modify-the-triage-assignee-of-a-security-signal
    parent: security-monitoring
    generated: true
    params:
      versions:
        - v1
        - v2
      operationids:
        - EditSecurityMonitoringSignalAssignee
      unstable: []
      order: 3
  - name: Add a security signal to an incident
    url: '#add-a-security-signal-to-an-incident'
    identifier: security-monitoring-add-a-security-signal-to-an-incident
    parent: security-monitoring
    generated: true
    params:
      versions:
        - v1
      operationids:
        - AddSecurityMonitoringSignalToIncident
      unstable: []
      order: 1
  - name: Service Checks
    url: /api/latest/service-checks/
    identifier: service-checks
    generated: true
  - name: Submit a Service Check
    url: '#submit-a-service-check'
    identifier: service-checks-submit-a-service-check
    parent: service-checks
    generated: true
    params:
      versions:
        - v1
      operationids:
        - SubmitServiceCheck
      unstable: []
      order: 1
  - name: Service Dependencies
    url: /api/latest/service-dependencies/
    identifier: service-dependencies
    generated: true
  - name: Get one APM service's dependencies
    url: '#get-one-apm-services-dependencies'
    identifier: service-dependencies-get-one-apm-services-dependencies
    parent: service-dependencies
    generated: true
    params:
      versions:
        - v1
      operationids:
        - ListSingleServiceDependencies
      unstable:
        - v1
      order: 2
  - name: Get all APM service dependencies
    url: '#get-all-apm-service-dependencies'
    identifier: service-dependencies-get-all-apm-service-dependencies
    parent: service-dependencies
    generated: true
    params:
      versions:
        - v1
      operationids:
        - ListServiceDependencies
      unstable:
        - v1
      order: 1
  - name: Service Level Objective Corrections
    url: /api/latest/service-level-objective-corrections/
    identifier: service-level-objective-corrections
    generated: true
  - name: Update an SLO correction
    url: '#update-an-slo-correction'
    identifier: service-level-objective-corrections-update-an-slo-correction
    parent: service-level-objective-corrections
    generated: true
    params:
      versions:
        - v1
      operationids:
        - UpdateSLOCorrection
      unstable: []
      order: 4
  - name: Get an SLO correction for an SLO
    url: '#get-an-slo-correction-for-an-slo'
    identifier: service-level-objective-corrections-get-an-slo-correction-for-an-slo
    parent: service-level-objective-corrections
    generated: true
    params:
      versions:
        - v1
      operationids:
        - GetSLOCorrection
      unstable: []
      order: 3
  - name: Delete an SLO correction
    url: '#delete-an-slo-correction'
    identifier: service-level-objective-corrections-delete-an-slo-correction
    parent: service-level-objective-corrections
    generated: true
    params:
      versions:
        - v1
      operationids:
        - DeleteSLOCorrection
      unstable: []
      order: 5
  - name: Create an SLO correction
    url: '#create-an-slo-correction'
    identifier: service-level-objective-corrections-create-an-slo-correction
    parent: service-level-objective-corrections
    generated: true
    params:
      versions:
        - v1
      operationids:
        - CreateSLOCorrection
      unstable: []
      order: 1
  - name: Get all SLO corrections
    url: '#get-all-slo-corrections'
    identifier: service-level-objective-corrections-get-all-slo-corrections
    parent: service-level-objective-corrections
    generated: true
    params:
      versions:
        - v1
      operationids:
        - ListSLOCorrection
      unstable: []
      order: 2
  - name: Service Level Objectives
    url: /api/latest/service-level-objectives/
    identifier: service-level-objectives
    generated: true
  - name: Get an SLO's history
    url: '#get-an-slos-history'
    identifier: service-level-objectives-get-an-slos-history
    parent: service-level-objectives
    generated: true
    params:
      versions:
        - v1
      operationids:
        - GetSLOHistory
      unstable:
        - v1
      order: 6
  - name: Get Corrections For an SLO
    url: '#get-corrections-for-an-slo'
    identifier: service-level-objectives-get-corrections-for-an-slo
    parent: service-level-objectives
    generated: true
    params:
      versions:
        - v1
      operationids:
        - GetSLOCorrections
      unstable: []
      order: 6
  - name: Update an SLO
    url: '#update-an-slo'
    identifier: service-level-objectives-update-an-slo
    parent: service-level-objectives
    generated: true
    params:
      versions:
        - v1
      operationids:
        - UpdateSLO
      unstable: []
      order: 3
  - name: Get an SLO's details
    url: '#get-an-slos-details'
    identifier: service-level-objectives-get-an-slos-details
    parent: service-level-objectives
    generated: true
    params:
      versions:
        - v1
      operationids:
        - GetSLO
      unstable: []
      order: 4
  - name: Delete an SLO
    url: '#delete-an-slo'
    identifier: service-level-objectives-delete-an-slo
    parent: service-level-objectives
    generated: true
    params:
      versions:
        - v1
      operationids:
        - DeleteSLO
      unstable: []
      order: 5
  - name: Search for SLOs
    url: '#search-for-slos'
    identifier: service-level-objectives-search-for-slos
    parent: service-level-objectives
    generated: true
    params:
      versions:
        - v1
      operationids:
        - SearchSLO
      unstable:
        - v1
      order: 1
  - name: Check if SLOs can be safely deleted
    url: '#check-if-slos-can-be-safely-deleted'
    identifier: service-level-objectives-check-if-slos-can-be-safely-deleted
    parent: service-level-objectives
    generated: true
    params:
      versions:
        - v1
      operationids:
        - CheckCanDeleteSLO
      unstable: []
      order: 7
  - name: Bulk Delete SLO Timeframes
    url: '#bulk-delete-slo-timeframes'
    identifier: service-level-objectives-bulk-delete-slo-timeframes
    parent: service-level-objectives
    generated: true
    params:
      versions:
        - v1
      operationids:
        - DeleteSLOTimeframeInBulk
      unstable: []
      order: 8
  - name: Create an SLO object
    url: '#create-an-slo-object'
    identifier: service-level-objectives-create-an-slo-object
    parent: service-level-objectives
    generated: true
    params:
      versions:
        - v1
      operationids:
        - CreateSLO
      unstable: []
      order: 1
  - name: Get all SLOs
    url: '#get-all-slos'
    identifier: service-level-objectives-get-all-slos
    parent: service-level-objectives
    generated: true
    params:
      versions:
        - v1
      operationids:
        - ListSLOs
      unstable: []
      order: 2
  - name: Slack Integration
    url: /api/latest/slack-integration/
    identifier: slack-integration
    generated: true
  - name: Update a Slack integration channel
    url: '#update-a-slack-integration-channel'
    identifier: slack-integration-update-a-slack-integration-channel
    parent: slack-integration
    generated: true
    params:
      versions:
        - v1
      operationids:
        - UpdateSlackIntegrationChannel
      unstable: []
      order: 4
  - name: Get a Slack integration channel
    url: '#get-a-slack-integration-channel'
    identifier: slack-integration-get-a-slack-integration-channel
    parent: slack-integration
    generated: true
    params:
      versions:
        - v1
      operationids:
        - GetSlackIntegrationChannel
      unstable: []
      order: 3
  - name: Remove a Slack integration channel
    url: '#remove-a-slack-integration-channel'
    identifier: slack-integration-remove-a-slack-integration-channel
    parent: slack-integration
    generated: true
    params:
      versions:
        - v1
      operationids:
        - RemoveSlackIntegrationChannel
      unstable: []
      order: 5
  - name: Create a Slack integration channel
    url: '#create-a-slack-integration-channel'
    identifier: slack-integration-create-a-slack-integration-channel
    parent: slack-integration
    generated: true
    params:
      versions:
        - v1
      operationids:
        - CreateSlackIntegrationChannel
      unstable: []
      order: 2
  - name: Get all channels in a Slack integration
    url: '#get-all-channels-in-a-slack-integration'
    identifier: slack-integration-get-all-channels-in-a-slack-integration
    parent: slack-integration
    generated: true
    params:
      versions:
        - v1
      operationids:
        - GetSlackIntegrationChannels
      unstable: []
      order: 1
  - name: Add channels to Slack integration
    url: '#add-channels-to-slack-integration'
    identifier: slack-integration-add-channels-to-slack-integration
    parent: slack-integration
    generated: true
    params:
      versions:
        - v1
      operationids:
        - UpdateSlackIntegration
      unstable: []
      order: 2
  - name: Create a Slack integration
    url: '#create-a-slack-integration'
    identifier: slack-integration-create-a-slack-integration
    parent: slack-integration
    generated: true
    params:
      versions:
        - v1
      operationids:
        - CreateSlackIntegration
      unstable: []
      order: 3
  - name: Get info about a Slack integration
    url: '#get-info-about-a-slack-integration'
    identifier: slack-integration-get-info-about-a-slack-integration
    parent: slack-integration
    generated: true
    params:
      versions:
        - v1
      operationids:
        - GetSlackIntegration
      unstable: []
      order: 4
  - name: Delete a Slack integration
    url: '#delete-a-slack-integration'
    identifier: slack-integration-delete-a-slack-integration
    parent: slack-integration
    generated: true
    params:
      versions:
        - v1
      operationids:
        - DeleteSlackIntegration
      unstable: []
      order: 1
  - name: Snapshots
    url: /api/latest/snapshots/
    identifier: snapshots
    generated: true
  - name: Take graph snapshots
    url: '#take-graph-snapshots'
    identifier: snapshots-take-graph-snapshots
    parent: snapshots
    generated: true
    params:
      versions:
        - v1
      operationids:
        - GetGraphSnapshot
      unstable: []
      order: 1
  - name: Synthetics
    url: /api/latest/synthetics/
    identifier: synthetics
    generated: true
  - name: Edit a global variable
    url: '#edit-a-global-variable'
    identifier: synthetics-edit-a-global-variable
    parent: synthetics
    generated: true
    params:
      versions:
        - v1
      operationids:
        - EditGlobalVariable
      unstable: []
      order: 20
  - name: Get a global variable
    url: '#get-a-global-variable'
    identifier: synthetics-get-a-global-variable
    parent: synthetics
    generated: true
    params:
      versions:
        - v1
      operationids:
        - GetGlobalVariable
      unstable: []
      order: 19
  - name: Delete a global variable
    url: '#delete-a-global-variable'
    identifier: synthetics-delete-a-global-variable
    parent: synthetics
    generated: true
    params:
      versions:
        - v1
      operationids:
        - DeleteGlobalVariable
      unstable: []
      order: 21
  - name: Create a global variable
    url: '#create-a-global-variable'
    identifier: synthetics-create-a-global-variable
    parent: synthetics
    generated: true
    params:
      versions:
        - v1
      operationids:
        - CreateGlobalVariable
      unstable: []
      order: 18
  - name: Get all global variables
    url: '#get-all-global-variables'
    identifier: synthetics-get-all-global-variables
    parent: synthetics
    generated: true
    params:
      versions:
        - v1
      operationids:
        - ListGlobalVariables
      unstable: []
      order: 17
  - name: Pause or start a test
    url: '#pause-or-start-a-test'
    identifier: synthetics-pause-or-start-a-test
    parent: synthetics
    generated: true
    params:
      versions:
        - v1
      operationids:
        - UpdateTestPauseStatus
      unstable: []
      order: 5
  - name: Get an API test result
    url: '#get-an-api-test-result'
    identifier: synthetics-get-an-api-test-result
    parent: synthetics
    generated: true
    params:
      versions:
        - v1
      operationids:
        - GetAPITestResult
      unstable: []
      order: 11
  - name: Get an API test's latest results summaries
    url: '#get-an-api-tests-latest-results-summaries'
    identifier: synthetics-get-an-api-tests-latest-results-summaries
    parent: synthetics
    generated: true
    params:
      versions:
        - v1
      operationids:
        - GetAPITestLatestResults
      unstable: []
      order: 13
  - name: Edit a test
    url: '#edit-a-test'
    identifier: synthetics-edit-a-test
    parent: synthetics
    generated: true
    params:
      versions:
        - v1
      operationids:
        - UpdateTest
      unstable: []
      order: 26
  - name: Get a test configuration
    url: '#get-a-test-configuration'
    identifier: synthetics-get-a-test-configuration
    parent: synthetics
    generated: true
    params:
      versions:
        - v1
      operationids:
        - GetTest
      unstable: []
      order: 27
  - name: Trigger tests from CI/CD pipelines
    url: '#trigger-tests-from-ci/cd-pipelines'
    identifier: synthetics-trigger-tests-from-ci/cd-pipelines
    parent: synthetics
    generated: true
    params:
      versions:
        - v1
      operationids:
        - TriggerCITests
      unstable: []
      order: 6
  - name: Trigger Synthetics tests
    url: '#trigger-synthetics-tests'
    identifier: synthetics-trigger-synthetics-tests
    parent: synthetics
    generated: true
    params:
      versions:
        - v1
      operationids:
        - TriggerTests
      unstable: []
      order: 7
  - name: Delete tests
    url: '#delete-tests'
    identifier: synthetics-delete-tests
    parent: synthetics
    generated: true
    params:
      versions:
        - v1
      operationids:
        - DeleteTests
      unstable: []
      order: 16
  - name: Get a browser test result
    url: '#get-a-browser-test-result'
    identifier: synthetics-get-a-browser-test-result
    parent: synthetics
    generated: true
    params:
      versions:
        - v1
      operationids:
        - GetBrowserTestResult
      unstable: []
      order: 12
  - name: Get a browser test's latest results summaries
    url: '#get-a-browser-tests-latest-results-summaries'
    identifier: synthetics-get-a-browser-tests-latest-results-summaries
    parent: synthetics
    generated: true
    params:
      versions:
        - v1
      operationids:
        - GetBrowserTestLatestResults
      unstable: []
      order: 14
  - name: Edit a browser test
    url: '#edit-a-browser-test'
    identifier: synthetics-edit-a-browser-test
    parent: synthetics
    generated: true
    params:
      versions:
        - v1
      operationids:
        - UpdateBrowserTest
      unstable: []
      order: 4
  - name: Get a browser test
    url: '#get-a-browser-test'
    identifier: synthetics-get-a-browser-test
    parent: synthetics
    generated: true
    params:
      versions:
        - v1
      operationids:
        - GetBrowserTest
      unstable: []
      order: 9
  - name: Create a browser test
    url: '#create-a-browser-test'
    identifier: synthetics-create-a-browser-test
    parent: synthetics
    generated: true
    params:
      versions:
        - v1
      operationids:
        - CreateSyntheticsBrowserTest
      unstable: []
      order: 2
  - name: Edit an API test
    url: '#edit-an-api-test'
    identifier: synthetics-edit-an-api-test
    parent: synthetics
    generated: true
    params:
      versions:
        - v1
      operationids:
        - UpdateAPITest
      unstable: []
      order: 3
  - name: Get an API test
    url: '#get-an-api-test'
    identifier: synthetics-get-an-api-test
    parent: synthetics
    generated: true
    params:
      versions:
        - v1
      operationids:
        - GetAPITest
      unstable: []
      order: 8
  - name: Create an API test
    url: '#create-an-api-test'
    identifier: synthetics-create-an-api-test
    parent: synthetics
    generated: true
    params:
      versions:
        - v1
      operationids:
        - CreateSyntheticsAPITest
      unstable: []
      order: 1
  - name: Create a test
    url: '#create-a-test'
    identifier: synthetics-create-a-test
    parent: synthetics
    generated: true
    params:
      versions:
        - v1
      operationids:
        - CreateTest
      unstable: []
      order: 27
  - name: Get the list of all tests
    url: '#get-the-list-of-all-tests'
    identifier: synthetics-get-the-list-of-all-tests
    parent: synthetics
    generated: true
    params:
      versions:
        - v1
      operationids:
        - ListTests
      unstable: []
      order: 10
  - name: Edit a private location
    url: '#edit-a-private-location'
    identifier: synthetics-edit-a-private-location
    parent: synthetics
    generated: true
    params:
      versions:
        - v1
      operationids:
        - UpdatePrivateLocation
      unstable: []
      order: 24
  - name: Get a private location
    url: '#get-a-private-location'
    identifier: synthetics-get-a-private-location
    parent: synthetics
    generated: true
    params:
      versions:
        - v1
      operationids:
        - GetPrivateLocation
      unstable: []
      order: 23
  - name: Delete a private location
    url: '#delete-a-private-location'
    identifier: synthetics-delete-a-private-location
    parent: synthetics
    generated: true
    params:
      versions:
        - v1
      operationids:
        - DeletePrivateLocation
      unstable: []
      order: 26
  - name: Create a private location
    url: '#create-a-private-location'
    identifier: synthetics-create-a-private-location
    parent: synthetics
    generated: true
    params:
      versions:
        - v1
      operationids:
        - CreatePrivateLocation
      unstable: []
      order: 22
  - name: Get all locations (public and private)
    url: '#get-all-locations-public-and-private'
    identifier: synthetics-get-all-locations-public-and-private
    parent: synthetics
    generated: true
    params:
      versions:
        - v1
      operationids:
        - ListLocations
      unstable: []
      order: 25
  - name: Get details of batch
    url: '#get-details-of-batch'
    identifier: synthetics-get-details-of-batch
    parent: synthetics
    generated: true
    params:
      versions:
        - v1
      operationids:
        - GetSyntheticsCIBatch
      unstable: []
      order: 15
  - name: Tags
    url: /api/latest/tags/
    identifier: tags
    generated: true
  - name: Update host tags
    url: '#update-host-tags'
    identifier: tags-update-host-tags
    parent: tags
    generated: true
    params:
      versions:
        - v1
      operationids:
        - UpdateHostTags
      unstable: []
      order: 4
  - name: Add tags to a host
    url: '#add-tags-to-a-host'
    identifier: tags-add-tags-to-a-host
    parent: tags
    generated: true
    params:
      versions:
        - v1
      operationids:
        - CreateHostTags
      unstable: []
      order: 3
  - name: Get host tags
    url: '#get-host-tags'
    identifier: tags-get-host-tags
    parent: tags
    generated: true
    params:
      versions:
        - v1
      operationids:
        - GetHostTags
      unstable: []
      order: 2
  - name: Remove host tags
    url: '#remove-host-tags'
    identifier: tags-remove-host-tags
    parent: tags
    generated: true
    params:
      versions:
        - v1
      operationids:
        - DeleteHostTags
      unstable: []
      order: 5
  - name: Get Tags
    url: '#get-tags'
    identifier: tags-get-tags
    parent: tags
    generated: true
    params:
      versions:
        - v1
      operationids:
        - ListHostTags
      unstable: []
      order: 1
  - name: Timeboards
    url: /api/latest/timeboards/
    identifier: timeboards
    generated: true
  - name: Usage Metering
    url: /api/latest/usage-metering/
    identifier: usage-metering
    generated: true
  - name: Get hourly usage for observability pipelines
    url: '#get-hourly-usage-for-observability-pipelines'
    identifier: usage-metering-get-hourly-usage-for-observability-pipelines
    parent: usage-metering
    generated: true
    params:
      versions:
        - v2
      operationids:
        - GetUsageObservabilityPipelines
      unstable: []
      order: 39
  - name: Get hourly usage for lambda traced invocations
    url: '#get-hourly-usage-for-lambda-traced-invocations'
    identifier: usage-metering-get-hourly-usage-for-lambda-traced-invocations
    parent: usage-metering
    generated: true
    params:
      versions:
        - v2
      operationids:
        - GetUsageLambdaTracedInvocations
      unstable: []
      order: 37
  - name: Get hourly usage by product family
    url: '#get-hourly-usage-by-product-family'
    identifier: usage-metering-get-hourly-usage-by-product-family
    parent: usage-metering
    generated: true
    params:
      versions:
        - v2
      operationids:
        - GetHourlyUsage
      unstable: []
      order: 1
  - name: Get historical cost across your account
    url: '#get-historical-cost-across-your-account'
    identifier: usage-metering-get-historical-cost-across-your-account
    parent: usage-metering
    generated: true
    params:
      versions:
        - v2
      operationids:
        - GetHistoricalCostByOrg
      unstable: []
      order: 5
  - name: Get estimated cost across your account
    url: '#get-estimated-cost-across-your-account'
    identifier: usage-metering-get-estimated-cost-across-your-account
    parent: usage-metering
    generated: true
    params:
      versions:
        - v2
      operationids:
        - GetEstimatedCostByOrg
      unstable: []
      order: 6
  - name: Get cost across multi-org account
    url: '#get-cost-across-multi-org-account'
    identifier: usage-metering-get-cost-across-multi-org-account
    parent: usage-metering
    generated: true
    params:
      versions:
        - v2
      operationids:
        - GetCostByOrg
      unstable: []
      order: 45
  - name: Get hourly usage for application security
    url: '#get-hourly-usage-for-application-security'
    identifier: usage-metering-get-hourly-usage-for-application-security
    parent: usage-metering
    generated: true
    params:
      versions:
        - v2
      operationids:
        - GetUsageApplicationSecurityMonitoring
      unstable: []
      order: 38
  - name: Get all custom metrics by hourly average
    url: '#get-all-custom-metrics-by-hourly-average'
    identifier: usage-metering-get-all-custom-metrics-by-hourly-average
    parent: usage-metering
    generated: true
    params:
      versions:
        - v1
      operationids:
        - GetUsageTopAvgMetrics
      unstable: []
      order: 7
  - name: Get hourly usage for custom metrics
    url: '#get-hourly-usage-for-custom-metrics'
    identifier: usage-metering-get-hourly-usage-for-custom-metrics
    parent: usage-metering
    generated: true
    params:
      versions:
        - v1
      operationids:
        - GetUsageTimeseries
      unstable: []
      order: 13
  - name: Get hourly usage for synthetics browser checks
    url: '#get-hourly-usage-for-synthetics-browser-checks'
    identifier: usage-metering-get-hourly-usage-for-synthetics-browser-checks
    parent: usage-metering
    generated: true
    params:
      versions:
        - v1
      operationids:
        - GetUsageSyntheticsBrowser
      unstable: []
      order: 17
  - name: Get hourly usage for synthetics API checks
    url: '#get-hourly-usage-for-synthetics-api-checks'
    identifier: usage-metering-get-hourly-usage-for-synthetics-api-checks
    parent: usage-metering
    generated: true
    params:
      versions:
        - v1
      operationids:
        - GetUsageSyntheticsAPI
      unstable: []
      order: 16
  - name: Get hourly usage for synthetics checks
    url: '#get-hourly-usage-for-synthetics-checks'
    identifier: usage-metering-get-hourly-usage-for-synthetics-checks
    parent: usage-metering
    generated: true
    params:
      versions:
        - v1
      operationids:
        - GetUsageSynthetics
      unstable: []
      order: 15
  - name: Get usage across your account
    url: '#get-usage-across-your-account'
    identifier: usage-metering-get-usage-across-your-account
    parent: usage-metering
    generated: true
    params:
      versions:
        - v1
      operationids:
        - GetUsageSummary
      unstable: []
      order: 8
  - name: Get hourly usage for SNMP devices
    url: '#get-hourly-usage-for-snmp-devices'
    identifier: usage-metering-get-hourly-usage-for-snmp-devices
    parent: usage-metering
    generated: true
    params:
      versions:
        - v1
      operationids:
        - GetUsageSNMP
      unstable: []
      order: 24
  - name: Get hourly usage for sensitive data scanner
    url: '#get-hourly-usage-for-sensitive-data-scanner'
    identifier: usage-metering-get-hourly-usage-for-sensitive-data-scanner
    parent: usage-metering
    generated: true
    params:
      versions:
        - v1
      operationids:
        - GetUsageSDS
      unstable: []
      order: 32
  - name: Get hourly usage for RUM sessions
    url: '#get-hourly-usage-for-rum-sessions'
    identifier: usage-metering-get-hourly-usage-for-rum-sessions
    parent: usage-metering
    generated: true
    params:
      versions:
        - v1
      operationids:
        - GetUsageRumSessions
      unstable: []
      order: 20
  - name: Get hourly usage for RUM units
    url: '#get-hourly-usage-for-rum-units'
    identifier: usage-metering-get-hourly-usage-for-rum-units
    parent: usage-metering
    generated: true
    params:
      versions:
        - v1
      operationids:
        - GetUsageRumUnits
      unstable: []
      order: 33
  - name: Get hourly usage for profiled hosts
    url: '#get-hourly-usage-for-profiled-hosts'
    identifier: usage-metering-get-hourly-usage-for-profiled-hosts
    parent: usage-metering
    generated: true
    params:
      versions:
        - v1
      operationids:
        - GetUsageProfiling
      unstable: []
      order: 34
  - name: Get hourly usage for online archive
    url: '#get-hourly-usage-for-online-archive'
    identifier: usage-metering-get-hourly-usage-for-online-archive
    parent: usage-metering
    generated: true
    params:
      versions:
        - v1
      operationids:
        - GetUsageOnlineArchive
      unstable: []
      order: 36
  - name: Get hourly usage for network hosts
    url: '#get-hourly-usage-for-network-hosts'
    identifier: usage-metering-get-hourly-usage-for-network-hosts
    parent: usage-metering
    generated: true
    params:
      versions:
        - v1
      operationids:
        - GetUsageNetworkHosts
      unstable: []
      order: 21
  - name: get hourly usage for network flows
    url: '#get-hourly-usage-for-network-flows'
    identifier: usage-metering-get-hourly-usage-for-network-flows
    parent: usage-metering
    generated: true
    params:
      versions:
        - v1
      operationids:
        - GetUsageNetworkFlows
      unstable: []
      order: 22
  - name: Get monthly usage attribution
    url: '#get-monthly-usage-attribution'
    identifier: usage-metering-get-monthly-usage-attribution
    parent: usage-metering
    generated: true
    params:
      versions:
        - v1
      operationids:
        - GetMonthlyUsageAttribution
      unstable: []
      order: 3
  - name: Get hourly usage for logs by index
    url: '#get-hourly-usage-for-logs-by-index'
    identifier: usage-metering-get-hourly-usage-for-logs-by-index
    parent: usage-metering
    generated: true
    params:
      versions:
        - v1
      operationids:
        - GetUsageLogsByIndex
      unstable: []
      order: 9
  - name: Get hourly logs usage by retention
    url: '#get-hourly-logs-usage-by-retention'
    identifier: usage-metering-get-hourly-logs-usage-by-retention
    parent: usage-metering
    generated: true
    params:
      versions:
        - v1
      operationids:
        - GetUsageLogsByRetention
      unstable: []
      order: 10
  - name: Get hourly usage for logs
    url: '#get-hourly-usage-for-logs'
    identifier: usage-metering-get-hourly-usage-for-logs
    parent: usage-metering
    generated: true
    params:
      versions:
        - v1
      operationids:
        - GetUsageLogs
      unstable: []
      order: 12
  - name: Get hourly usage for IoT
    url: '#get-hourly-usage-for-iot'
    identifier: usage-metering-get-hourly-usage-for-iot
    parent: usage-metering
    generated: true
    params:
      versions:
        - v1
      operationids:
        - GetUsageInternetOfThings
      unstable: []
      order: 27
  - name: Get hourly usage for ingested spans
    url: '#get-hourly-usage-for-ingested-spans'
    identifier: usage-metering-get-hourly-usage-for-ingested-spans
    parent: usage-metering
    generated: true
    params:
      versions:
        - v1
      operationids:
        - GetIngestedSpans
      unstable: []
      order: 25
  - name: Get hourly usage for indexed spans
    url: '#get-hourly-usage-for-indexed-spans'
    identifier: usage-metering-get-hourly-usage-for-indexed-spans
    parent: usage-metering
    generated: true
    params:
      versions:
        - v1
      operationids:
        - GetUsageIndexedSpans
      unstable: []
      order: 14
  - name: Get hourly usage for incident management
    url: '#get-hourly-usage-for-incident-management'
    identifier: usage-metering-get-hourly-usage-for-incident-management
    parent: usage-metering
    generated: true
    params:
      versions:
        - v1
      operationids:
        - GetIncidentManagement
      unstable: []
      order: 26
  - name: Get hourly usage attribution
    url: '#get-hourly-usage-attribution'
    identifier: usage-metering-get-hourly-usage-attribution
    parent: usage-metering
    generated: true
    params:
      versions:
        - v1
      operationids:
        - GetHourlyUsageAttribution
      unstable: []
      order: 2
  - name: Get hourly usage for hosts and containers
    url: '#get-hourly-usage-for-hosts-and-containers'
    identifier: usage-metering-get-hourly-usage-for-hosts-and-containers
    parent: usage-metering
    generated: true
    params:
      versions:
        - v1
      operationids:
        - GetUsageHosts
      unstable: []
      order: 11
  - name: Get hourly usage for Fargate
    url: '#get-hourly-usage-for-fargate'
    identifier: usage-metering-get-hourly-usage-for-fargate
    parent: usage-metering
    generated: true
    params:
      versions:
        - v1
      operationids:
        - GetUsageFargate
      unstable: []
      order: 18
  - name: Get hourly usage for database monitoring
    url: '#get-hourly-usage-for-database-monitoring'
    identifier: usage-metering-get-hourly-usage-for-database-monitoring
    parent: usage-metering
    generated: true
    params:
      versions:
        - v1
      operationids:
        - GetUsageDBM
      unstable: []
      order: 31
  - name: Get hourly usage for cloud workload security
    url: '#get-hourly-usage-for-cloud-workload-security'
    identifier: usage-metering-get-hourly-usage-for-cloud-workload-security
    parent: usage-metering
    generated: true
    params:
      versions:
        - v1
      operationids:
        - GetUsageCWS
      unstable: []
      order: 30
  - name: Get hourly usage for CSPM
    url: '#get-hourly-usage-for-cspm'
    identifier: usage-metering-get-hourly-usage-for-cspm
    parent: usage-metering
    generated: true
    params:
      versions:
        - v1
      operationids:
        - GetUsageCloudSecurityPostureManagement
      unstable: []
      order: 28
  - name: Get hourly usage for CI visibility
    url: '#get-hourly-usage-for-ci-visibility'
    identifier: usage-metering-get-hourly-usage-for-ci-visibility
    parent: usage-metering
    generated: true
    params:
      versions:
        - v1
      operationids:
        - GetUsageCIApp
      unstable: []
      order: 35
  - name: Get billable usage across your account
    url: '#get-billable-usage-across-your-account'
    identifier: usage-metering-get-billable-usage-across-your-account
    parent: usage-metering
    generated: true
    params:
      versions:
        - v1
      operationids:
        - GetUsageBillableSummary
      unstable: []
      order: 5
  - name: Get hourly usage for lambda
    url: '#get-hourly-usage-for-lambda'
    identifier: usage-metering-get-hourly-usage-for-lambda
    parent: usage-metering
    generated: true
    params:
      versions:
        - v1
      operationids:
        - GetUsageLambda
      unstable: []
      order: 19
  - name: Get hourly usage for audit logs
    url: '#get-hourly-usage-for-audit-logs'
    identifier: usage-metering-get-hourly-usage-for-audit-logs
    parent: usage-metering
    generated: true
    params:
      versions:
        - v1
      operationids:
        - GetUsageAuditLogs
      unstable: []
      order: 29
  - name: Get usage attribution
    url: '#get-usage-attribution'
    identifier: usage-metering-get-usage-attribution
    parent: usage-metering
    generated: true
    params:
      versions:
        - v1
      operationids:
        - GetUsageAttribution
      unstable: []
      order: 40
  - name: Get hourly usage for analyzed logs
    url: '#get-hourly-usage-for-analyzed-logs'
    identifier: usage-metering-get-hourly-usage-for-analyzed-logs
    parent: usage-metering
    generated: true
    params:
      versions:
        - v1
      operationids:
        - GetUsageAnalyzedLogs
      unstable: []
      order: 23
  - name: Get specified monthly custom reports
    url: '#get-specified-monthly-custom-reports'
    identifier: usage-metering-get-specified-monthly-custom-reports
    parent: usage-metering
    generated: true
    params:
      versions:
        - v1
      operationids:
        - GetSpecifiedMonthlyCustomReports
      unstable: []
      order: 44
  - name: Get the list of available monthly custom reports
    url: '#get-the-list-of-available-monthly-custom-reports'
    identifier: usage-metering-get-the-list-of-available-monthly-custom-reports
    parent: usage-metering
    generated: true
    params:
      versions:
        - v1
      operationids:
        - GetMonthlyCustomReports
      unstable: []
      order: 43
  - name: Get specified daily custom reports
    url: '#get-specified-daily-custom-reports'
    identifier: usage-metering-get-specified-daily-custom-reports
    parent: usage-metering
    generated: true
    params:
      versions:
        - v1
      operationids:
        - GetSpecifiedDailyCustomReports
      unstable: []
      order: 42
  - name: Get the list of available daily custom reports
    url: '#get-the-list-of-available-daily-custom-reports'
    identifier: usage-metering-get-the-list-of-available-daily-custom-reports
    parent: usage-metering
    generated: true
    params:
      versions:
        - v1
      operationids:
        - GetDailyCustomReports
      unstable: []
      order: 41
  - name: Users
    url: /api/latest/users/
    identifier: users
    generated: true
  - name: Get a user permissions
    url: '#get-a-user-permissions'
    identifier: users-get-a-user-permissions
    parent: users
    generated: true
    params:
      versions:
        - v2
      operationids:
        - ListUserPermissions
      unstable: []
      order: 7
  - name: Get a user organization
    url: '#get-a-user-organization'
    identifier: users-get-a-user-organization
    parent: users
    generated: true
    params:
      versions:
        - v2
      operationids:
        - ListUserOrganizations
      unstable: []
      order: 6
  - name: Get a user invitation
    url: '#get-a-user-invitation'
    identifier: users-get-a-user-invitation
    parent: users
    generated: true
    params:
      versions:
        - v2
      operationids:
        - GetInvitation
      unstable: []
      order: 9
  - name: Send invitation emails
    url: '#send-invitation-emails'
    identifier: users-send-invitation-emails
    parent: users
    generated: true
    params:
      versions:
        - v2
      operationids:
        - SendInvitations
      unstable: []
      order: 8
  - name: Create a service account
    url: '#create-a-service-account'
    identifier: users-create-a-service-account
    parent: users
    generated: true
    params:
      versions:
        - v2
      operationids:
        - CreateServiceAccount
      unstable: []
      order: 1
  - name: Update a user
    url: '#update-a-user'
    identifier: users-update-a-user
    parent: users
    generated: true
    params:
      versions:
        - v1
        - v2
      operationids:
        - UpdateUser
      unstable: []
      order: 4
  - name: Get user details
    url: '#get-user-details'
    identifier: users-get-user-details
    parent: users
    generated: true
    params:
      versions:
        - v1
        - v2
      operationids:
        - GetUser
      unstable: []
      order: 3
  - name: Disable a user
    url: '#disable-a-user'
    identifier: users-disable-a-user
    parent: users
    generated: true
    params:
      versions:
        - v1
        - v2
      operationids:
        - DisableUser
      unstable: []
      order: 5
  - name: Create a user
    url: '#create-a-user'
    identifier: users-create-a-user
    parent: users
    generated: true
    params:
      versions:
        - v1
        - v2
      operationids:
        - CreateUser
      unstable: []
      order: 1
  - name: List all users
    url: '#list-all-users'
    identifier: users-list-all-users
    parent: users
    generated: true
    params:
      versions:
        - v1
        - v2
      operationids:
        - ListUsers
      unstable: []
      order: 2
  - name: Webhooks Integration
    url: /api/latest/webhooks-integration/
    identifier: webhooks-integration
    generated: true
  - name: Update a webhook
    url: '#update-a-webhook'
    identifier: webhooks-integration-update-a-webhook
    parent: webhooks-integration
    generated: true
    params:
      versions:
        - v1
      operationids:
        - UpdateWebhooksIntegration
      unstable: []
      order: 3
  - name: Get a webhook integration
    url: '#get-a-webhook-integration'
    identifier: webhooks-integration-get-a-webhook-integration
    parent: webhooks-integration
    generated: true
    params:
      versions:
        - v1
      operationids:
        - GetWebhooksIntegration
      unstable: []
      order: 2
  - name: Delete a webhook
    url: '#delete-a-webhook'
    identifier: webhooks-integration-delete-a-webhook
    parent: webhooks-integration
    generated: true
    params:
      versions:
        - v1
      operationids:
        - DeleteWebhooksIntegration
      unstable: []
      order: 4
  - name: Create a webhooks integration
    url: '#create-a-webhooks-integration'
    identifier: webhooks-integration-create-a-webhooks-integration
    parent: webhooks-integration
    generated: true
    params:
      versions:
        - v1
      operationids:
        - CreateWebhooksIntegration
      unstable: []
      order: 1
  - name: Update a custom variable
    url: '#update-a-custom-variable'
    identifier: webhooks-integration-update-a-custom-variable
    parent: webhooks-integration
    generated: true
    params:
      versions:
        - v1
      operationids:
        - UpdateWebhooksIntegrationCustomVariable
      unstable: []
      order: 7
  - name: Get a custom variable
    url: '#get-a-custom-variable'
    identifier: webhooks-integration-get-a-custom-variable
    parent: webhooks-integration
    generated: true
    params:
      versions:
        - v1
      operationids:
        - GetWebhooksIntegrationCustomVariable
      unstable: []
      order: 6
  - name: Delete a custom variable
    url: '#delete-a-custom-variable'
    identifier: webhooks-integration-delete-a-custom-variable
    parent: webhooks-integration
    generated: true
    params:
      versions:
        - v1
      operationids:
        - DeleteWebhooksIntegrationCustomVariable
      unstable: []
      order: 8
  - name: Create a custom variable
    url: '#create-a-custom-variable'
    identifier: webhooks-integration-create-a-custom-variable
    parent: webhooks-integration
    generated: true
    params:
      versions:
        - v1
      operationids:
        - CreateWebhooksIntegrationCustomVariable
      unstable: []
      order: 5
  - name: Audit
    url: /api/latest/audit/
    identifier: audit
    generated: true
  - name: Search Audit Logs events
    url: '#search-audit-logs-events'
    identifier: audit-search-audit-logs-events
    parent: audit
    generated: true
    params:
      versions:
        - v2
      operationids:
        - SearchAuditLogs
      unstable: []
      order: 1
  - name: Get a list of Audit Logs events
    url: '#get-a-list-of-audit-logs-events'
    identifier: audit-get-a-list-of-audit-logs-events
    parent: audit
    generated: true
    params:
      versions:
        - v2
      operationids:
        - ListAuditLogs
      unstable: []
      order: 2
  - name: AuthN Mappings
    url: /api/latest/authn-mappings/
    identifier: authn-mappings
    generated: true
  - name: Edit an AuthN Mapping
    url: '#edit-an-authn-mapping'
    identifier: authn-mappings-edit-an-authn-mapping
    parent: authn-mappings
    generated: true
    params:
      versions:
        - v2
      operationids:
        - UpdateAuthNMapping
      unstable: []
      order: 2
  - name: Get an AuthN Mapping by UUID
    url: '#get-an-authn-mapping-by-uuid'
    identifier: authn-mappings-get-an-authn-mapping-by-uuid
    parent: authn-mappings
    generated: true
    params:
      versions:
        - v2
      operationids:
        - GetAuthNMapping
      unstable: []
      order: 1
  - name: Delete an AuthN Mapping
    url: '#delete-an-authn-mapping'
    identifier: authn-mappings-delete-an-authn-mapping
    parent: authn-mappings
    generated: true
    params:
      versions:
        - v2
      operationids:
        - DeleteAuthNMapping
      unstable: []
      order: 3
  - name: Create an AuthN Mapping
    url: '#create-an-authn-mapping'
    identifier: authn-mappings-create-an-authn-mapping
    parent: authn-mappings
    generated: true
    params:
      versions:
        - v2
      operationids:
        - CreateAuthNMapping
      unstable: []
      order: 5
  - name: List all AuthN Mappings
    url: '#list-all-authn-mappings'
    identifier: authn-mappings-list-all-authn-mappings
    parent: authn-mappings
    generated: true
    params:
      versions:
        - v2
      operationids:
        - ListAuthNMappings
      unstable: []
      order: 4
  - name: Cloud Workload Security
    url: /api/latest/cloud-workload-security/
    identifier: cloud-workload-security
    generated: true
  - name: Update a Cloud Workload Security Agent rule
    url: '#update-a-cloud-workload-security-agent-rule'
    identifier: cloud-workload-security-update-a-cloud-workload-security-agent-rule
    parent: cloud-workload-security
    generated: true
    params:
      versions:
        - v2
      operationids:
        - UpdateCloudWorkloadSecurityAgentRule
      unstable: []
      order: 5
  - name: Get a Cloud Workload Security Agent rule
    url: '#get-a-cloud-workload-security-agent-rule'
    identifier: cloud-workload-security-get-a-cloud-workload-security-agent-rule
    parent: cloud-workload-security
    generated: true
    params:
      versions:
        - v2
      operationids:
        - GetCloudWorkloadSecurityAgentRule
      unstable: []
      order: 2
  - name: Delete a Cloud Workload Security Agent rule
    url: '#delete-a-cloud-workload-security-agent-rule'
    identifier: cloud-workload-security-delete-a-cloud-workload-security-agent-rule
    parent: cloud-workload-security
    generated: true
    params:
      versions:
        - v2
      operationids:
        - DeleteCloudWorkloadSecurityAgentRule
      unstable: []
      order: 6
  - name: Create a Cloud Workload Security Agent rule
    url: '#create-a-cloud-workload-security-agent-rule'
    identifier: cloud-workload-security-create-a-cloud-workload-security-agent-rule
    parent: cloud-workload-security
    generated: true
    params:
      versions:
        - v2
      operationids:
        - CreateCloudWorkloadSecurityAgentRule
      unstable: []
      order: 4
  - name: Get all Cloud Workload Security Agent rules
    url: '#get-all-cloud-workload-security-agent-rules'
    identifier: cloud-workload-security-get-all-cloud-workload-security-agent-rules
    parent: cloud-workload-security
    generated: true
    params:
      versions:
        - v2
      operationids:
        - ListCloudWorkloadSecurityAgentRules
      unstable: []
      order: 3
  - name: Get the latest Cloud Workload Security policy
    url: '#get-the-latest-cloud-workload-security-policy'
    identifier: cloud-workload-security-get-the-latest-cloud-workload-security-policy
    parent: cloud-workload-security
    generated: true
    params:
      versions:
        - v2
      operationids:
        - DownloadCloudWorkloadPolicyFile
      unstable: []
      order: 1
  - name: Confluent Cloud
    url: /api/latest/confluent-cloud/
    identifier: confluent-cloud
    generated: true
  - name: Update resource in Confluent account
    url: '#update-resource-in-confluent-account'
    identifier: confluent-cloud-update-resource-in-confluent-account
    parent: confluent-cloud
    generated: true
    params:
      versions:
        - v2
      operationids:
        - UpdateConfluentResource
      unstable: []
      order: 1
  - name: Get resource from Confluent account
    url: '#get-resource-from-confluent-account'
    identifier: confluent-cloud-get-resource-from-confluent-account
    parent: confluent-cloud
    generated: true
    params:
      versions:
        - v2
      operationids:
        - GetConfluentResource
      unstable: []
      order: 2
  - name: Delete resource from Confluent account
    url: '#delete-resource-from-confluent-account'
    identifier: confluent-cloud-delete-resource-from-confluent-account
    parent: confluent-cloud
    generated: true
    params:
      versions:
        - v2
      operationids:
        - DeleteConfluentResource
      unstable: []
      order: 3
  - name: Add resource to Confluent account
    url: '#add-resource-to-confluent-account'
    identifier: confluent-cloud-add-resource-to-confluent-account
    parent: confluent-cloud
    generated: true
    params:
      versions:
        - v2
      operationids:
        - CreateConfluentResource
      unstable: []
      order: 4
  - name: List Confluent Account resources
    url: '#list-confluent-account-resources'
    identifier: confluent-cloud-list-confluent-account-resources
    parent: confluent-cloud
    generated: true
    params:
      versions:
        - v2
      operationids:
        - ListConfluentResource
      unstable: []
      order: 5
  - name: Update Confluent account
    url: '#update-confluent-account'
    identifier: confluent-cloud-update-confluent-account
    parent: confluent-cloud
    generated: true
    params:
      versions:
        - v2
      operationids:
        - UpdateConfluentAccount
      unstable: []
      order: 6
  - name: Get Confluent account
    url: '#get-confluent-account'
    identifier: confluent-cloud-get-confluent-account
    parent: confluent-cloud
    generated: true
    params:
      versions:
        - v2
      operationids:
        - GetConfluentAccount
      unstable: []
      order: 7
  - name: Delete Confluent account
    url: '#delete-confluent-account'
    identifier: confluent-cloud-delete-confluent-account
    parent: confluent-cloud
    generated: true
    params:
      versions:
        - v2
      operationids:
        - DeleteConfluentAccount
      unstable: []
      order: 8
  - name: Add Confluent account
    url: '#add-confluent-account'
    identifier: confluent-cloud-add-confluent-account
    parent: confluent-cloud
    generated: true
    params:
      versions:
        - v2
      operationids:
        - CreateConfluentAccount
      unstable: []
      order: 9
  - name: List Confluent accounts
    url: '#list-confluent-accounts'
    identifier: confluent-cloud-list-confluent-accounts
    parent: confluent-cloud
    generated: true
    params:
      versions:
        - v2
      operationids:
        - ListConfluentAccount
      unstable: []
      order: 10
  - name: Incident Services
    url: /api/latest/incident-services/
    identifier: incident-services
    generated: true
  - name: Update an existing incident service
    url: '#update-an-existing-incident-service'
    identifier: incident-services-update-an-existing-incident-service
    parent: incident-services
    generated: true
    params:
      versions:
        - v2
      operationids:
        - UpdateIncidentService
      unstable:
        - v2
      order: 3
  - name: Get details of an incident service
    url: '#get-details-of-an-incident-service'
    identifier: incident-services-get-details-of-an-incident-service
    parent: incident-services
    generated: true
    params:
      versions:
        - v2
      operationids:
        - GetIncidentService
      unstable:
        - v2
      order: 1
  - name: Delete an existing incident service
    url: '#delete-an-existing-incident-service'
    identifier: incident-services-delete-an-existing-incident-service
    parent: incident-services
    generated: true
    params:
      versions:
        - v2
      operationids:
        - DeleteIncidentService
      unstable:
        - v2
      order: 2
  - name: Create a new incident service
    url: '#create-a-new-incident-service'
    identifier: incident-services-create-a-new-incident-service
    parent: incident-services
    generated: true
    params:
      versions:
        - v2
      operationids:
        - CreateIncidentService
      unstable:
        - v2
      order: 5
  - name: Get a list of all incident services
    url: '#get-a-list-of-all-incident-services'
    identifier: incident-services-get-a-list-of-all-incident-services
    parent: incident-services
    generated: true
    params:
      versions:
        - v2
      operationids:
        - ListIncidentServices
      unstable:
        - v2
      order: 4
  - name: Incident Teams
    url: /api/latest/incident-teams/
    identifier: incident-teams
    generated: true
  - name: Update an existing incident team
    url: '#update-an-existing-incident-team'
    identifier: incident-teams-update-an-existing-incident-team
    parent: incident-teams
    generated: true
    params:
      versions:
        - v2
      operationids:
        - UpdateIncidentTeam
      unstable:
        - v2
      order: 3
  - name: Get details of an incident team
    url: '#get-details-of-an-incident-team'
    identifier: incident-teams-get-details-of-an-incident-team
    parent: incident-teams
    generated: true
    params:
      versions:
        - v2
      operationids:
        - GetIncidentTeam
      unstable:
        - v2
      order: 1
  - name: Delete an existing incident team
    url: '#delete-an-existing-incident-team'
    identifier: incident-teams-delete-an-existing-incident-team
    parent: incident-teams
    generated: true
    params:
      versions:
        - v2
      operationids:
        - DeleteIncidentTeam
      unstable:
        - v2
      order: 2
  - name: Create a new incident team
    url: '#create-a-new-incident-team'
    identifier: incident-teams-create-a-new-incident-team
    parent: incident-teams
    generated: true
    params:
      versions:
        - v2
      operationids:
        - CreateIncidentTeam
      unstable:
        - v2
      order: 5
  - name: Get a list of all incident teams
    url: '#get-a-list-of-all-incident-teams'
    identifier: incident-teams-get-a-list-of-all-incident-teams
    parent: incident-teams
    generated: true
    params:
      versions:
        - v2
      operationids:
        - ListIncidentTeams
      unstable:
        - v2
      order: 4
  - name: Incidents
    url: /api/latest/incidents/
    identifier: incidents
    generated: true
  - name: 'Create, update, and delete incident attachments'
    url: '#create,-update,-and-delete-incident-attachments'
    identifier: 'incidents-create,-update,-and-delete-incident-attachments'
    parent: incidents
    generated: true
    params:
      versions:
        - v2
      operationids:
        - UpdateIncidentAttachments
      unstable:
        - v2
      order: 7
  - name: Get a list of attachments
    url: '#get-a-list-of-attachments'
    identifier: incidents-get-a-list-of-attachments
    parent: incidents
    generated: true
    params:
      versions:
        - v2
      operationids:
        - ListIncidentAttachments
      unstable:
        - v2
      order: 6
  - name: Update an existing incident
    url: '#update-an-existing-incident'
    identifier: incidents-update-an-existing-incident
    parent: incidents
    generated: true
    params:
      versions:
        - v2
      operationids:
        - UpdateIncident
      unstable:
        - v2
      order: 3
  - name: Get the details of an incident
    url: '#get-the-details-of-an-incident'
    identifier: incidents-get-the-details-of-an-incident
    parent: incidents
    generated: true
    params:
      versions:
        - v2
      operationids:
        - GetIncident
      unstable:
        - v2
      order: 2
  - name: Delete an existing incident
    url: '#delete-an-existing-incident'
    identifier: incidents-delete-an-existing-incident
    parent: incidents
    generated: true
    params:
      versions:
        - v2
      operationids:
        - DeleteIncident
      unstable:
        - v2
      order: 4
  - name: Create an incident
    url: '#create-an-incident'
    identifier: incidents-create-an-incident
    parent: incidents
    generated: true
    params:
      versions:
        - v2
      operationids:
        - CreateIncident
      unstable:
        - v2
      order: 1
  - name: Get a list of incidents
    url: '#get-a-list-of-incidents'
    identifier: incidents-get-a-list-of-incidents
    parent: incidents
    generated: true
    params:
      versions:
        - v2
      operationids:
        - ListIncidents
      unstable:
        - v2
      order: 5
  - name: Logs Archives
    url: /api/latest/logs-archives/
    identifier: logs-archives
    generated: true
  - name: Grant role to an archive
    url: '#grant-role-to-an-archive'
    identifier: logs-archives-grant-role-to-an-archive
    parent: logs-archives
    generated: true
    params:
      versions:
        - v2
      operationids:
        - AddReadRoleToArchive
      unstable: []
      order: 7
  - name: List read roles for an archive
    url: '#list-read-roles-for-an-archive'
    identifier: logs-archives-list-read-roles-for-an-archive
    parent: logs-archives
    generated: true
    params:
      versions:
        - v2
      operationids:
        - ListArchiveReadRoles
      unstable: []
      order: 6
  - name: Revoke role from an archive
    url: '#revoke-role-from-an-archive'
    identifier: logs-archives-revoke-role-from-an-archive
    parent: logs-archives
    generated: true
    params:
      versions:
        - v2
      operationids:
        - RemoveRoleFromArchive
      unstable: []
      order: 8
  - name: Update an archive
    url: '#update-an-archive'
    identifier: logs-archives-update-an-archive
    parent: logs-archives
    generated: true
    params:
      versions:
        - v2
      operationids:
        - UpdateLogsArchive
      unstable: []
      order: 4
  - name: Get an archive
    url: '#get-an-archive'
    identifier: logs-archives-get-an-archive
    parent: logs-archives
    generated: true
    params:
      versions:
        - v2
      operationids:
        - GetLogsArchive
      unstable: []
      order: 3
  - name: Delete an archive
    url: '#delete-an-archive'
    identifier: logs-archives-delete-an-archive
    parent: logs-archives
    generated: true
    params:
      versions:
        - v2
      operationids:
        - DeleteLogsArchive
      unstable: []
      order: 5
  - name: Create an archive
    url: '#create-an-archive'
    identifier: logs-archives-create-an-archive
    parent: logs-archives
    generated: true
    params:
      versions:
        - v2
      operationids:
        - CreateLogsArchive
      unstable: []
      order: 2
  - name: Get all archives
    url: '#get-all-archives'
    identifier: logs-archives-get-all-archives
    parent: logs-archives
    generated: true
    params:
      versions:
        - v2
      operationids:
        - ListLogsArchives
      unstable: []
      order: 1
  - name: Update archive order
    url: '#update-archive-order'
    identifier: logs-archives-update-archive-order
    parent: logs-archives
    generated: true
    params:
      versions:
        - v2
      operationids:
        - UpdateLogsArchiveOrder
      unstable: []
      order: 10
  - name: Get archive order
    url: '#get-archive-order'
    identifier: logs-archives-get-archive-order
    parent: logs-archives
    generated: true
    params:
      versions:
        - v2
      operationids:
        - GetLogsArchiveOrder
      unstable: []
      order: 9
  - name: Logs Metrics
    url: /api/latest/logs-metrics/
    identifier: logs-metrics
    generated: true
  - name: Update a log-based metric
    url: '#update-a-log-based-metric'
    identifier: logs-metrics-update-a-log-based-metric
    parent: logs-metrics
    generated: true
    params:
      versions:
        - v2
      operationids:
        - UpdateLogsMetric
      unstable: []
      order: 4
  - name: Get a log-based metric
    url: '#get-a-log-based-metric'
    identifier: logs-metrics-get-a-log-based-metric
    parent: logs-metrics
    generated: true
    params:
      versions:
        - v2
      operationids:
        - GetLogsMetric
      unstable: []
      order: 3
  - name: Delete a log-based metric
    url: '#delete-a-log-based-metric'
    identifier: logs-metrics-delete-a-log-based-metric
    parent: logs-metrics
    generated: true
    params:
      versions:
        - v2
      operationids:
        - DeleteLogsMetric
      unstable: []
      order: 5
  - name: Create a log-based metric
    url: '#create-a-log-based-metric'
    identifier: logs-metrics-create-a-log-based-metric
    parent: logs-metrics
    generated: true
    params:
      versions:
        - v2
      operationids:
        - CreateLogsMetric
      unstable: []
      order: 2
  - name: Get all log-based metrics
    url: '#get-all-log-based-metrics'
    identifier: logs-metrics-get-all-log-based-metrics
    parent: logs-metrics
    generated: true
    params:
      versions:
        - v2
      operationids:
        - ListLogsMetrics
      unstable: []
      order: 1
  - name: Logs Restriction Queries
    url: /api/latest/logs-restriction-queries/
    identifier: logs-restriction-queries
    generated: true
  - name: Grant role to a restriction query
    url: '#grant-role-to-a-restriction-query'
    identifier: logs-restriction-queries-grant-role-to-a-restriction-query
    parent: logs-restriction-queries
    generated: true
    params:
      versions:
        - v2
      operationids:
        - AddRoleToRestrictionQuery
      unstable:
        - v2
      order: 7
  - name: List roles for a restriction query
    url: '#list-roles-for-a-restriction-query'
    identifier: logs-restriction-queries-list-roles-for-a-restriction-query
    parent: logs-restriction-queries
    generated: true
    params:
      versions:
        - v2
      operationids:
        - ListRestrictionQueryRoles
      unstable:
        - v2
      order: 6
  - name: Revoke role from a restriction query
    url: '#revoke-role-from-a-restriction-query'
    identifier: logs-restriction-queries-revoke-role-from-a-restriction-query
    parent: logs-restriction-queries
    generated: true
    params:
      versions:
        - v2
      operationids:
        - RemoveRoleFromRestrictionQuery
      unstable:
        - v2
      order: 8
  - name: Update a restriction query
    url: '#update-a-restriction-query'
    identifier: logs-restriction-queries-update-a-restriction-query
    parent: logs-restriction-queries
    generated: true
    params:
      versions:
        - v2
      operationids:
        - UpdateRestrictionQuery
      unstable:
        - v2
      order: 4
  - name: Get a restriction query
    url: '#get-a-restriction-query'
    identifier: logs-restriction-queries-get-a-restriction-query
    parent: logs-restriction-queries
    generated: true
    params:
      versions:
        - v2
      operationids:
        - GetRestrictionQuery
      unstable:
        - v2
      order: 3
  - name: Delete a restriction query
    url: '#delete-a-restriction-query'
    identifier: logs-restriction-queries-delete-a-restriction-query
    parent: logs-restriction-queries
    generated: true
    params:
      versions:
        - v2
      operationids:
        - DeleteRestrictionQuery
      unstable:
        - v2
      order: 5
  - name: Get all restriction queries for a given user
    url: '#get-all-restriction-queries-for-a-given-user'
    identifier: logs-restriction-queries-get-all-restriction-queries-for-a-given-user
    parent: logs-restriction-queries
    generated: true
    params:
      versions:
        - v2
      operationids:
        - ListUserRestrictionQueries
      unstable:
        - v2
      order: 9
  - name: Get restriction query for a given role
    url: '#get-restriction-query-for-a-given-role'
    identifier: logs-restriction-queries-get-restriction-query-for-a-given-role
    parent: logs-restriction-queries
    generated: true
    params:
      versions:
        - v2
      operationids:
        - GetRoleRestrictionQuery
      unstable:
        - v2
      order: 10
  - name: Create a restriction query
    url: '#create-a-restriction-query'
    identifier: logs-restriction-queries-create-a-restriction-query
    parent: logs-restriction-queries
    generated: true
    params:
      versions:
        - v2
      operationids:
        - CreateRestrictionQuery
      unstable:
        - v2
      order: 2
  - name: List restriction queries
    url: '#list-restriction-queries'
    identifier: logs-restriction-queries-list-restriction-queries
    parent: logs-restriction-queries
    generated: true
    params:
      versions:
        - v2
      operationids:
        - ListRestrictionQueries
      unstable:
        - v2
      order: 1
  - name: Opsgenie Integration
    url: /api/latest/opsgenie-integration/
    identifier: opsgenie-integration
    generated: true
  - name: Update a single service object
    url: '#update-a-single-service-object'
    identifier: opsgenie-integration-update-a-single-service-object
    parent: opsgenie-integration
    generated: true
    params:
      versions:
        - v2
      operationids:
        - UpdateOpsgenieService
      unstable: []
      order: 4
  - name: Get a single service object
    url: '#get-a-single-service-object'
    identifier: opsgenie-integration-get-a-single-service-object
    parent: opsgenie-integration
    generated: true
    params:
      versions:
        - v2
      operationids:
        - GetOpsgenieService
      unstable: []
      order: 3
  - name: Delete a single service object
    url: '#delete-a-single-service-object'
    identifier: opsgenie-integration-delete-a-single-service-object
    parent: opsgenie-integration
    generated: true
    params:
      versions:
        - v2
      operationids:
        - DeleteOpsgenieService
      unstable: []
      order: 5
  - name: Create a new service object
    url: '#create-a-new-service-object'
    identifier: opsgenie-integration-create-a-new-service-object
    parent: opsgenie-integration
    generated: true
    params:
      versions:
        - v2
      operationids:
        - CreateOpsgenieService
      unstable: []
      order: 2
  - name: Get all service objects
    url: '#get-all-service-objects'
    identifier: opsgenie-integration-get-all-service-objects
    parent: opsgenie-integration
    generated: true
    params:
      versions:
        - v2
      operationids:
        - ListOpsgenieServices
      unstable: []
      order: 1
  - name: Processes
    url: /api/latest/processes/
    identifier: processes
    generated: true
  - name: Get all processes
    url: '#get-all-processes'
    identifier: processes-get-all-processes
    parent: processes
    generated: true
    params:
      versions:
        - v2
      operationids:
        - ListProcesses
      unstable: []
      order: 1
  - name: RUM
    url: /api/latest/rum/
    identifier: rum
    generated: true
  - name: Search RUM events
    url: '#search-rum-events'
    identifier: rum-search-rum-events
    parent: rum
    generated: true
    params:
      versions:
        - v2
      operationids:
        - SearchRUMEvents
      unstable: []
      order: 1
  - name: Get a list of RUM events
    url: '#get-a-list-of-rum-events'
    identifier: rum-get-a-list-of-rum-events
    parent: rum
    generated: true
    params:
      versions:
        - v2
      operationids:
        - ListRUMEvents
      unstable: []
      order: 2
  - name: Update a RUM application
    url: '#update-a-rum-application'
    identifier: rum-update-a-rum-application
    parent: rum
    generated: true
    params:
      versions:
        - v2
      operationids:
        - UpdateRUMApplication
      unstable: []
      order: 4
  - name: Get a RUM application
    url: '#get-a-rum-application'
    identifier: rum-get-a-rum-application
    parent: rum
    generated: true
    params:
      versions:
        - v2
      operationids:
        - GetRUMApplication
      unstable: []
      order: 5
  - name: Delete a RUM application
    url: '#delete-a-rum-application'
    identifier: rum-delete-a-rum-application
    parent: rum
    generated: true
    params:
      versions:
        - v2
      operationids:
        - DeleteRUMApplication
      unstable: []
      order: 6
  - name: Create a new RUM application
    url: '#create-a-new-rum-application'
    identifier: rum-create-a-new-rum-application
    parent: rum
    generated: true
    params:
      versions:
        - v2
      operationids:
        - CreateRUMApplication
      unstable: []
      order: 7
  - name: List all the RUM applications
    url: '#list-all-the-rum-applications'
    identifier: rum-list-all-the-rum-applications
    parent: rum
    generated: true
    params:
      versions:
        - v2
      operationids:
        - GetRUMApplications
      unstable: []
      order: 8
  - name: Aggregate RUM events
    url: '#aggregate-rum-events'
    identifier: rum-aggregate-rum-events
    parent: rum
    generated: true
    params:
      versions:
        - v2
      operationids:
        - AggregateRUMEvents
      unstable: []
      order: 3
  - name: Roles
    url: /api/latest/roles/
    identifier: roles
    generated: true
  - name: Add a user to a role
    url: '#add-a-user-to-a-role'
    identifier: roles-add-a-user-to-a-role
    parent: roles
    generated: true
    params:
      versions:
        - v2
      operationids:
        - AddUserToRole
      unstable: []
      order: 10
  - name: Get all users of a role
    url: '#get-all-users-of-a-role'
    identifier: roles-get-all-users-of-a-role
    parent: roles
    generated: true
    params:
      versions:
        - v2
      operationids:
        - ListRoleUsers
      unstable: []
      order: 9
  - name: Remove a user from a role
    url: '#remove-a-user-from-a-role'
    identifier: roles-remove-a-user-from-a-role
    parent: roles
    generated: true
    params:
      versions:
        - v2
      operationids:
        - RemoveUserFromRole
      unstable: []
      order: 11
  - name: Grant permission to a role
    url: '#grant-permission-to-a-role'
    identifier: roles-grant-permission-to-a-role
    parent: roles
    generated: true
    params:
      versions:
        - v2
      operationids:
        - AddPermissionToRole
      unstable: []
      order: 7
  - name: List permissions for a role
    url: '#list-permissions-for-a-role'
    identifier: roles-list-permissions-for-a-role
    parent: roles
    generated: true
    params:
      versions:
        - v2
      operationids:
        - ListRolePermissions
      unstable: []
      order: 6
  - name: Revoke permission
    url: '#revoke-permission'
    identifier: roles-revoke-permission
    parent: roles
    generated: true
    params:
      versions:
        - v2
      operationids:
        - RemovePermissionFromRole
      unstable: []
      order: 8
  - name: Create a new role by cloning an existing role
    url: '#create-a-new-role-by-cloning-an-existing-role'
    identifier: roles-create-a-new-role-by-cloning-an-existing-role
    parent: roles
    generated: true
    params:
      versions:
        - v2
      operationids:
        - CloneRole
      unstable: []
      order: 12
  - name: Update a role
    url: '#update-a-role'
    identifier: roles-update-a-role
    parent: roles
    generated: true
    params:
      versions:
        - v2
      operationids:
        - UpdateRole
      unstable: []
      order: 4
  - name: Get a role
    url: '#get-a-role'
    identifier: roles-get-a-role
    parent: roles
    generated: true
    params:
      versions:
        - v2
      operationids:
        - GetRole
      unstable: []
      order: 3
  - name: Delete role
    url: '#delete-role'
    identifier: roles-delete-role
    parent: roles
    generated: true
    params:
      versions:
        - v2
      operationids:
        - DeleteRole
      unstable: []
      order: 5
  - name: Create role
    url: '#create-role'
    identifier: roles-create-role
    parent: roles
    generated: true
    params:
      versions:
        - v2
      operationids:
        - CreateRole
      unstable: []
      order: 2
  - name: List roles
    url: '#list-roles'
    identifier: roles-list-roles
    parent: roles
    generated: true
    params:
      versions:
        - v2
      operationids:
        - ListRoles
      unstable: []
      order: 1
  - name: List permissions
    url: '#list-permissions'
    identifier: roles-list-permissions
    parent: roles
    generated: true
    params:
      versions:
        - v2
      operationids:
        - ListPermissions
      unstable: []
      order: 1
  - name: Service Accounts
    url: /api/latest/service-accounts/
    identifier: service-accounts
    generated: true
  - name: Edit an application key for this service account
    url: '#edit-an-application-key-for-this-service-account'
    identifier: service-accounts-edit-an-application-key-for-this-service-account
    parent: service-accounts
    generated: true
    params:
      versions:
        - v2
      operationids:
        - UpdateServiceAccountApplicationKey
      unstable: []
      order: 2
  - name: Get one application key for this service account
    url: '#get-one-application-key-for-this-service-account'
    identifier: service-accounts-get-one-application-key-for-this-service-account
    parent: service-accounts
    generated: true
    params:
      versions:
        - v2
      operationids:
        - GetServiceAccountApplicationKey
      unstable: []
      order: 1
  - name: Delete an application key for this service account
    url: '#delete-an-application-key-for-this-service-account'
    identifier: service-accounts-delete-an-application-key-for-this-service-account
    parent: service-accounts
    generated: true
    params:
      versions:
        - v2
      operationids:
        - DeleteServiceAccountApplicationKey
      unstable: []
      order: 3
  - name: Create an application key for this service account
    url: '#create-an-application-key-for-this-service-account'
    identifier: service-accounts-create-an-application-key-for-this-service-account
    parent: service-accounts
    generated: true
    params:
      versions:
        - v2
      operationids:
        - CreateServiceAccountApplicationKey
      unstable: []
      order: 5
  - name: List application keys for this service account
    url: '#list-application-keys-for-this-service-account'
    identifier: service-accounts-list-application-keys-for-this-service-account
    parent: service-accounts
    generated: true
    params:
      versions:
        - v2
      operationids:
        - ListServiceAccountApplicationKeys
      unstable: []
      order: 6
  - name: Service Definition
    url: /api/latest/service-definition/
    identifier: service-definition
    generated: true
  - name: Get a single service definition
    url: '#get-a-single-service-definition'
    identifier: service-definition-get-a-single-service-definition
    parent: service-definition
    generated: true
    params:
      versions:
        - v2
      operationids:
        - GetServiceDefinition
      unstable: []
      order: 3
  - name: Delete a single service definition
    url: '#delete-a-single-service-definition'
    identifier: service-definition-delete-a-single-service-definition
    parent: service-definition
    generated: true
    params:
      versions:
        - v2
      operationids:
        - DeleteServiceDefinition
      unstable: []
      order: 4
  - name: Create or update service definition
    url: '#create-or-update-service-definition'
    identifier: service-definition-create-or-update-service-definition
    parent: service-definition
    generated: true
    params:
      versions:
        - v2
      operationids:
        - CreateOrUpdateServiceDefinitions
      unstable: []
      order: 2
  - name: Get all service definitions
    url: '#get-all-service-definitions'
    identifier: service-definition-get-all-service-definitions
    parent: service-definition
    generated: true
    params:
      versions:
        - v2
      operationids:
        - ListServiceDefinitions
      unstable: []
      order: 1<|MERGE_RESOLUTION|>--- conflicted
+++ resolved
@@ -2531,15 +2531,9 @@
     url: security_platform/cloud_siem/guide/
     parent: cloud_siem
     identifier: siem_guides
-<<<<<<< HEAD
     weight: 7
-  - name: Cloud Security Posture Management
-    url: security_platform/cspm/
-=======
-    weight: 6
   - name: Cloud Security Management
     url: security_platform/cloud_security_management
->>>>>>> 0ba77720
     parent: security_platform_heading
     pre: cspm
     identifier: csm
