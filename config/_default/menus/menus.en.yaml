--- conflicted
+++ resolved
@@ -2662,8 +2662,7 @@
     url: account_management/
     pre: nav_account
     identifier: account_management
-<<<<<<< HEAD
-    weight: 220000
+    weight: 230000
   - name: Switching between orgs
     url: account_management/org_switching/
     parent: account_management
@@ -2673,9 +2672,6 @@
     parent: account_management
     identifier: organization_settings
     weight: 2
-=======
-    weight: 230000
->>>>>>> c93fefdd
   - name: User management
     url: account_management/users/
     parent: organization_settings
