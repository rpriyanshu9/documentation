main_left:
  - identifier: product
    name: Product
    url: 'https://www.datadoghq.com/product/'
    weight: -500
  - identifier: features
    name: Features
    pre: <i class="icon-features align-middle"></i>
    url: 'https://www.datadoghq.com/product/'
    weight: 1
    parent: product
  - identifier: integrations
    name: Integrations
    pre: <i class="icon-integrations align-middle"></i>
    url: 'https://www.datadoghq.com/product/platform/integrations/'
    weight: 2
    parent: product
  - identifier: dashboarding
    name: Dashboards
    pre: <i class="icon-dashboard align-middle"></i>
    url: 'https://www.datadoghq.com/product/platform/dashboards/'
    weight: 3
    parent: product
  - identifier: infrastructure
    name: Infrastructure Monitoring
    pre: <i class="icon-host-map align-middle"></i>
    url: 'https://www.datadoghq.com/product/infrastructure-monitoring/'
    weight: 4
    parent: product
  - identifier: logs
    name: Log Management
    pre: <i class="icon-log align-middle"></i>
    weight: 5
    parent: product
  - identifier: apm
    name: APM
    pre: <i class="icon-apm align-middle"></i>
    weight: 6
    parent: product
  - identifier: profiler
    name: Continuous Profiler
    pre: <i class="icon-profiling-1 align-middle"></i>
    url: 'https://www.datadoghq.com/product/code-profiling/'
    weight: 7
    parent: product
  - identifier: synthetics
    name: Synthetic Monitoring
    pre: <i class="icon-synthetics align-middle"></i>
    url: 'https://www.datadoghq.com/product/synthetic-monitoring/'
    weight: 8
    parent: product
  - identifier: rum
<<<<<<< HEAD
    name: Real User Monitoring
    pre: <i class="icon-rum align-middle"></i>
=======
    name: RUM & Session Replay
    pre: '<i class="icon-rum align-middle"></i>'
    url: 'https://www.datadoghq.com/product/real-user-monitoring/'
>>>>>>> 09361a18
    weight: 9
    parent: product
  - identifier: network
    name: Network Monitoring
    pre: <i class="icon-network align-middle"></i>
    url: 'https://www.datadoghq.com/product/network-monitoring'
    weight: 10
    parent: product
  - identifier: security-platform
    name: Security Platform
    pre: <i class="icon-security align-middle"></i>
    url: 'https://www.datadoghq.com/product/security-platform/'
    weight: 11
    parent: product
  - identifier: security-monitoring
    name: Security Monitoring
    pre: <i class="icon-security align-middle"></i>
    url: 'https://www.datadoghq.com/product/security-platform/security-monitoring/'
    weight: 12
    parent: product
  - identifier: cloud-security-posture-management
    name: CSPM
    pre: <i class="icon-cspm align-middle"></i>
    url: 'https://www.datadoghq.com/product/security-platform/cloud-security-posture-management/'
    weight: 13
    parent: product
  - identifier: cloud-workload-security
    name: Cloud Workload Security
    pre: <i class="icon-cws align-middle"></i>
    url: product/security-platform/cloud-workload-security/
    weight: 14
    parent: product
  - identifier: error-tracking
    name: Error Tracking
    pre: <i class="icon-error-tracking align-middle"></i>
    url: product/security-platform/error-tracking/
    weight: 15
    parent: product
  - identifier: incident
    name: Incident Management
    pre: <i class="icon-incidents align-middle"></i>
    url: product/incident-management
    weight: 16
    parent: product
  - identifier: database
    name: Database Monitoring
    pre: <i class="icon-dbm align-middle"></i>
    url: product/database-monitoring
    weight: 17
    parent: product
  - identifier: serverless
    name: Serverless
    pre: <i class="icon-serverless align-middle"></i>
    url: product/serverless-monitoring/
    weight: 18
    parent: product
  - identifier: alerts
    name: Alerts
    pre: <i class="icon-alert align-middle"></i>
    url: product/alerts/
    weight: 19
    parent: product
  - identifier: api
    name: API
    pre: <i class="icon-api align-middle"></i>
    url: 'https://docs.datadoghq.com/api'
    weight: 20
    parent: product
  - identifier: customers
    name: Customers
    url: 'https://www.datadoghq.com/customers/'
    weight: -480
  - identifier: pricing
    name: Pricing
    url: 'https://www.datadoghq.com/pricing/'
    weight: -480
  - identifier: solutions
    name: Solutions
    url: '#'
    weight: -460
  - identifier: industry-financial
    name: Financial Services
    parent: solutions
    title: industry
    url: 'https://www.datadoghq.com/solutions/financial-services/'
    weight: -460
  - identifier: industry-manufacturing
    name: Manufacturing & Logistics
    parent: solutions
    title: industry
    url: 'https://www.datadoghq.com/solutions/manufacturing-logistics/'
    weight: -459
  - identifier: industry-healthcare
    name: Healthcare/Life Sciences
    parent: solutions
    title: industry
    url: 'https://www.datadoghq.com/solutions/healthcare/'
    weight: -458
  - identifier: industry-retail
    name: Retail/E-Commerce
    parent: solutions
    title: industry
    url: 'https://www.datadoghq.com/solutions/retail-ecommerce/'
    weight: -457
  - identifier: industry-public
    name: Public Sector
    parent: solutions
    title: industry
    url: 'https://www.datadoghq.com/solutions/public-sector/'
    weight: -456
  - identifier: industry-media
    name: Media & Entertainment
    parent: solutions
    title: industry
    url: 'https://www.datadoghq.com/solutions/media-entertainment/'
    weight: -455
  - identifier: industry-technology
    name: Technology
    parent: solutions
    title: industry
    url: 'https://www.datadoghq.com/solutions/technology/'
    weight: -454
  - identifier: industry-gaming
    name: Gaming
    parent: solutions
    title: industry
    url: 'https://www.datadoghq.com/solutions/gaming/'
    weight: -453
  - identifier: technology-aws
    name: Amazon Web Services
    parent: solutions
    title: technology
    url: 'https://www.datadoghq.com/solutions/aws/'
    weight: -452
  - identifier: technology-azure
    name: Azure
    parent: solutions
    title: technology
    url: 'https://www.datadoghq.com/solutions/azure/'
    weight: -451
  - identifier: technology-gcp
    name: Google Cloud Platform
    parent: solutions
    title: technology
    url: 'https://www.datadoghq.com/solutions/gcp/'
    weight: -450
  - identifier: technology-kubernetes
    name: Kubernetes
    parent: solutions
    title: technology
    url: 'https://www.datadoghq.com/solutions/kubernetes/'
    weight: -449
  - identifier: technology-openshift
    name: Red Hat OpenShift
    parent: solutions
    title: technology
    url: 'https://www.datadoghq.com/solutions/openshift/'
    weight: -448
  - identifier: usecase-migration
    name: Cloud Migration
    parent: solutions
    title: usecase
    url: 'https://www.datadoghq.com/solutions/cloud-migration/'
    weight: -447
  - identifier: usecase-consolidate
    name: Monitoring Consolidation
    parent: solutions
    title: usecase
    url: 'https://www.datadoghq.com/solutions/monitoring-consolidation/'
    weight: -446
  - identifier: usecase-devops
    name: DevOps
    parent: solutions
    title: usecase
    url: 'https://www.datadoghq.com/solutions/devops/'
    weight: -445
  - identifier: usecase-testing
    name: Shift-Left Testing
    parent: solutions
    title: usecase
    url: 'https://www.datadoghq.com/solutions/shift-left-testing/'
    weight: -444
  - identifier: usecase-security
    name: Security Analytics
    parent: solutions
    title: usecase
    url: 'https://www.datadoghq.com/solutions/security-analytics/'
    weight: -443
  - identifier: usecase-compliance
    name: Compliance for CIS Benchmarks
    parent: solutions
    title: usecase
    url: 'https://www.datadoghq.com/solutions/security/cis-benchmarks/'
    weight: -442
  - identifier: usecase-hybrid
    name: Hybrid Cloud Monitoring
    parent: solutions
    title: usecase
    url: 'https://www.datadoghq.com/solutions/hybrid-cloud-monitoring/'
    weight: -441
  - identifier: usecase-iot
    name: IoT Monitoring
    parent: solutions
    title: usecase
    url: 'https://www.datadoghq.com/solutions/iot-monitoring/'
    weight: -440
  - identifier: usecase-machine
    name: Machine Learning
    parent: solutions
    title: usecase
    url: 'https://www.datadoghq.com/solutions/machine-learning/'
    weight: -439
  - identifier: usecase-analytics
    name: Real-Time BI
    parent: solutions
    title: usecase
    url: 'https://www.datadoghq.com/solutions/business-analytics/'
    weight: -438
  - identifier: usecase-onprem
    name: On-Premises Monitoring
    parent: solutions
    title: usecase
    url: 'https://www.datadoghq.com/solutions/on-premises-monitoring/'
    weight: -437
  - identifier: usecase-log
    name: Log Analysis & Correlation
    parent: solutions
    title: usecase
    url: 'https://www.datadoghq.com/solutions/log-analysis-and-correlation/'
    weight: -436
main_right:
  - identifier: about
    name: About
    url: 'https://www.datadoghq.com/about/leadership/'
    weight: -490
  - name: Contact
    parent: about
    url: 'https://www.datadoghq.com/about/contact/'
    weight: -490
  - name: Partners
    parent: about
    url: 'https://www.datadoghq.com/partner'
    weight: -480
  - name: Latest News
    parent: about
    url: 'https://www.datadoghq.com/about/latest-news/press-releases/'
    weight: -460
  - name: Leadership
    parent: about
    url: 'https://www.datadoghq.com/about/leadership/'
    weight: -440
  - name: Careers
    parent: about
    url: 'https://www.datadoghq.com/careers/'
    weight: -420
  - name: Analyst Reports
    parent: about
    url: 'https://www.datadoghq.com/about/analyst/'
    weight: -415
  - name: Investor Relations
    parent: about
    url: 'https://investors.datadoghq.com/'
    weight: -410
  - name: Awards
    parent: about
    url: 'https://www.datadoghq.com/about/awards/'
    weight: -405
  - identifier: blog
    name: Blog
    url: 'https://www.datadoghq.com/blog/'
    weight: -480
  - name: The Monitor
    url: 'https://www.datadoghq.com/blog/'
    weight: 100
    parent: blog
  - name: Engineering
    url: 'https://www.datadoghq.com/blog/engineering/'
    parent: blog
    weight: 200
  - name: Pup Culture
    url: 'https://www.datadoghq.com/blog/pup-culture/'
    parent: blog
    weight: 300
  - name: Community
    url: 'https://www.datadoghq.com/blog/community/'
    parent: blog
    weight: 400
  - identifier: docs
    name: Docs
    url: 'https://docs.datadoghq.com/'
    weight: -470
  - identifier: login
    name: Login
    url: 'https://app.datadoghq.com/'
    weight: -460
  - identifier: get_started
    name: Get Started Free
    url: '#'
    weight: -440
main:
  - name: Getting Started
    identifier: getting_started
    url: getting_started/
    pre: hex-ringed
    weight: 10000
  - name: Datadog
    identifier: getting_started_datadog
    url: getting_started/application/
    parent: getting_started
    weight: 1
  - name: Datadog Site
    identifier: getting_started_datadog_site
    url: getting_started/site/
    parent: getting_started
    weight: 2
  - name: Agent
    identifier: getting_started_agent
    url: getting_started/agent/
    parent: getting_started
    weight: 3
  - name: Autodiscovery
    identifier: getting_started_agent_autodiscovery
    url: getting_started/agent/autodiscovery
    parent: getting_started_agent
    weight: 301
  - name: Integrations
    identifier: getting_started_integrations
    url: getting_started/integrations/
    parent: getting_started
    weight: 4
  - name: Dashboards
    identifier: getting_started_dashboards
    url: getting_started/dashboards/
    parent: getting_started
    weight: 5
  - name: Monitors
    identifier: getting_started_monitors
    url: getting_started/monitors/
    parent: getting_started
    weight: 6
  - name: Logs
    identifier: getting_started_logs
    url: getting_started/logs/
    parent: getting_started
    weight: 7
  - name: Tracing
    identifier: getting_started_collect_traces
    url: getting_started/tracing/
    parent: getting_started
    weight: 8
  - name: Profiler
    identifier: getting_started_profiler
    url: getting_started/profiler/
    parent: getting_started
    weight: 9
  - name: Tags
    identifier: tagging_
    url: getting_started/tagging/
    parent: getting_started
    weight: 10
  - name: Assigning Tags
    identifier: assigning_tags
    url: getting_started/tagging/assigning_tags
    parent: tagging_
    weight: 1001
  - name: Unified Service Tagging
    identifier: unified_service_tagging
    url: getting_started/tagging/unified_service_tagging
    parent: tagging_
    weight: 1002
  - name: Using Tags
    identifier: using_tags
    url: getting_started/tagging/using_tags
    parent: tagging_
    weight: 1003
  - name: API
    identifier: getting_started_api
    url: getting_started/api/
    parent: getting_started
    weight: 11
  - name: Synthetic Monitoring
    identifier: getting_started_synthetics
    url: getting_started/synthetics/
    parent: getting_started
    weight: 12
  - name: Browser Tests
    identifier: getting_started_browser_test
    url: getting_started/synthetics/browser_test
    parent: getting_started_synthetics
    weight: 1202
  - name: API Tests
    identifier: getting_started_api_test
    url: getting_started/synthetics/api_test
    parent: getting_started_synthetics
    weight: 1201
  - name: Private Locations
    identifier: getting_started_private_location
    url: getting_started/synthetics/private_location
    parent: getting_started_synthetics
    weight: 1203
  - name: Incident Management
    url: getting_started/incident_management/
    parent: getting_started
    weight: 13
  - name: Learning Center
    url: getting_started/learning_center/
    parent: getting_started
    weight: 14
  - name: Agent
    url: agent/
    pre: agent-fill
    weight: 30000
    identifier: agent
  - name: Basic Agent Usage
    url: agent/basic_agent_usage/
    parent: agent
    identifier: basic_agent_usage
    weight: 1
  - name: AIX
    identifier: basic_agent_usage_aix
    url: agent/basic_agent_usage/aix/
    weight: 101
    parent: basic_agent_usage
  - name: Amazon Linux
    identifier: basic_agent_usage_amazon_linux
    url: agent/basic_agent_usage/amazonlinux/
    weight: 102
    parent: basic_agent_usage
  - name: Ansible
    identifier: basic_agent_usage_ansible
    url: agent/basic_agent_usage/ansible/
    parent: basic_agent_usage
    weight: 103
  - name: CentOS
    identifier: basic_agent_usage_centos
    url: agent/basic_agent_usage/centos/
    weight: 104
    parent: basic_agent_usage
  - name: Chef
    identifier: basic_agent_usage_chef
    url: agent/basic_agent_usage/chef/
    weight: 105
    parent: basic_agent_usage
  - name: Debian
    identifier: basic_agent_usage_deb
    url: agent/basic_agent_usage/deb/
    weight: 106
    parent: basic_agent_usage
  - name: Fedora
    identifier: basic_agent_usage_fedora
    url: agent/basic_agent_usage/fedora/
    weight: 107
    parent: basic_agent_usage
  - name: Heroku
    identifier: basic_agent_usage_heroku
    url: agent/basic_agent_usage/heroku/
    weight: 108
    parent: basic_agent_usage
  - name: Mac OS X
    identifier: basic_agent_usage_osx
    url: agent/basic_agent_usage/osx/
    weight: 109
    parent: basic_agent_usage
  - name: Puppet
    identifier: basic_agent_usage_puppet
    url: agent/basic_agent_usage/puppet/
    weight: 110
    parent: basic_agent_usage
  - name: Red Hat
    identifier: basic_agent_usage_redhat
    url: agent/basic_agent_usage/redhat/
    weight: 111
    parent: basic_agent_usage
  - name: SaltStack
    identifier: basic_agent_usage_saltstack
    url: agent/basic_agent_usage/saltstack/
    weight: 112
    parent: basic_agent_usage
  - name: SUSE
    identifier: basic_agent_usage_suse
    url: agent/basic_agent_usage/suse/
    weight: 113
    parent: basic_agent_usage
  - name: Ubuntu
    identifier: basic_agent_usage_ubuntu
    url: agent/basic_agent_usage/ubuntu/
    weight: 114
    parent: basic_agent_usage
  - name: Windows
    identifier: basic_agent_usage_windows
    url: agent/basic_agent_usage/windows/
    weight: 115
    parent: basic_agent_usage
  - name: From Source
    identifier: basic_agent_usage_source
    url: agent/basic_agent_usage/source/
    weight: 116
    parent: basic_agent_usage
  - name: Docker
    url: agent/docker/
    parent: agent
    identifier: agent_docker
    weight: 2
  - name: Autodiscovery
    url: agent/docker/integrations/
    parent: agent_docker
    identifier: agent_docker_integrations
    weight: 201
  - name: APM
    url: agent/docker/apm/
    parent: agent_docker
    identifier: agent_docker_apm
    weight: 201
  - name: Log collection
    url: agent/docker/log/
    parent: agent_docker
    identifier: agent_docker_log
    weight: 203
  - name: Tag extraction
    url: agent/docker/tag/
    parent: agent_docker
    identifier: agent_docker_tag
    weight: 204
  - name: Prometheus
    url: agent/docker/prometheus/
    parent: agent_docker
    identifier: agent_docker_prometheus
    weight: 205
  - name: Data Collected
    url: agent/docker/data_collected/
    parent: agent_docker
    identifier: agent_docker_data_collected
    weight: 206
  - name: Kubernetes
    url: agent/kubernetes/
    parent: agent
    identifier: agent_kubernetes
    weight: 3
  - name: Log collection
    url: agent/kubernetes/log/
    parent: agent_kubernetes
    identifier: agent_kubernetes_log
    weight: 301
  - name: APM
    url: agent/kubernetes/apm/
    parent: agent_kubernetes
    identifier: agent_kubernetes_apm
    weight: 302
  - name: Autodiscovery
    url: agent/kubernetes/integrations/
    parent: agent_kubernetes
    identifier: agent_kubernetes_integrations
    weight: 303
  - name: Prometheus
    url: agent/kubernetes/prometheus/
    parent: agent_kubernetes
    identifier: agent_kubernetes_prometheus
    weight: 304
  - name: Tag extraction
    url: agent/kubernetes/tag/
    parent: agent_kubernetes
    identifier: agent_kubernetes_tag
    weight: 305
  - name: Control plane monitoring
    url: agent/kubernetes/control_plane/
    parent: agent_kubernetes
    identifier: agent_kubernetes_control_plane
    weight: 306
  - name: Data collected
    url: agent/kubernetes/data_collected/
    parent: agent_kubernetes
    identifier: agent_kubernetes_data_collected
    weight: 307
  - name: Operator configuration
    url: agent/kubernetes/operator_configuration
    parent: agent_kubernetes
    identifier: agent_kubernetes_operator_configuration
    weight: 308
  - name: IoT
    url: agent/iot/
    parent: agent
    identifier: agent_iot
    weight: 4
  - name: Amazon ECS
    url: agent/amazon_ecs/
    parent: agent
    identifier: agent_amazon_ecs
    weight: 5
  - name: Log collection
    url: agent/amazon_ecs/logs/
    parent: agent_amazon_ecs
    identifier: agent_amazon_ecs_logs
    weight: 501
  - name: APM
    url: agent/amazon_ecs/apm/
    parent: agent_amazon_ecs
    identifier: agent_amazon_ecs_apm
    weight: 502
  - name: Tag extraction
    url: agent/amazon_ecs/tags/
    parent: agent_amazon_ecs
    identifier: agent_amazon_ecs_tags
    weight: 503
  - name: Data collected
    url: agent/amazon_ecs/data_collected/
    parent: agent_amazon_ecs
    identifier: agent_amazon_ecs_data_collected
    weight: 504
  - name: Cluster Agent
    url: agent/cluster_agent/
    parent: agent
    identifier: agent_cluster
    weight: 6
  - name: Setup
    url: agent/cluster_agent/setup/
    parent: agent_cluster
    identifier: cluster_agent_setup
    weight: 601
  - name: Event Collection
    url: agent/cluster_agent/event_collection/
    parent: agent_cluster
    identifier: cluster_agent_event_collection
    weight: 602
  - name: Custom & External Metrics
    url: agent/cluster_agent/external_metrics/
    parent: agent_cluster
    identifier: cluster_agent_external_metrics
    weight: 603
  - name: Cluster Checks
    url: agent/cluster_agent/clusterchecks/
    parent: agent_cluster
    weight: 604
  - name: Endpoints Checks
    url: agent/cluster_agent/endpointschecks/
    parent: agent_cluster
    weight: 605
  - name: Admission Controller
    url: agent/cluster_agent/admission_controller/
    parent: agent_cluster
    weight: 606
  - name: Commands & Options
    url: agent/cluster_agent/commands/
    identifier: cluster_agent_commands
    parent: agent_cluster
    weight: 607
  - name: Cluster metadata provider
    url: agent/cluster_agent/metadata_provider/
    identifier: cluster_agent_metadata_provider
    parent: agent_cluster
    weight: 608
  - name: Build
    url: agent/cluster_agent/build/
    identifier: cluster_agent_build
    parent: agent_cluster
    weight: 609
  - name: Cluster Checks Runner
    url: agent/cluster_agent/clusterchecksrunner
    identifier: cluster_agent_clcr
    parent: agent_cluster
    weight: 610
  - name: Troubleshooting
    url: agent/cluster_agent/troubleshooting/
    identifier: cluster_agent_troubleshooting
    parent: agent_cluster
    weight: 611
  - name: Log Collection
    url: agent/logs/
    identifier: agent_logs
    parent: agent
    weight: 7
  - name: Advanced Log Collection
    url: agent/logs/advanced_log_collection
    parent: agent_logs
    weight: 701
  - name: Proxy
    url: agent/logs/proxy
    parent: agent_logs
    weight: 702
  - name: Transport
    url: agent/logs/log_transport
    parent: agent_logs
    weight: 703
  - name: Proxy
    url: agent/proxy/
    parent: agent
    identifier: agent_proxy
    weight: 8
  - name: Versions
    url: agent/versions
    parent: agent
    identifier: agent_versions
    weight: 9
  - name: Upgrade to Agent v7
    url: agent/versions/upgrade_to_agent_v7/
    parent: agent_versions
    weight: 901
  - name: Upgrade to Agent v6
    url: agent/versions/upgrade_to_agent_v6/
    parent: agent_versions
    weight: 902
  - name: Troubleshooting
    url: agent/troubleshooting/
    parent: agent
    weight: 10
    identifier: agent_troubleshooting
  - name: Debug Mode
    url: agent/troubleshooting/debug_mode/
    parent: agent_troubleshooting
    weight: 1001
  - name: Agent Flare
    url: agent/troubleshooting/send_a_flare/
    parent: agent_troubleshooting
    weight: 1002
  - name: Agent Check Status
    url: agent/troubleshooting/agent_check_status/
    parent: agent_troubleshooting
    weight: 1003
  - name: NTP Issues
    url: agent/troubleshooting/ntp/
    parent: agent_troubleshooting
    weight: 1004
  - name: Permission Issues
    url: agent/troubleshooting/permissions/
    parent: agent_troubleshooting
    weight: 1005
  - name: Integrations Issues
    url: agent/troubleshooting/integrations/
    parent: agent_troubleshooting
    weight: 1006
  - name: Site Issues
    url: agent/troubleshooting/site/
    parent: agent_troubleshooting
    weight: 1007
  - name: Autodiscovery Issues
    url: agent/troubleshooting/autodiscovery/
    parent: agent_troubleshooting
    weight: 1008
  - name: Windows Container Issues
    url: agent/troubleshooting/windows_containers
    weight: 1009
    parent: agent_troubleshooting
  - name: Agent Runtime Configuration
    url: agent/troubleshooting/config
    weight: 1010
    parent: agent_troubleshooting
  - name: Guides
    url: agent/guide/
    identifier: agent_guides
    parent: agent
    weight: 11
  - name: Security
    identifier: agent_security
    url: security/agent/
    parent: agent
    weight: 12
  - name: Integrations
    url: integrations/
    identifier: integrations_top_level
    pre: integrations
    weight: 40000
  - name: Guides
    url: integrations/guide/
    identifier: integration_guides
    parent: integrations_top_level
    weight: 1
  - name: Request Datadog Integrations
    url: integrations/guide/requests/
    parent: integration_guides
    weight: 10
  - name: AWS CloudWatch Metric Streams with Kinesis Data Firehose
    url: integrations/guide/aws-cloudwatch-metric-streams-with-kinesis-data-firehose/
    parent: integration_guides
    weight: 11
  - name: Amazon CloudFormation
    url: integrations/guide/amazon_cloudformation/
    parent: integration_guides
    weight: 12
  - name: Azure Portal
    url: integrations/guide/azure-portal/
    parent: integration_guides
    weight: 13
  - name: Mongo Custom Metrics
    url: integrations/guide/mongo-custom-query-collection/
    parent: integration_guides
    weight: 14
  - name: Prometheus Metrics
    url: integrations/guide/prometheus-metrics/
    parent: integration_guides
    weight: 15
  - name: Prometheus and OpenMetrics from a Host
    url: integrations/guide/prometheus-host-collection/
    parent: integration_guides
    weight: 16
  - name: SQL Server Custom Metrics
    url: integrations/guide/collect-sql-server-custom-metrics/
    parent: integration_guides
    weight: 17
  - name: Freshservice Tickets Using Webhooks
    url: integrations/guide/freshservice-tickets-using-webhooks/
    parent: integration_guides
    weight: 18
  - name: Watchdog
    url: watchdog/
    identifier: watchdog_top_level
    pre: watchdog
    weight: 50000
  - name: Events
    url: events/
    identifier: events_top_level
    pre: events
    weight: 60000
  - name: Guides
    url: events/guides/
    identifier: events_guides
    parent: events_top_level
    weight: 1
  - name: Custom Agent Check
    url: events/guides/agent/
    parent: events_guides
    weight: 100
  - name: DogStatsD
    url: events/guides/dogstatsd/
    parent: events_guides
    weight: 101
  - name: Email
    url: events/guides/email/
    parent: events_guides
    weight: 102
  - name: Email
    url: events/guides/email/
    parent: events_guides
    weight: 103
  - name: API
    url: api/latest/events/#post-an-event
    parent: events_guides
    weight: 104
  - name: Dashboards
    url: dashboards/
    pre: dashboard
    identifier: dashboards
    weight: 70000
  - name: Dashboard Layout
    url: dashboards/dashboards/
    parent: dashboards
    weight: 1
  - name: Timeboard Layout
    url: dashboards/timeboards/
    parent: dashboards
    weight: 2
  - name: Screenboard Layout
    url: dashboards/screenboards/
    parent: dashboards
    weight: 3
  - name: Widgets
    url: dashboards/widgets/
    parent: dashboards
    identifier: dashboards_widgets
    weight: 4
  - name: Alert Graph
    url: dashboards/widgets/alert_graph/
    parent: dashboards_widgets
    weight: 10
  - name: Alert Value
    url: dashboards/widgets/alert_value/
    parent: dashboards_widgets
    weight: 11
  - name: Change
    url: dashboards/widgets/change/
    parent: dashboards_widgets
    weight: 12
  - name: Check Status
    url: dashboards/widgets/check_status/
    parent: dashboards_widgets
    weight: 13
  - name: Distribution
    url: dashboards/widgets/distribution/
    parent: dashboards_widgets
    weight: 14
  - name: Event Stream
    url: dashboards/widgets/event_stream/
    parent: dashboards_widgets
    weight: 15
  - name: Event Timeline
    url: dashboards/widgets/event_timeline/
    parent: dashboards_widgets
    weight: 16
  - name: Free Text
    url: dashboards/widgets/free_text/
    parent: dashboards_widgets
    weight: 17
  - name: Geomap
    url: dashboards/widgets/geomap/
    parent: dashboards_widgets
    weight: 18
  - name: Group
    url: dashboards/widgets/group/
    parent: dashboards_widgets
    weight: 19
  - name: Heat Map
    url: dashboards/widgets/heat_map/
    parent: dashboards_widgets
    weight: 20
  - name: Host Map
    url: dashboards/widgets/hostmap/
    parent: dashboards_widgets
    weight: 21
  - name: Iframe
    url: dashboards/widgets/iframe/
    parent: dashboards_widgets
    weight: 22
  - name: Image
    url: dashboards/widgets/image/
    parent: dashboards_widgets
    weight: 23
  - name: Log Stream
    url: dashboards/widgets/log_stream/
    parent: dashboards_widgets
    weight: 24
  - name: Monitor Summary
    url: dashboards/widgets/monitor_summary/
    parent: dashboards_widgets
    weight: 25
  - name: Network
    url: dashboards/widgets/network/
    parent: dashboards_widgets
    weight: 26
  - name: Notes and Links
    url: dashboards/widgets/note/
    parent: dashboards_widgets
    weight: 27
  - name: Query Value
    url: dashboards/widgets/query_value/
    parent: dashboards_widgets
    weight: 28
  - name: Scatter Plot
    url: dashboards/widgets/scatter_plot/
    parent: dashboards_widgets
    weight: 29
  - name: SLO Summary
    url: dashboards/widgets/slo/
    parent: dashboards_widgets
    weight: 30
  - name: Service Map
    url: dashboards/widgets/service_map/
    parent: dashboards_widgets
    weight: 31
  - name: Service Summary
    url: dashboards/widgets/service_summary/
    parent: dashboards_widgets
    weight: 32
  - name: Table
    url: dashboards/widgets/table/
    parent: dashboards_widgets
    weight: 33
  - name: Timeseries
    url: dashboards/widgets/timeseries/
    parent: dashboards_widgets
    weight: 34
  - name: Top List
    url: dashboards/widgets/top_list/
    parent: dashboards_widgets
    weight: 35
  - name: Querying
    url: dashboards/querying/
    parent: dashboards
    weight: 5
  - name: Functions
    url: dashboards/functions/
    parent: dashboards
    identifier: dashboards_functions
    weight: 6
  - name: Algorithms
    url: dashboards/functions/algorithms/
    parent: dashboards_functions
    weight: 601
  - name: Arithmetic
    url: dashboards/functions/arithmetic/
    parent: dashboards_functions
    weight: 602
  - name: Count
    url: dashboards/functions/count/
    parent: dashboards_functions
    weight: 603
  - name: Exclusion
    url: dashboards/functions/exclusion/
    parent: dashboards_functions
    weight: 603
  - name: Interpolation
    url: dashboards/functions/interpolation/
    parent: dashboards_functions
    weight: 604
  - name: Rank
    url: dashboards/functions/rank/
    parent: dashboards_functions
    weight: 605
  - name: Rate
    url: dashboards/functions/rate/
    parent: dashboards_functions
    weight: 606
  - name: Regression
    url: dashboards/functions/regression/
    parent: dashboards_functions
    weight: 607
  - name: Rollup
    url: dashboards/functions/rollup/
    parent: dashboards_functions
    weight: 608
  - name: Smoothing
    url: dashboards/functions/smoothing/
    parent: dashboards_functions
    weight: 609
  - name: Timeshift
    url: dashboards/functions/timeshift/
    parent: dashboards_functions
    weight: 610
  - name: Beta
    url: dashboards/functions/beta/
    parent: dashboards_functions
    weight: 611
  - name: Correlations
    url: dashboards/correlations/
    parent: dashboards
    weight: 7
  - name: Template Variables
    url: dashboards/template_variables/
    parent: dashboards
    weight: 8
    identifier: dashboards_temp_variables
  - name: Sharing
    url: dashboards/sharing/
    parent: dashboards
    weight: 9
  - name: Graphing with JSON
    url: dashboards/graphing_json/
    parent: dashboards
    identifier: graphing_json
    weight: 10
  - name: Widget JSON schema
    url: dashboards/graphing_json/widget_json/
    parent: graphing_json
    weight: 1001
  - name: Request JSON schema
    url: dashboards/graphing_json/request_json/
    parent: graphing_json
    weight: 1002
  - name: Mobile Application
    url: mobile/
    identifier: mobile
    pre: mobile
    weight: 80000
  - name: Infrastructure
    url: infrastructure/
    identifier: infrastructure
    pre: host-map
    weight: 90000
  - name: Infrastructure List
    url: infrastructure/list/
    parent: infrastructure
    weight: 2
  - name: Host Map
    url: infrastructure/hostmap/
    parent: infrastructure
    weight: 3
  - name: Container Map
    url: infrastructure/containermap/
    parent: infrastructure
    weight: 4
  - name: Live Processes
    url: infrastructure/process/
    parent: infrastructure
    identifier: infrastructure_process
    weight: 5
  - name: Increase Process Retention
    url: infrastructure/process/increase_process_retention/
    parent: infrastructure_process
    weight: 101
  - name: Generate Process Metrics
    url: infrastructure/process/generate_process_metrics/
    parent: infrastructure
    weight: 6
  - name: Live Containers
    url: infrastructure/livecontainers/
    parent: infrastructure
    weight: 7
  - name: Serverless
    url: serverless
    pre: serverless
    identifier: serverless
    weight: 100000
  - name: Installation
    url: serverless/installation
    parent: serverless
    identifier: serverless_installation
    weight: 1
  - name: Python
    url: serverless/installation/python
    parent: serverless_installation
    identifier: serverless_installation_python
    weight: 101
  - name: Node.js
    url: serverless/installation/nodejs
    parent: serverless_installation
    identifier: serverless_installation_nodejs
    weight: 102
  - name: Ruby
    url: serverless/installation/ruby
    parent: serverless_installation
    identifier: serverless_installation_ruby
    weight: 103
  - name: Java
    url: serverless/installation/java
    parent: serverless_installation
    identifier: serverless_installation_java
    weight: 104
  - name: Go
    url: serverless/installation/go
    parent: serverless_installation
    identifier: serverless_installation_go
    weight: 105
  - name: .NET
    url: serverless/installation/dotnet
    parent: serverless_installation
    identifier: serverless_installation_dotnet
    weight: 106
  - name: Libraries & Integrations
    url: serverless/libraries_integrations
    parent: serverless
    identifier: libraries_integrations
    weight: 2
  - name: Datadog Lambda Extension
    url: serverless/libraries_integrations/extension/
    parent: libraries_integrations
    weight: 201
  - name: Datadog Lambda Library
    url: serverless/libraries_integrations/library/
    parent: libraries_integrations
    weight: 202
  - name: Datadog Forwarder
    url: serverless/libraries_integrations/forwarder/
    parent: libraries_integrations
    weight: 203
  - name: Datadog Serverless Plugin
    url: serverless/libraries_integrations/plugin/
    parent: libraries_integrations
    weight: 204
  - name: Datadog Serverless Macro
    url: serverless/libraries_integrations/macro/
    parent: libraries_integrations
    weight: 205
  - name: Datadog Serverless CLI
    url: serverless/libraries_integrations/cli/
    parent: libraries_integrations
    weight: 206
  - name: Lambda Code Signing
    url: serverless/libraries_integrations/lambda_code_signing/
    parent: libraries_integrations
    weight: 207
  - name: Distributed Tracing
    url: serverless/distributed_tracing
    identifier: serverless_distributed_tracing
    parent: serverless
    weight: 3
  - name: Trace Merging (Advanced)
    url: serverless/distributed_tracing/serverless_trace_merging
    parent: serverless_distributed_tracing
    weight: 301
  - name: Trace Propagation (Advanced)
    url: serverless/distributed_tracing/serverless_trace_propagation
    parent: serverless_distributed_tracing
    weight: 302
  - name: Custom Metrics
    url: serverless/custom_metrics
    parent: serverless
    identifier: custom_metrics
    weight: 4
  - name: Enhanced Lambda Metrics
    url: serverless/enhanced_lambda_metrics
    parent: serverless
    weight: 5
  - name: Deployment Tracking
    url: serverless/deployment_tracking
    parent: serverless
    weight: 6
  - name: Troubleshooting
    url: serverless/troubleshooting
    parent: serverless
    identifier: serverless_troubleshooting
    weight: 7
  - name: Insights
    url: serverless/troubleshooting/insights
    parent: serverless_troubleshooting
    weight: 701
  - name: Serverless Tagging
    url: serverless/troubleshooting/serverless_tagging
    parent: serverless_troubleshooting
    weight: 702
  - name: Visualizing Managed Resources
    url: serverless/troubleshooting/connect_invoking_resources
    parent: serverless_troubleshooting
    weight: 703
  - name: Webpack Compatibility
    url: serverless/troubleshooting/serverless_tracing_and_webpack
    parent: serverless_troubleshooting
    weight: 704
  - name: Azure App Service Extension
    url: serverless/azure_app_services
    parent: serverless
    identifier: serverless_app_services
    weight: 8
  - name: Guides
    url: serverless/guide/
    identifier: serverless_guides
    parent: serverless
    weight: 9
  - name: Datadog Forwarder - Node
    url: serverless/guide/datadog_forwarder_node/
    parent: serverless_guides
    weight: 10
  - name: Datadog Forwarder - Python
    url: serverless/guide/datadog_forwarder_python/
    parent: serverless_guides
    weight: 11
  - name: Migrating to the Datadog Lambda Extension
    url: serverless/guide/extension_motivation/
    parent: serverless_guides
    weight: 12
  - name: Migrating from the Datadog Forwarder to the Datadog Lambda Extension
    url: serverless/guide/forwarder_extension_migration/
    parent: serverless_guides
    weight: 13
  - name: Metrics
    url: metrics/
    identifier: metrics_top_level
    pre: metric
    weight: 110000
  - name: Explorer
    url: metrics/explorer/
    parent: metrics_top_level
    identifier: metrics_explorer
    weight: 1
  - name: Distributions
    url: metrics/distributions/
    parent: metrics_explorer
    identifier: metrics_distributions
    weight: 101
  - name: Summary
    url: metrics/summary/
    parent: metrics_top_level
    weight: 2
  - name: Metrics Types
    url: metrics/types/
    parent: metrics_top_level
    weight: 3
  - name: Metrics Units
    url: metrics/units/
    parent: metrics_top_level
    weight: 4
  - name: Advanced Filtering
    url: metrics/advanced-filtering/
    parent: metrics_top_level
    identifier: metrics_advanced_filtering
    weight: 5
  - name: Custom Metrics
    url: metrics/custom_metrics/
    parent: metrics_top_level
    identifier: metrics_custom_metrics
    weight: 6
  - name: Metric Type Modifiers
    url: metrics/type_modifiers/
    parent: metrics_custom_metrics
    identifier: metrics_modifiers
    weight: 601
  - name: 'Submission - Agent Check '
    url: metrics/agent_metrics_submission/
    parent: metrics_custom_metrics
    identifier: dev_tools_metrics_agent
    weight: 602
  - name: Submission - DogStatsD
    url: metrics/dogstatsd_metrics_submission/
    parent: metrics_custom_metrics
    identifier: dev_tools_metrics_dogstatsd
    weight: 603
  - name: Submission - Powershell
    url: metrics/powershell_metrics_submission
    parent: metrics_custom_metrics
    identifier: dev_tools_metrics_powershell
    weight: 604
  - name: 'Submission - API '
    url: api/latest/metrics/#submit-metrics
    parent: metrics_custom_metrics
    identifier: dev_tools_metrics_api
    weight: 605
  - name: Notebooks
    url: notebooks/
    identifier: notebooks
    pre: notebook
    weight: 120000
  - name: Alerting
    url: monitors/
    pre: alert
    identifier: alerting
    weight: 130000
  - name: Monitors
    url: monitors/monitor_types/
    parent: alerting
    identifier: monitor_types
    weight: 1
  - name: Host
    url: monitors/monitor_types/host/
    parent: monitor_types
    identifier: monitor_types_host
    weight: 101
  - name: Metric
    url: monitors/monitor_types/metric/
    parent: monitor_types
    identifier: monitor_types_metrics
    weight: 102
  - name: Anomaly
    url: monitors/monitor_types/anomaly/
    parent: monitor_types
    identifier: monitor_types_anomaly
    weight: 103
  - name: Outlier
    url: monitors/monitor_types/outlier/
    parent: monitor_types
    identifier: monitor_types_outlier
    weight: 104
  - name: Forecast
    url: monitors/monitor_types/forecasts/
    parent: monitor_types
    identifier: monitor_types_forecasts
    weight: 105
  - name: Integration
    url: monitors/monitor_types/integration/
    parent: monitor_types
    identifier: monitor_types_integration
    weight: 106
  - name: Live Process
    url: monitors/monitor_types/process/
    parent: monitor_types
    identifier: monitor_types_process
    weight: 107
  - name: Process Check
    url: monitors/monitor_types/process_check/
    parent: monitor_types
    identifier: monitor_types_process_check
    weight: 108
  - name: Network
    url: monitors/monitor_types/network/
    parent: monitor_types
    identifier: monitor_types_network
    weight: 109
  - name: Custom Check
    url: monitors/monitor_types/custom_check/
    parent: monitor_types
    identifier: monitor_types_custom_check
    weight: 110
  - name: Event
    url: monitors/monitor_types/event/
    parent: monitor_types
    identifier: monitor_types_event
    weight: 111
  - name: Logs
    url: monitors/monitor_types/log/
    parent: monitor_types
    identifier: monitor_types_log
    weight: 112
  - name: APM
    url: monitors/monitor_types/apm/
    parent: monitor_types
    identifier: monitor_types_apm
    weight: 113
  - name: Real User Monitoring
    url: monitors/monitor_types/real_user_monitoring/
    parent: monitor_types
    identifier: monitor_types_rum
    weight: 114
  - name: Watchdog
    url: monitors/monitor_types/watchdog/
    parent: monitor_types
    identifier: monitor_types_watchdog
    weight: 115
  - name: Composite
    url: monitors/monitor_types/composite/
    parent: monitor_types
    identifier: monitor_types_composite
    weight: 116
  - name: Manage Monitors
    url: monitors/manage_monitor/
    weight: 2
    parent: alerting
  - name: Monitor Status
    url: monitors/monitor_status/
    weight: 3
    parent: alerting
  - name: Check Summary
    url: monitors/check_summary/
    weight: 4
    parent: alerting
  - name: Notifications
    url: monitors/notifications/
    weight: 5
    parent: alerting
  - name: Downtimes
    url: monitors/downtimes/
    weight: 6
    parent: alerting
  - name: Service Level Objectives
    url: monitors/service_level_objectives/
    weight: 7
    parent: alerting
    identifier: slos
  - name: Incident Management
    url: monitors/incident_management
    parent: alerting
    identifier: incidents
    weight: 8
  - name: Datadog Clipboard
    url: monitors/incident_management/datadog_clipboard
    parent: incidents
    identifier: incidents_clipboard
    weight: 801
  - name: Notification Rules
    url: monitors/incident_management/notification_rules
    parent: incidents
    identifier: notification_rules
    weight: 802
  - name: Monitor-based SLOs
    url: monitors/service_level_objectives/monitor/
    parent: slos
    identifier: slos_monitor
    weight: 701
  - name: Metric-based SLOs
    url: monitors/service_level_objectives/metric/
    parent: slos
    identifier: slos_metric
    weight: 702
  - name: Error Budget Alerts
    url: monitors/service_level_objectives/error_budget/
    parent: slos
    identifier: error_budget
    weight: 703
  - name: Guides
    url: monitors/guide/
    weight: 100
    parent: alerting
    identifier: alerting_guide
  - name: APM & Continuous Profiler
    url: tracing/
    pre: apm
    identifier: tracing
    weight: 140000
  - name: Send traces to Datadog
    url: tracing/setup_overview/
    identifier: tracing_setup_overview
    parent: tracing
    weight: 1
  - name: Compatibility
    url: tracing/setup_overview/compatibility_requirements/java/
    identifier: tracing_compatibility_requirements
    parent: tracing_setup_overview
    weight: 101
  - name: Java
    url: tracing/setup_overview/compatibility_requirements/java/
    parent: tracing_compatibility_requirements
    identifier: tracing_compatibility_requirements_java
    weight: 101
  - name: Python
    url: tracing/setup_overview/compatibility_requirements/python/
    parent: tracing_compatibility_requirements
    identifier: tracing_compatibility_requirements_python
    weight: 102
  - name: Ruby
    url: tracing/setup_overview/compatibility_requirements/ruby/
    parent: tracing_compatibility_requirements
    identifier: tracing_compatibility_requirements_ruby
    weight: 103
  - name: Go
    url: tracing/setup_overview/compatibility_requirements/go/
    parent: tracing_compatibility_requirements
    identifier: tracing_compatibility_requirements_go
    weight: 104
  - name: NodeJS
    url: tracing/setup_overview/compatibility_requirements/nodejs/
    parent: tracing_compatibility_requirements
    identifier: tracing_compatibility_requirements_nodejs
    weight: 105
  - name: PHP
    url: tracing/setup_overview/compatibility_requirements/php/
    parent: tracing_compatibility_requirements
    identifier: tracing_compatibility_requirements_php
    weight: 106
  - name: C++
    url: tracing/setup_overview/compatibility_requirements/cpp/
    parent: tracing_compatibility_requirements
    identifier: tracing_compatibility_requirements_cpp
    weight: 107
  - name: .NET Core
    url: tracing/setup_overview/compatibility_requirements/dotnet-core/
    parent: tracing_compatibility_requirements
    identifier: tracing_compatibility_requirements_dotnet_core
    weight: 108
  - name: .NET Framework
    url: tracing/setup_overview/compatibility_requirements/dotnet-framework/
    parent: tracing_compatibility_requirements
    identifier: tracing_compatibility_requirements_dotnet_framework
    weight: 109
  - name: Add the Datadog Tracing Library
    url: tracing/setup_overview/setup/java/
    parent: tracing_setup_overview
    identifier: tracing_setup_overview_setup
    weight: 102
  - name: Java
    url: tracing/setup_overview/setup/java/
    parent: tracing_setup_overview_setup
    identifier: tracing_setup_overview_setup_java
    weight: 101
  - name: Python
    url: tracing/setup_overview/setup/python/
    parent: tracing_setup_overview_setup
    identifier: tracing_setup_overview_setup_python
    weight: 102
  - name: Ruby
    url: tracing/setup_overview/setup/ruby/
    parent: tracing_setup_overview_setup
    identifier: tracing_setup_overview_setup_ruby
    weight: 103
  - name: Go
    url: tracing/setup_overview/setup/go/
    parent: tracing_setup_overview_setup
    identifier: tracing_setup_overview_setup_go
    weight: 104
  - name: NodeJS
    url: tracing/setup_overview/setup/nodejs/
    parent: tracing_setup_overview_setup
    identifier: tracing_setup_overview_setup_nodejs
    weight: 105
  - name: PHP
    url: tracing/setup_overview/setup/php/
    parent: tracing_setup_overview_setup
    identifier: tracing_setup_overview_setup_php
    weight: 106
  - name: C++
    url: tracing/setup_overview/setup/cpp/
    parent: tracing_setup_overview_setup
    identifier: tracing_setup_overview_setup_cpp
    weight: 107
  - name: .NET Core
    url: tracing/setup_overview/setup/dotnet-core/
    parent: tracing_setup_overview_setup
    identifier: tracing_setup_overview_setup_dotnet_core
    weight: 108
  - name: .NET Framework
    url: tracing/setup_overview/setup/dotnet-framework/
    parent: tracing_setup_overview_setup
    identifier: tracing_setup_overview_setup_dotnet_framework
    weight: 109
  - name: OpenTelemetry and OpenTracing
    url: tracing/setup_overview/open_standards/
    parent: tracing_setup_overview
    identifier: tracing_open_standards_open_standards
    weight: 103
  - name: Java
    url: tracing/setup_overview/open_standards/java/
    parent: tracing_open_standards_open_standards
    identifier: tracing_open_standards_open_standards_java
    weight: 101
  - name: Python
    url: tracing/setup_overview/open_standards/python/
    parent: tracing_open_standards_open_standards
    identifier: tracing_open_standards_open_standards_python
    weight: 102
  - name: Ruby
    url: tracing/setup_overview/open_standards/ruby/
    parent: tracing_open_standards_open_standards
    identifier: tracing_open_standards_open_standards_ruby
    weight: 108
  - name: Go
    url: tracing/setup_overview/open_standards/go/
    parent: tracing_open_standards_open_standards
    identifier: tracing_open_standards_open_standards_go
    weight: 104
  - name: NodeJS
    url: tracing/setup_overview/open_standards/nodejs/
    parent: tracing_open_standards_open_standards
    identifier: tracing_open_standards_open_standards_nodejs
    weight: 105
  - name: PHP
    url: tracing/setup_overview/open_standards/php/
    parent: tracing_open_standards_open_standards
    identifier: tracing_open_standards_open_standards_php
    weight: 106
  - name: .NET
    url: tracing/setup_overview/open_standards/dotnet/
    parent: tracing_open_standards_open_standards
    identifier: tracing_open_standards_open_standards_dotnet
    weight: 108
  - name: Trace Serverless Functions
    url: serverless/distributed_tracing/
    parent: tracing_setup_overview
    identifier: tracing_serverless_functions
    weight: 104
  - name: Trace Proxies
    url: tracing/setup_overview/proxy_setup/
    parent: tracing_setup_overview
    identifier: tracing_proxy_setup
    weight: 105
  - name: Custom Instrumentation
    url: tracing/setup_overview/custom_instrumentation/java/
    parent: tracing_setup_overview
    identifier: tracing_setup_overview_custom_instrumentation
    weight: 106
  - name: Java
    url: tracing/setup_overview/custom_instrumentation/java/
    parent: tracing_setup_overview_custom_instrumentation
    identifier: tracing_setup_overview_custom_instrumentation_java
    weight: 101
  - name: Python
    url: tracing/setup_overview/custom_instrumentation/python/
    parent: tracing_setup_overview_custom_instrumentation
    identifier: tracing_setup_overview_custom_instrumentation_python
    weight: 102
  - name: Ruby
    url: tracing/setup_overview/custom_instrumentation/ruby/
    parent: tracing_setup_overview_custom_instrumentation
    identifier: tracing_setup_overview_custom_instrumentation_ruby
    weight: 108
  - name: Go
    url: tracing/setup_overview/custom_instrumentation/go/
    parent: tracing_setup_overview_custom_instrumentation
    identifier: tracing_setup_overview_custom_instrumentation_go
    weight: 104
  - name: NodeJS
    url: tracing/setup_overview/custom_instrumentation/nodejs/
    parent: tracing_setup_overview_custom_instrumentation
    identifier: tracing_setup_overview_custom_instrumentation_nodejs
    weight: 105
  - name: PHP
    url: tracing/setup_overview/custom_instrumentation/php/
    parent: tracing_setup_overview_custom_instrumentation
    identifier: tracing_setup_overview_custom_instrumentation_php
    weight: 106
  - name: C++
    url: tracing/setup_overview/custom_instrumentation/cpp/
    parent: tracing_setup_overview_custom_instrumentation
    identifier: tracing_setup_overview_custom_instrumentation_cpp
    weight: 106
  - name: .NET
    url: tracing/setup_overview/custom_instrumentation/dotnet/
    parent: tracing_setup_overview_custom_instrumentation
    identifier: tracing_setup_overview_custom_instrumentation_dotnet
    weight: 108
  - name: Configure Data Security
    url: tracing/setup_overview/configure_data_security/
    parent: tracing_setup_overview
    identifier: tracing_configure_data_security
    weight: 107
  - name: Trace Search and Analytics
    url: tracing/trace_search_and_analytics/
    parent: tracing
    identifier: trace_search_and_analytics
    weight: 4
  - name: Query Syntax
    url: tracing/trace_search_and_analytics/query_syntax/
    parent: trace_search_and_analytics
    weight: 403
  - name: Monitoring Analytics
    url: monitors/monitor_types/apm/?tab=appanalytics
    parent: trace_search_and_analytics
    weight: 404
  - name: Request Flow Map
    url: tracing/trace_search_and_analytics/request_flow_map/
    parent: trace_search_and_analytics
    weight: 405
  - name: Trace Retention and Ingestion
    url: tracing/trace_retention_and_ingestion/
    parent: tracing
    identifier: trace_retention_and_ingestion
    weight: 5
  - name: Usage Metrics
    url: tracing/trace_retention_and_ingestion/usage_metrics/
    parent: trace_retention_and_ingestion
    identifier: trace_retention_and_ingestion_usage_metrics
    weight: 501
  - name: Generate Metrics from Spans
    url: tracing/generate_metrics/
    parent: tracing
    identifier: generate_metrics
    weight: 6
  - name: Deployment Tracking
    url: tracing/deployment_tracking/
    parent: tracing
    identifier: deployment_tracking
    weight: 8
  - name: Connect Logs and Traces
    url: tracing/connect_logs_and_traces/
    parent: tracing
    identifier: tracing_connect_logs_and_traces
    weight: 9
  - name: Java
    url: tracing/connect_logs_and_traces/java/
    parent: tracing_connect_logs_and_traces
    identifier: tracing_connect_logs_and_traces_java
    weight: 901
  - name: Python
    url: tracing/connect_logs_and_traces/python/
    parent: tracing_connect_logs_and_traces
    identifier: tracing_connect_logs_and_traces_python
    weight: 902
  - name: Go
    url: tracing/connect_logs_and_traces/go/
    parent: tracing_connect_logs_and_traces
    identifier: tracing_connect_logs_and_traces_go
    weight: 903
  - name: Ruby
    url: tracing/connect_logs_and_traces/ruby/
    parent: tracing_connect_logs_and_traces
    identifier: tracing_connect_logs_and_traces_ruby
    weight: 904
  - name: PHP
    url: tracing/connect_logs_and_traces/php/
    parent: tracing_connect_logs_and_traces
    identifier: tracing_connect_logs_and_traces_php
    weight: 905
  - name: NodeJS
    url: tracing/connect_logs_and_traces/nodejs/
    parent: tracing_connect_logs_and_traces
    identifier: tracing_connect_logs_and_traces_nodejs
    weight: 906
  - name: .NET
    url: tracing/connect_logs_and_traces/dotnet/
    parent: tracing_connect_logs_and_traces
    identifier: tracing_connect_logs_and_traces_dotnet
    weight: 907
  - name: OpenTelemetry
    url: tracing/connect_logs_and_traces/opentelemetry/
    parent: tracing_connect_logs_and_traces
    identifier: tracing_connect_logs_and_traces_opentelemetry
    weight: 908
  - name: Connect Synthetic Tests and Traces
    url: synthetics/apm/
    parent: tracing
    identifier: tracing_connect_synthetics_and_traces
    weight: 10
  - name: Connect RUM and Traces
    url: real_user_monitoring/connect_rum_and_traces/
    parent: tracing
    identifier: tracing_connect_rum_and_traces
    weight: 11
  - name: Runtime Metrics
    url: tracing/runtime_metrics/
    parent: tracing
    identifier: tracing_runtime_metrics
    weight: 12
  - name: Java
    url: tracing/runtime_metrics/java/
    parent: tracing_runtime_metrics
    identifier: tracing_runtime_metrics_java
    weight: 1201
  - name: Python
    url: tracing/runtime_metrics/python/
    parent: tracing_runtime_metrics
    identifier: tracing_runtime_metrics_python
    weight: 1202
  - name: Ruby
    url: tracing/runtime_metrics/ruby/
    parent: tracing_runtime_metrics
    identifier: tracing_runtime_metrics_ruby
    weight: 1203
  - name: NodeJS
    url: tracing/runtime_metrics/nodejs/
    parent: tracing_runtime_metrics
    identifier: tracing_runtime_metrics_nodejs
    weight: 1204
  - name: .NET
    url: tracing/runtime_metrics/dotnet/
    parent: tracing_runtime_metrics
    identifier: tracing_runtime_metrics_dotnet
    weight: 1205
  - name: Continuous Profiler
    url: tracing/profiler/
    parent: tracing
    identifier: profiler
    weight: 13
  - name: Enabling the Profiler
    url: tracing/profiler/enabling/java/
    parent: profiler
    identifier: profiler_enabling
    weight: 1301
  - name: Enabling the Java Profiler
    url: tracing/profiler/enabling/java/
    parent: profiler_enabling
    identifier: profiler_enabling_java
    weight: 101
  - name: Enabling the Python Profiler
    url: tracing/profiler/enabling/python/
    parent: profiler_enabling
    identifier: profiler_enabling_python
    weight: 102
  - name: Enabling the Go Profiler
    url: tracing/profiler/enabling/go/
    parent: profiler_enabling
    identifier: profiler_enabling_go
    weight: 103
  - name: Enabling the Ruby Profiler
    url: tracing/profiler/enabling/ruby/
    parent: profiler_enabling
    identifier: profiler_enabling_ruby
    weight: 104
  - name: Search Profiles
    url: tracing/profiler/search_profiles/
    parent: profiler
    identifier: profiler_search_profiles
    weight: 1302
  - name: Investigate Code Hotspots from Traces
    url: tracing/profiler/connect_traces_and_profiles/
    parent: profiler
    identifier: profiler_traces_profiles
    weight: 1303
  - name: Compare Profiles
    url: tracing/profiler/compare_profiles
    parent: profiler
    identifier: profiler_compare
    weight: 1304
  - name: Profiler Troubleshooting
    url: tracing/profiler/profiler_troubleshooting/
    parent: profiler
    identifier: profiler_profiler_troubleshooting
    weight: 1305
  - name: APM Glossary
    url: tracing/visualization/
    parent: tracing
    identifier: tracing_vis
    weight: 14
  - name: Services List
    url: tracing/visualization/services_list/
    parent: tracing_vis
    weight: 1401
  - name: Service Page
    url: tracing/visualization/service/
    parent: tracing_vis
    weight: 1402
  - name: Resource Page
    url: tracing/visualization/resource/
    parent: tracing_vis
    weight: 1403
  - name: Trace View
    url: tracing/visualization/trace/
    parent: tracing_vis
    weight: 1404
  - name: Service Map
    url: tracing/visualization/services_map/
    parent: tracing_vis
    weight: 1405
  - name: Error Tracking
    url: tracing/error_tracking/
    identifier: tracing_error_tracking
    parent: tracing
    weight: 15
  - name: Explorer
    url: tracing/error_tracking/explorer/
    parent: tracing_error_tracking
    identifier: tracing_error_tracking_explorer
    weight: 1501
  - name: Guides
    url: tracing/guide/
    identifier: tracing_guides
    parent: tracing
    weight: 16
  - name: Troubleshooting
    url: tracing/troubleshooting/
    identifier: tracing_troubleshooting
    parent: tracing
    weight: 17
  - name: Tracer Startup Logs
    url: tracing/troubleshooting/tracer_startup_logs
    identifier: tracing_troubleshooting_startup_logs
    parent: tracing_troubleshooting
    weight: 1701
  - name: Tracer Debug Logs
    url: tracing/troubleshooting/tracer_debug_logs
    identifier: tracing_troubleshooting_debug_logs
    parent: tracing_troubleshooting
    weight: 1702
  - name: Agent Rate Limits
    url: tracing/troubleshooting/agent_rate_limits
    identifier: tracing_troubleshooting_rate_limits
    parent: tracing_troubleshooting
    weight: 1703
  - name: Agent APM metrics
    url: tracing/troubleshooting/agent_apm_metrics
    identifier: tracing_troubleshooting_apm_metrics
    parent: tracing_troubleshooting
    weight: 1704
  - name: PHP 5 Deep Call Stacks
    url: tracing/troubleshooting/php_5_deep_call_stacks
    identifier: tracing_troubleshooting_php_5_deep_call_stacks
    parent: tracing_troubleshooting
    weight: 1705
  - name: CI Visibility
    url: continuous_integration/
    pre: ci
    identifier: ci
    weight: 150000
  - name: Tracing Tests
    url: continuous_integration/setup_tests/
    parent: ci
    identifier: setup_tests
    weight: 1
  - name: Installing the Agent
    url: continuous_integration/setup_tests/agent/
    parent: setup_tests
    identifier: ci_agent
    weight: 101
  - name: Tests in Containers
    url: continuous_integration/setup_tests/containers/
    parent: setup_tests
    identifier: ci_containers
    weight: 102
  - name: .NET
    url: continuous_integration/setup_tests/dotnet/
    parent: setup_tests
    identifier: ci_dotnet
    weight: 103
  - name: Java
    url: continuous_integration/setup_tests/java/
    parent: setup_tests
    identifier: ci_java
    weight: 104
  - name: JavaScript
    url: continuous_integration/setup_tests/javascript/
    parent: setup_tests
    identifier: ci_javascript
    weight: 105
  - name: Python
    url: continuous_integration/setup_tests/python/
    parent: setup_tests
    identifier: ci_python
    weight: 106
  - name: Ruby
    url: continuous_integration/setup_tests/ruby/
    parent: setup_tests
    identifier: ci_ruby
    weight: 107
  - name: Swift
    url: continuous_integration/setup_tests/swift/
    parent: setup_tests
    identifier: ci_swift
    weight: 108
  - name: JUnit Report Uploads
    url: continuous_integration/setup_tests/junit_upload/
    parent: setup_tests
    identifier: ci_junit
    weight: 109
  - name: Tracing Pipelines
    url: continuous_integration/setup_pipelines/
    parent: ci
    identifier: setup_pipelines
    weight: 2
  - name: GitLab
    url: continuous_integration/setup_pipelines/gitlab/
    parent: setup_pipelines
    identifier: ci_gitlab
    weight: 201
  - name: Jenkins
    url: continuous_integration/setup_pipelines/jenkins/
    parent: setup_pipelines
    identifier: ci_jenkins
    weight: 202
  - name: Exploring Tests
    url: continuous_integration/explore_tests/
    parent: ci
    identifier: explore_tests
    weight: 3
  - name: Exploring Pipelines
    url: continuous_integration/explore_pipelines/
    parent: ci
    identifier: explore_pipelines
    weight: 4
  - name: Guides
    url: continuous_integration/guides/
    parent: ci
    identifier: ci_guides
    weight: 5
  - name: Flaky Test Management
    url: continuous_integration/guides/flaky_test_management/
    parent: ci_guides
    weight: 10
  - name: Troubleshooting
    url: continuous_integration/troubleshooting/
    parent: ci
    identifier: ci_troubleshooting
    weight: 6
  - name: Database Monitoring
    url: database_monitoring/
    pre: dbm
    identifier: dbm
    weight: 160000
  - name: Setting Up Postgres
    url: database_monitoring/setup_postgres/
    parent: dbm
    identifier: dbm_setup_postgres
    weight: 1
  - name: Self-hosted
    url: database_monitoring/setup_postgres/selfhosted
    parent: dbm_setup_postgres
    identifier: dbm_setup_postgres_selfhosted
    weight: 101
  - name: RDS
    url: database_monitoring/setup_postgres/rds
    parent: dbm_setup_postgres
    identifier: dbm_setup_postgres_rds
    weight: 102
  - name: Aurora
    url: database_monitoring/setup_postgres/aurora
    parent: dbm_setup_postgres
    identifier: dbm_setup_postgres_aurora
    weight: 103
  - name: Google Cloud SQL
    url: database_monitoring/setup_postgres/gcsql
    parent: dbm_setup_postgres
    identifier: dbm_setup_postgres_gcsql
    weight: 104
  - name: Advanced Configuration
    url: database_monitoring/setup_postgres/advanced_configuration
    parent: dbm_setup_postgres
    identifier: dbm_postgres_advanced_configuration
    weight: 105
  - name: Setting Up MySQL
    url: database_monitoring/setup_mysql/
    parent: dbm
    identifier: dbm_setup_mysql
    weight: 2
  - name: Self-hosted
    url: database_monitoring/setup_mysql/selfhosted
    parent: dbm_setup_mysql
    identifier: dbm_setup_mysql_selfhosted
    weight: 101
  - name: RDS
    url: database_monitoring/setup_mysql/rds
    parent: dbm_setup_mysql
    identifier: dbm_setup_mysql_rds
    weight: 102
  - name: Aurora
    url: database_monitoring/setup_mysql/aurora
    parent: dbm_setup_mysql
    identifier: dbm_setup_mysql_aurora
    weight: 103
  - name: Google Cloud SQL
    url: database_monitoring/setup_mysql/gcsql
    parent: dbm_setup_mysql
    identifier: dbm_setup_mysql_gcsql
    weight: 104
  - name: Advanced Configuration
    url: database_monitoring/setup_mysql/advanced_configuration
    parent: dbm_setup_mysql
    identifier: dbm_mysql_advanced_configuration
    weight: 105
  - name: Data Collected
    url: database_monitoring/data_collected
    parent: dbm
    identifier: dbm_data_collected
    weight: 3
  - name: Exploring Query Metrics
    url: database_monitoring/query_metrics/
    parent: dbm
    identifier: dbm_query_metrics
    weight: 4
  - name: Exploring Query Samples
    url: database_monitoring/query_samples/
    parent: dbm
    identifier: dbm_query_samples
    weight: 5
  - name: Troubleshooting
    url: database_monitoring/troubleshooting/
    parent: dbm
    identifier: dbm_troubleshooting
    weight: 6
  - name: Log Management
    url: logs/
    pre: log
    identifier: log_management
    weight: 170000
  - name: Log Collection & Integrations
    url: logs/log_collection/
    parent: log_management
    identifier: log_collection
    weight: 1
  - name: Browser
    identifier: log_browser
    url: logs/log_collection/javascript/
    parent: log_collection
    weight: 101
  - name: Android
    identifier: log_android
    url: logs/log_collection/android/
    parent: log_collection
    weight: 102
  - name: iOS
    identifier: log_ios
    url: logs/log_collection/ios/
    parent: log_collection
    weight: 103
  - name: C#
    url: logs/log_collection/csharp/
    parent: log_collection
    weight: 104
  - name: Go
    identifier: log_go
    url: logs/log_collection/go/
    parent: log_collection
    weight: 105
  - name: Java
    url: logs/log_collection/java/
    parent: log_collection
    identifier: log_collection_java
    weight: 106
  - name: NodeJS
    url: logs/log_collection/nodejs/
    parent: log_collection
    weight: 107
  - name: PHP
    identifier: log_php
    url: logs/log_collection/php/
    parent: log_collection
    weight: 108
  - name: Python
    identifier: log_python
    url: logs/log_collection/python/
    parent: log_collection
    weight: 109
  - name: Ruby
    url: logs/log_collection/ruby/
    parent: log_collection
    identifier: log_collection_ruby
    weight: 110
  - name: Other Integrations
    url: integrations/#cat-log-collection
    identifier: other_integrations
    parent: log_collection
    weight: 111
  - name: Log Configuration
    url: logs/log_configuration/
    parent: log_management
    identifier: log_configuration
    weight: 2
  - name: Pipelines
    url: logs/log_configuration/pipelines/
    parent: log_configuration
    identifier: log_pipelines
    weight: 201
  - name: Processors
    url: logs/log_configuration/processors/
    parent: log_configuration
    weight: 202
  - name: Parsing
    url: logs/log_configuration/parsing/
    parent: log_configuration
    weight: 203
  - name: Attributes and Aliasing
    url: logs/log_collection/?tab=host#attributes-and-tags
    parent: log_processing
    weight: 204
  - name: Attributes and Aliasing
    url: logs/log_configuration/attributes_naming_convention/
    parent: log_configuration
    weight: 205
  - name: Generate Metrics
    url: logs/log_configuration/logs_to_metrics/
    parent: log_configuration
    identifier: log_to_metrics
    weight: 206
  - name: Indexes
    url: logs/log_configuration/indexes
    parent: log_configuration
    identifier: log_indexes
    weight: 207
  - name: Archives
    url: logs/log_configuration/archives/
    parent: log_configuration
    identifier: log_archives
    weight: 208
  - name: Rehydrate from Archives
    url: logs/log_configuration/rehydrating
    parent: log_configuration
    weight: 209
  - name: Connect Logs and Traces
    url: tracing/connect_logs_and_traces/
    parent: log_management
    identifier: logs_traces_connection
    weight: 3
  - name: Log Explorer
    url: logs/explorer/
    parent: log_management
    identifier: log_explorer
    weight: 5
  - name: Live Tail
    url: logs/explorer/live_tail/
    parent: log_explorer
    weight: 501
  - name: Log Side Panel
    url: logs/explorer/side_panel/
    parent: log_explorer
    weight: 502
  - name: Saved Views
    url: logs/explorer/saved_views/
    parent: log_explorer
    weight: 503
  - name: Facets
    url: logs/explorer/facets/
    parent: log_explorer
    weight: 504
  - name: Watchdog Insights
    url: logs/explorer/watchdog_insights/
    parent: log_explorer
    weight: 505
  - name: Search Syntax
    url: logs/explorer/search_syntax/
    parent: log_explorer
    weight: 506
  - name: Guides
    url: logs/guide/
    parent: log_management
    identifier: log_guides
    weight: 6
  - name: Security
    url: security/logs/
    parent: log_management
    identifier: log_security
    weight: 7
  - name: Security Platform
    url: security_platform/
    pre: security
    identifier: security_platform
    weight: 180000
  - name: Security Monitoring
    url: security_platform/security_monitoring/
    parent: security_platform
    identifier: security_monitoring
    weight: 1
  - name: Getting Started
    url: security_platform/security_monitoring/getting_started
    parent: security_monitoring
    identifier: security_monitoring_getting_started
    weight: 101
  - name: Security Home
    url: security_platform/security_monitoring/security_home
    parent: security_monitoring
    identifier: security_monitoring_security_home
    weight: 102
  - name: Log Detection Rules
    url: security_platform/security_monitoring/log_detection_rules
    parent: security_monitoring
    identifier: security_monitoring_log_detection_rules
    weight: 103
  - name: OOTB Rules
    url: /security_platform/default_rules#cat-log-detection
    parent: security_monitoring
    identifier: security_monitoring_default_rules
    weight: 104
  - name: Signals Explorer
    url: /security_platform/explorer
    parent: security_monitoring
    identifier: security_monitoring_signals_explorer
    weight: 105
  - name: Cloud Security Posture Management
    url: security_platform/cspm/
    parent: security_platform
    identifier: cspm
    weight: 2
  - name: Getting Started
    url: security_platform/cspm/getting_started
    parent: cspm
    identifier: cspm_getting_started
    weight: 201
  - name: Frameworks and Benchmarks
    url: security_platform/cspm/frameworks_and_benchmarks
    parent: cspm
    weight: 202
  - name: OOTB Rules
    url: security_platform/cspm/configuration_rules
    parent: cspm
    identifier: cspm_default_rules
    weight: 203
  - name: Posture Findings
    url: /security_platform/cspm/findings
    parent: cspm
    identifier: cspm_findings_explorer
    weight: 204
  - name: Signals Explorer
    url: /security_platform/cspm/signals_explorer/
    parent: cspm
    identifier: signals
    weight: 205
  - name: Cloud Workload Security
    url: security_platform/cloud_workload_security/
    parent: security_platform
    identifier: cloud_workload_security
    weight: 3
  - name: Getting Started
    url: security_platform/cloud_workload_security/getting_started
    parent: cloud_workload_security
    identifier: cws_getting_started
    weight: 301
  - name: Agent Expressions
    url: security_platform/cloud_workload_security/agent_expressions
    parent: cloud_workload_security
    identifier: cws_agent_expressions
    weight: 302
  - name: Workload Security Rules
    url: security_platform/cloud_workload_security/workload_security_rules
    parent: cloud_workload_security
    identifier: cws_workload_security_rules
    weight: 303
  - name: OOTB Rules
    url: security_platform/default_rules#cat-workload-security
    parent: cloud_workload_security
    identifier: cws_workload_default_rules
    weight: 304
  - name: Signals Explorer
    url: security_platform/explorer
    parent: cloud_workload_security
    identifier: cws_workload_signals_explorer
    weight: 305
  - name: Security Rules
    url: security_platform/detection_rules/
    parent: security_platform
    identifier: security_rules
    weight: 4
  - name: Signals Explorer
    url: security_platform/explorer
    parent: security_platform
    identifier: signals_explorer
    weight: 6
  - name: Guides
    url: security_platform/guide/
    parent: security_platform
    identifier: security_platform_guides
    weight: 7
  - name: Monitor Authentication Logs for Security Threats
    url: security_platform/guide/monitor-authentication-logs-for-security-threats/
    parent: security_platform_guides
    weight: 10
  - name: Security Filters with the Security Monitoring API
    url: security_platform/guide/how-to-setup-security-filters-using-security-monitoring-api/
    parent: security_platform_guides
    weight: 11
  - name: Synthetic Monitoring
    url: synthetics/
    pre: synthetics
    identifier: synthetics
    weight: 190000
  - name: API Tests
    url: synthetics/api_tests/
    parent: synthetics
    weight: 1
    identifier: api_tests
  - name: HTTP
    url: synthetics/api_tests/http_tests
    parent: api_tests
    weight: 101
  - name: SSL
    url: synthetics/api_tests/ssl_tests
    parent: api_tests
    weight: 102
  - name: TCP
    url: synthetics/api_tests/tcp_tests
    parent: api_tests
    weight: 103
  - name: DNS
    url: synthetics/api_tests/dns_tests
    parent: api_tests
    weight: 104
  - name: ICMP
    url: synthetics/api_tests/icmp_tests
    parent: api_tests
    weight: 105
  - name: Multistep API Tests
    url: synthetics/multistep
    parent: synthetics
    identifier: synthetics_multistep
    weight: 2
  - name: Browser Tests
    url: synthetics/browser_tests/
    parent: synthetics
    identifier: synthetics_browser_tests
    weight: 3
  - name: Steps
    url: synthetics/browser_tests/actions
    parent: synthetics_browser_tests
    weight: 301
  - name: Test Results & Performance
    url: synthetics/browser_tests/test_results
    parent: synthetics_browser_tests
    weight: 302
  - name: Advanced Options for Steps
    url: synthetics/browser_tests/advanced_options
    parent: synthetics_browser_tests
    weight: 303
  - name: Private Locations
    url: synthetics/private_locations
    parent: synthetics
    identifier: synthetics_private_location
    weight: 4
  - name: Configuration
    url: synthetics/private_locations/configuration
    parent: synthetics_private_location
    identifier: synthetics_private_location_configuration
    weight: 401
  - name: CI/CD Testing
    url: /synthetics/ci/
    parent: synthetics
    identifier: synthetics_ci
    weight: 5
  - name: CI Results Explorer
    url: /synthetics/cicd_testing/ci_results_explorer
    parent: synthetics_ci
    weight: 501
  - name: Testing Tunnel
    url: /synthetics/testing_tunnel
    parent: synthetics
    identifier: synthetics_testing_tunnel
    weight: 6
  - name: APM Integration
    url: synthetics/apm/
    parent: synthetics
    identifier: synthetics_apm
    weight: 7
  - name: Settings
    url: synthetics/settings/
    parent: synthetics
    weight: 8
  - name: Search and Manage
    url: synthetics/search/
    parent: synthetics
    weight: 9
  - name: Metrics
    url: synthetics/metrics/
    parent: synthetics
    weight: 10
  - name: Guides
    url: synthetics/guide/
    parent: synthetics
    identifier: synthetics_guides
    weight: 12
  - name: Troubleshooting
    url: synthetics/troubleshooting/
    parent: synthetics
    identifier: synthetics_troubleshooting
    weight: 13
  - name: Security
    url: security/synthetics/
    parent: synthetics
    weight: 14
  - name: RUM & Session Replay
    url: real_user_monitoring/
    pre: rum
    identifier: rum
    weight: 155000
  - name: Browser Monitoring
    url: real_user_monitoring/browser/
    parent: rum
    identifier: rum_browser
    weight: 1
  - name: Data Collected
    url: real_user_monitoring/browser/data_collected/
    parent: rum_browser
    identifier: rum_data_collected
    weight: 101
  - name: Modifying Data and Context
    url: real_user_monitoring/browser/modifying_data_and_context/
    parent: rum_browser
    identifier: rum_modify
    weight: 102
  - name: Monitoring Page Performance
    url: real_user_monitoring/browser/monitoring_page_performance/
    parent: rum_browser
    identifier: page_performance
    weight: 103
  - name: Monitoring Resource Performance
    url: real_user_monitoring/browser/monitoring_resource_performance/
    parent: rum_browser
    identifier: resource_performance
    weight: 104
  - name: Collecting Browser Errors
    url: real_user_monitoring/browser/collecting_browser_errors/
    parent: rum_browser
    identifier: collect_errors
    weight: 105
  - name: Tracking User Actions
    url: real_user_monitoring/browser/tracking_user_actions/
    parent: rum_browser
    identifier: track_actions
    weight: 106
  - name: Troubleshooting
    url: real_user_monitoring/browser/troubleshooting/
    parent: rum_browser
    identifier: troubleshooting
    weight: 107
  - name: Android Monitoring
    url: real_user_monitoring/android/
    parent: rum
    identifier: rum_android
    weight: 2
  - name: Data Collected
    url: real_user_monitoring/android/data_collected/
    parent: rum_android
    identifier: rum_android_data_collected
    weight: 201
  - name: Advanced Configuration
    url: real_user_monitoring/android/advanced_configuration/
    parent: rum_android
    identifier: rum_android_advanced
    weight: 202
  - name: Troubleshooting
    url: real_user_monitoring/android/troubleshooting/
    parent: rum_android
    identifier: rum_troubleshooting_android
    weight: 203
  - name: Integrated Libraries
    url: real_user_monitoring/android/integrated_libraries/
    parent: rum_android
    identifier: rum_android_libraries
    weight: 204
  - name: iOS Monitoring
    url: real_user_monitoring/ios/
    parent: rum
    identifier: rum_ios
    weight: 3
  - name: Data Collected
    url: real_user_monitoring/ios/data_collected/
    parent: rum_ios
    identifier: rum_ios_data_collected
    weight: 301
  - name: Advanced Configuration
    url: real_user_monitoring/ios/advanced_configuration/
    parent: rum_ios
    identifier: rum_ios_advanced
    weight: 302
  - name: Troubleshooting
    url: real_user_monitoring/ios/troubleshooting/
    parent: rum_ios
    identifier: rum_troubleshooting_ios
    weight: 304
  - name: React Native Monitoring
    url: real_user_monitoring/reactnative/
    parent: rum
    identifier: rum_reactnative
    weight: 4
  - name: Dashboards
    url: real_user_monitoring/dashboards/
    parent: rum
    identifier: rum_dashboards
    weight: 5
  - name: Performance Overview
    url: real_user_monitoring/dashboards/performance_overview_dashboard
    parent: rum_dashboards
    identifier: rum_dashboards_performance
    weight: 501
  - name: Resources
    url: real_user_monitoring/dashboards/resources_dashboard
    parent: rum_dashboards
    identifier: rum_dashboards_resources
    weight: 502
  - name: Errors
    url: real_user_monitoring/dashboards/errors_dashboard
    parent: rum_dashboards
    identifier: rum_dashboards_errors
    weight: 503
  - name: Explorer
    url: real_user_monitoring/explorer/
    parent: rum
    identifier: rum_explorer
    weight: 6
  - name: Search
    url: real_user_monitoring/explorer/search/
    parent: rum_explorer
    identifier: rum_explorer_search
    weight: 601
  - name: Analytics
    url: real_user_monitoring/explorer/analytics/
    parent: rum_explorer
    identifier: rum_explorer_analytics
    weight: 602
  - name: Watchdog Insights
    url: real_user_monitoring/explorer/watchdog_insights/
    parent: rum_explorer
    identifier: rum_explorer_watchdog_insights
    weight: 603
  - name: Connect RUM and Traces
    url: real_user_monitoring/connect_rum_and_traces
    parent: rum
    identifier: rum_connect_rum_and_traces
    weight: 7
  - name: Error Tracking
    url: real_user_monitoring/error_tracking/
    parent: rum
    identifier: rum_error_tracking
    weight: 8
  - name: Explorer
    url: real_user_monitoring/error_tracking/explorer
    parent: rum_error_tracking
    identifier: rum_error_tracking_explorer
    weight: 801
  - name: Track Browser Errors
    url: real_user_monitoring/error_tracking/browser_errors
    parent: rum_error_tracking
    identifier: rum_error_tracking_browser
    weight: 802
  - name: Track Android Errors
    url: real_user_monitoring/error_tracking/android
    parent: rum_error_tracking
    identifier: rum_error_tracking_android
    weight: 803
  - name: Guides
    url: real_user_monitoring/guide/
    parent: rum
    identifier: rum_guides
    weight: 9
  - name: Send Custom Actions
    url: real_user_monitoring/guide/send-rum-custom-actions/
    parent: rum_guides
    weight: 10
  - name: Upload Javascript Source Maps
    url: real_user_monitoring/guide/upload-javascript-source-maps/
    parent: rum_guides
    weight: 11
  - name: Enrich and Control Browser Data with beforeSend
    url: real_user_monitoring/guide/enrich-and-control-rum-data/
    parent: rum_guides
    weight: 12
  - name: Upgrade the Browser SDK to V3
    url: real_user_monitoring/guide/browser-sdk-upgrade/
    parent: rum_guides
    weight: 13
  - name: Network Monitoring
    url: network_monitoring/
    pre: network
    identifier: nm_parent
    weight: 200000
  - name: Network Performance Monitoring
    url: network_monitoring/performance/
    parent: nm_parent
    identifier: npm
    weight: 100
  - name: Setup
    url: network_monitoring/performance/setup/
    parent: npm
    identifier: npm_setup
    weight: 101
  - name: Network Page
    url: network_monitoring/performance/network_page/
    parent: npm
    identifier: npm_page
    weight: 102
  - name: Network Map
    url: network_monitoring/performance/network_map/
    parent: npm
    identifier: npm_map
    weight: 103
  - name: Guides
    url: network_monitoring/performance/guide/
    identifier: npm_guides
    parent: npm
    weight: 104
  - name: Manage Cloud Traffic Costs with NPM
    url: network_monitoring/performance/guide/manage_traffic_costs_with_npm/
    parent: npm_guides
    weight: 105
  - name: Detecting a Network Outage
    url: network_monitoring/performance/guide/detecting_a_network_outage/
    parent: npm_guides
    weight: 106
  - name: NPM AWS Supported Services
    url: network_monitoring/performance/guide/aws_supported_services/
    parent: npm_guides
    weight: 107
  - name: NPM GCP Supported Services
    url: network_monitoring/performance/guide/gcp_supported_services
    parent: npm_guides
    weight: 108
  - name: DNS Monitoring
    url: network_monitoring/dns/
    parent: nm_parent
    identifier: dns_monitoring
    weight: 200
  - name: Network Device Monitoring
    url: network_monitoring/devices
    parent: nm_parent
    identifier: ndm
    weight: 300
  - name: Setup
    url: network_monitoring/devices/setup
    parent: ndm
    identifier: ndm_setup
    weight: 301
  - name: Profiles
    url: network_monitoring/devices/profiles
    parent: ndm
    identifier: ndm_profiles
    weight: 302
  - name: Data Collected
    url: network_monitoring/devices/data
    parent: ndm
    identifier: ndm_data
    weight: 303
  - name: Troubleshooting
    url: network_monitoring/devices/troubleshooting
    parent: ndm
    identifier: ndm_trouble
    weight: 304
  - name: Guides
    url: network_monitoring/devices/guide/
    parent: ndm
    identifier: ndm_guide
    weight: 305
  - name: Tags with Regex
    url: network_monitoring/devices/guide/tags-with-regex/
    parent: ndm_guide
    weight: 400
  - name: Cluster Agent
    url: network_monitoring/devices/guide/cluster-agent/
    parent: ndm_guide
    weight: 401
  - name: Build a Profile
    url: network_monitoring/devices/guide/build-ndm-profile/
    parent: ndm_guide
    weight: 402
  - name: Migrating to the SNMP Core Check
    url: network_monitoring/devices/guide/migrating-to-snmp-core-check/
    parent: ndm_guide
    weight: 403
  - name: Developers
    url: developers/
    pre: dev-code
    identifier: dev_tools
    weight: 210000
  - name: DogStatsD
    url: developers/dogstatsd/
    parent: dev_tools
    identifier: dev_tools_dogstatsd
    weight: 1
  - name: Datagram Format
    url: developers/dogstatsd/datagram_shell
    parent: dev_tools_dogstatsd
    weight: 101
  - name: Unix Domain Socket
    url: /developers/dogstatsd/unix_socket
    parent: dev_tools_dogstatsd
    weight: 102
  - name: High Throughput Data
    url: developers/dogstatsd/high_throughput/
    parent: dev_tools_dogstatsd
    weight: 103
  - name: Data Aggregation
    url: developers/dogstatsd/data_aggregation/
    parent: dev_tools_dogstatsd
    weight: 104
  - name: DogStatsD Mapper
    url: developers/dogstatsd/dogstatsd_mapper/
    parent: dev_tools_dogstatsd
    weight: 105
  - name: Custom Checks
    url: developers/custom_checks/
    parent: dev_tools
    identifier: custom_checks
    weight: 2
  - name: Writing a Custom Agent Check
    url: developers/custom_checks/write_agent_check/
    parent: custom_checks
    weight: 201
  - name: Writing a Custom OpenMetrics Check
    url: developers/custom_checks/prometheus/
    parent: custom_checks
    weight: 202
  - name: Integrations
    url: developers/integrations/
    parent: dev_tools
    identifier: dev_tools_integrations
    weight: 3
  - name: Create a new Integration
    url: developers/integrations/new_check_howto/
    parent: dev_tools_integrations
    weight: 301
  - name: Integration assets reference
    url: developers/integrations/check_references/
    parent: dev_tools_integrations
    weight: 302
  - name: Python
    url: developers/integrations/python/
    parent: dev_tools_integrations
    weight: 303
  - name: Legacy
    url: developers/integrations/legacy/
    parent: dev_tools_integrations
    weight: 304
  - name: Marketplace
    url: developers/marketplace/
    parent: dev_tools
    identifier: marketplace
    weight: 4
  - name: Service Checks
    url: developers/service_checks/
    parent: dev_tools
    identifier: dev_tools_service_check
    weight: 7
  - name: 'Submission - Agent Check '
    url: developers/service_checks/agent_service_checks_submission/
    parent: dev_tools_service_check
    identifier: dev_tools_service_check_agent_check
    weight: 701
  - name: Submission - DogStatsD
    url: developers/service_checks/dogstatsd_service_checks_submission/
    parent: dev_tools_service_check
    identifier: dev_tools_service_check_dogstatsd
    weight: 702
  - name: Submission - API
    url: api/v1/service-checks/
    parent: dev_tools_service_check
    identifier: dev_tools_service_check_api
    weight: 703
  - name: Community
    url: developers/community/
    parent: dev_tools
    identifier: dev_community
    weight: 8
  - name: Libraries
    url: developers/community/libraries/
    parent: dev_community
    weight: 801
  - name: Community Office Hours
    url: developers/community/office_hours/
    parent: dev_community
    weight: 802
  - name: Guides
    url: developers/guide/
    parent: dev_tools
    identifier: dev_tools_guides
    weight: 10
  - name: API
    url: api/
    pre: api
    identifier: api
    weight: 220000
  - name: Account Management
    url: account_management/
    pre: cog
    identifier: account_management
    weight: 230000
  - name: Switching between orgs
    url: account_management/org_switching/
    parent: account_management
    weight: 1
  - name: Organization settings
    url: account_management/org_settings/
    parent: account_management
    identifier: organization_settings
    weight: 2
  - name: User management
    url: account_management/users/
    parent: organization_settings
    identifier: account_management_users
    weight: 201
  - name: RBAC
    url: account_management/rbac/
    parent: account_management
    identifier: account_management_rbac
    weight: 3
  - name: Permissions
    url: account_management/rbac/permissions
    parent: account_management_rbac
    identifier: account_management_rbac_permissions
    weight: 301
  - name: SSO with SAML
    url: account_management/saml/
    identifier: account_management_saml
    parent: account_management
    weight: 4
  - name: Active Directory
    url: account_management/saml/activedirectory/
    parent: account_management_saml
    weight: 401
  - name: Auth0
    url: account_management/saml/auth0/
    parent: account_management_saml
    weight: 402
  - name: Azure
    url: account_management/saml/azure/
    parent: account_management_saml
    weight: 403
  - name: Google
    url: account_management/saml/google/
    parent: account_management_saml
    weight: 404
  - name: NoPassword
    url: account_management/saml/lastpass/
    parent: account_management_saml
    weight: 405
  - name: Okta
    url: account_management/saml/okta/
    parent: account_management_saml
    weight: 406
  - name: SafeNet
    url: account_management/saml/safenet/
    parent: account_management_saml
    weight: 407
  - name: API and Application Keys
    url: account_management/api-app-keys/
    parent: account_management
    weight: 5
  - name: Plan and Usage
    url: account_management/plan_and_usage/
    parent: account_management
    weight: 6
  - name: Billing
    url: account_management/billing/
    parent: account_management
    weight: 7
  - name: Multi-org accounts
    url: account_management/multi_organization/
    parent: account_management
    weight: 8
  - name: Security
    url: security/
    pre: security-lock
    identifier: security
    weight: 240000
  - name: Agent
    url: security/agent/
    parent: security
    weight: 1
  - name: APM (Tracing)
    url: /tracing/setup_overview/configure_data_security/
    parent: security
    weight: 2
  - name: Log Management
    url: security/logs/
    parent: security
    weight: 3
  - name: Synthetic Monitoring
    url: security/synthetics/
    parent: security
    weight: 4
  - name: Other considerations
    url: security/other/
    parent: security
    weight: 5
  - name: Help
    url: help/
    pre: info-fill
    identifier: help_top_level
    weight: 240000
  - name: Aggregating Agents
    url: agent/vector_aggregation/
    parent: agent
    identifier: vector_aggregation
    weight: 13
footer_product:
  - name: Features
    url: 'https://www.datadoghq.com/product/'
    weight: 100
  - name: Integrations
    url: 'https://www.datadoghq.com/product/platform/integrations/'
    weight: 105
  - name: Dashboards
    url: 'https://www.datadoghq.com/product/platform/dashboards/'
    weight: 110
  - name: Log Management
    url: 'https://www.datadoghq.com/product/log-management/'
    weight: 115
  - name: APM
    url: 'https://www.datadoghq.com/product/apm/'
    weight: 120
  - name: Continuous Profiler
    url: 'https://www.datadoghq.com/product/code-profiling/'
    weight: 125
  - name: Synthetic Monitoring
    url: 'https://www.datadoghq.com/product/synthetic-monitoring/'
    weight: 130
  - name: RUM & Session Replay
    url: 'https://www.datadoghq.com/product/real-user-monitoring/'
    weight: 135
footer_product_two:
  - name: Security Platform
    url: 'https://www.datadoghq.com/product/security-platform/'
    weight: 140
  - name: Security Monitoring
    url: 'https://www.datadoghq.com/product/security-platform/security-monitoring'
    weight: 145
  - name: CSPM
    url: 'https://www.datadoghq.com/product/security-platform/cloud-security-posture-management/'
    weight: 150
  - name: Network Monitoring
    url: 'https://www.datadoghq.com/product/network-monitoring/'
    weight: 155
  - name: Incident Management
    url: 'https://www.datadoghq.com/product/incident-management/'
    weight: 160
  - name: Serverless
    url: 'https://www.datadoghq.com/product/serverless-monitoring/'
    weight: 165
  - name: Alerts
    url: 'https://www.datadoghq.com/product/alerts/'
    weight: 170
  - name: API
    url: 'https://docs.datadoghq.com/api/'
    weight: 175
footer_product_three:
  - name: Pricing
    url: 'https://www.datadoghq.com/pricing/'
    weight: 100
  - name: Documentation
    url: 'https://docs.datadoghq.com/'
    weight: 105
  - name: Support
    url: 'https://www.datadoghq.com/support/'
    weight: 110
  - name: Resources
    url: 'https://www.datadoghq.com/resources/'
    weight: 150
  - name: Webinars
    url: 'https://www.datadoghq.com/webinars/'
    weight: 160
  - name: Security
    url: 'https://www.datadoghq.com/security/'
    weight: 180
footer_about:
  - name: COVID-19 Update
    url: 'https://www.datadoghq.com/coronavirus/'
    weight: 90
  - name: Contact Us
    url: 'https://www.datadoghq.com/about/contact/'
    weight: 100
  - name: Partners
    url: 'https://www.datadoghq.com/partner-with-datadog/'
    weight: 120
  - name: Press
    url: 'https://www.datadoghq.com/about/press/'
    weight: 130
  - name: Leadership
    url: 'https://www.datadoghq.com/about/leadership/'
    weight: 140
  - name: Careers
    url: 'https://www.datadoghq.com/careers/'
    weight: 160
  - name: Legal
    url: 'https://www.datadoghq.com/legal/'
    weight: 170
  - name: Investor Relations
    url: 'https://investors.datadoghq.com/'
    weight: 175
  - name: Analyst Reports
    url: 'https://www.datadoghq.com/about/analyst/'
    weight: 180
footer_blog:
  - name: English
    url: 'https://www.datadoghq.com/blog/'
    weight: 100
  - name: Español
    url: 'https://www.datadoghq.com/es/blog/'
    weight: 110
  - name: 日本語
    url: 'https://www.datadoghq.com/ja/blog/'
    weight: 120
footer_social:
  - name: Twitter
    url: 'https://twitter.com/datadoghq'
    weight: 130
    pre: twitter.svg
  - name: Instagram
    url: 'https://www.instagram.com/datadoghq/'
    weight: 140
    pre: instagram.svg
  - name: LinkedIn
    url: 'https://www.LinkedIn.com/company/datadog/'
    weight: 160
    pre: linkedin.svg
  - name: Youtube
    url: 'https://www.youtube.com/user/DatadogHQ'
    weight: 150
    pre: youtube.svg
footer_sub:
  - name: Terms
    url: 'https://www.datadoghq.com/legal/terms/'
    weight: 100
  - name: Privacy
    url: 'https://www.datadoghq.com/legal/privacy/'
    weight: 120
  - name: Cookies
    url: 'https://www.datadoghq.com/legal/cookies/'
    weight: 130
api:
  - name: Overview
    url: /api/latest/
    identifier: API overview
    weight: -10
  - name: Using the API
    url: /api/latest/using-the-api/
    parent: API overview
    weight: 5
  - name: Rate Limits
    url: /api/latest/rate-limits/
    parent: API overview
    weight: 6
    identifier: rate-limits
  - name: AWS Integration
    url: /api/latest/aws-integration/
    identifier: aws-integration
    generated: true
  - name: Generate a new external ID
    url: '#generate-a-new-external-id'
    identifier: generate-a-new-external-id
    parent: aws-integration
    generated: true
    params:
      versions:
        - v1
      operationids:
        - CreateNewAWSExternalID
      unstable: []
      order: 4
  - name: Set an AWS tag filter
    url: '#set-an-aws-tag-filter'
    identifier: set-an-aws-tag-filter
    parent: aws-integration
    generated: true
    params:
      versions:
        - v1
      operationids:
        - CreateAWSTagFilter
      unstable: []
      order: 2
  - name: Get all AWS tag filters
    url: '#get-all-aws-tag-filters'
    identifier: get-all-aws-tag-filters
    parent: aws-integration
    generated: true
    params:
      versions:
        - v1
      operationids:
        - ListAWSTagFilters
      unstable: []
      order: 1
  - name: Delete a tag filtering entry
    url: '#delete-a-tag-filtering-entry'
    identifier: delete-a-tag-filtering-entry
    parent: aws-integration
    generated: true
    params:
      versions:
        - v1
      operationids:
        - DeleteAWSTagFilter
      unstable: []
      order: 3
  - name: List namespace rules
    url: '#list-namespace-rules'
    identifier: list-namespace-rules
    parent: aws-integration
    generated: true
    params:
      versions:
        - v1
      operationids:
        - ListAvailableAWSNamespaces
      unstable: []
      order: 5
  - name: Update an AWS integration
    url: '#update-an-aws-integration'
    identifier: update-an-aws-integration
    parent: aws-integration
    generated: true
    params:
      versions:
        - v1
      operationids:
        - UpdateAWSAccount
      unstable: []
      order: 9
  - name: Create an AWS integration
    url: '#create-an-aws-integration'
    identifier: create-an-aws-integration
    parent: aws-integration
    generated: true
    params:
      versions:
        - v1
      operationids:
        - CreateAWSAccount
      unstable: []
      order: 8
  - name: List all AWS integrations
    url: '#list-all-aws-integrations'
    identifier: list-all-aws-integrations
    parent: aws-integration
    generated: true
    params:
      versions:
        - v1
      operationids:
        - ListAWSAccounts
      unstable: []
      order: 6
  - name: Delete an AWS integration
    url: '#delete-an-aws-integration'
    identifier: delete-an-aws-integration
    parent: aws-integration
    generated: true
    params:
      versions:
        - v1
      operationids:
        - DeleteAWSAccount
      unstable: []
      order: 7
  - name: AWS Logs Integration
    url: /api/latest/aws-logs-integration/
    identifier: aws-logs-integration
    generated: true
  - name: Check permissions for log services
    url: '#check-permissions-for-log-services'
    identifier: check-permissions-for-log-services
    parent: aws-logs-integration
    generated: true
    params:
      versions:
        - v1
      operationids:
        - CheckAWSLogsServicesAsync
      unstable: []
      order: 6
  - name: Enable an AWS Logs integration
    url: '#enable-an-aws-logs-integration'
    identifier: enable-an-aws-logs-integration
    parent: aws-logs-integration
    generated: true
    params:
      versions:
        - v1
      operationids:
        - EnableAWSLogServices
      unstable: []
      order: 5
  - name: Get list of AWS log ready services
    url: '#get-list-of-aws-log-ready-services'
    identifier: get-list-of-aws-log-ready-services
    parent: aws-logs-integration
    generated: true
    params:
      versions:
        - v1
      operationids:
        - ListAWSLogsServices
      unstable: []
      order: 4
  - name: Check that an AWS Lambda Function exists
    url: '#check-that-an-aws-lambda-function-exists'
    identifier: check-that-an-aws-lambda-function-exists
    parent: aws-logs-integration
    generated: true
    params:
      versions:
        - v1
      operationids:
        - CheckAWSLogsLambdaAsync
      unstable: []
      order: 7
  - name: Add AWS Log Lambda ARN
    url: '#add-aws-log-lambda-arn'
    identifier: add-aws-log-lambda-arn
    parent: aws-logs-integration
    generated: true
    params:
      versions:
        - v1
      operationids:
        - CreateAWSLambdaARN
      unstable: []
      order: 2
  - name: List all AWS Logs integrations
    url: '#list-all-aws-logs-integrations'
    identifier: list-all-aws-logs-integrations
    parent: aws-logs-integration
    generated: true
    params:
      versions:
        - v1
      operationids:
        - ListAWSLogsIntegrations
      unstable: []
      order: 1
  - name: Delete an AWS Logs integration
    url: '#delete-an-aws-logs-integration'
    identifier: delete-an-aws-logs-integration
    parent: aws-logs-integration
    generated: true
    params:
      versions:
        - v1
      operationids:
        - DeleteAWSLambdaARN
      unstable: []
      order: 3
  - name: Authentication
    url: /api/latest/authentication/
    identifier: authentication
    generated: true
  - name: Validate API key
    url: '#validate-api-key'
    identifier: validate-api-key
    parent: authentication
    generated: true
    params:
      versions:
        - v1
      operationids:
        - Validate
      unstable: []
      order: 1
  - name: Azure Integration
    url: /api/latest/azure-integration/
    identifier: azure-integration
    generated: true
  - name: Update Azure integration host filters
    url: '#update-azure-integration-host-filters'
    identifier: update-azure-integration-host-filters
    parent: azure-integration
    generated: true
    params:
      versions:
        - v1
      operationids:
        - UpdateAzureHostFilters
      unstable: []
      order: 5
  - name: Update an Azure integration
    url: '#update-an-azure-integration'
    identifier: update-an-azure-integration
    parent: azure-integration
    generated: true
    params:
      versions:
        - v1
      operationids:
        - UpdateAzureIntegration
      unstable: []
      order: 4
  - name: Create an Azure integration
    url: '#create-an-azure-integration'
    identifier: create-an-azure-integration
    parent: azure-integration
    generated: true
    params:
      versions:
        - v1
      operationids:
        - CreateAzureIntegration
      unstable: []
      order: 2
  - name: List all Azure integrations
    url: '#list-all-azure-integrations'
    identifier: list-all-azure-integrations
    parent: azure-integration
    generated: true
    params:
      versions:
        - v1
      operationids:
        - ListAzureIntegration
      unstable: []
      order: 1
  - name: Delete an Azure integration
    url: '#delete-an-azure-integration'
    identifier: delete-an-azure-integration
    parent: azure-integration
    generated: true
    params:
      versions:
        - v1
      operationids:
        - DeleteAzureIntegration
      unstable: []
      order: 3
  - name: Dashboard Lists
    url: /api/latest/dashboard-lists/
    identifier: dashboard-lists
    generated: true
  - name: Update items of a dashboard list
    url: '#update-items-of-a-dashboard-list'
    identifier: update-items-of-a-dashboard-list
    parent: dashboard-lists
    generated: true
    params:
      versions:
        - v2
      operationids:
        - UpdateDashboardListItems
      unstable: []
      order: 3
  - name: Add Items to a Dashboard List
    url: '#add-items-to-a-dashboard-list'
    identifier: add-items-to-a-dashboard-list
    parent: dashboard-lists
    generated: true
    params:
      versions:
        - v2
      operationids:
        - CreateDashboardListItems
      unstable: []
      order: 2
  - name: Get items of a Dashboard List
    url: '#get-items-of-a-dashboard-list'
    identifier: get-items-of-a-dashboard-list
    parent: dashboard-lists
    generated: true
    params:
      versions:
        - v2
      operationids:
        - GetDashboardListItems
      unstable: []
      order: 1
  - name: Delete items from a dashboard list
    url: '#delete-items-from-a-dashboard-list'
    identifier: delete-items-from-a-dashboard-list
    parent: dashboard-lists
    generated: true
    params:
      versions:
        - v2
      operationids:
        - DeleteDashboardListItems
      unstable: []
      order: 4
  - name: Update a dashboard list
    url: '#update-a-dashboard-list'
    identifier: update-a-dashboard-list
    parent: dashboard-lists
    generated: true
    params:
      versions:
        - v1
      operationids:
        - UpdateDashboardList
      unstable: []
      order: 4
  - name: Get a dashboard list
    url: '#get-a-dashboard-list'
    identifier: get-a-dashboard-list
    parent: dashboard-lists
    generated: true
    params:
      versions:
        - v1
      operationids:
        - GetDashboardList
      unstable: []
      order: 3
  - name: Delete a dashboard list
    url: '#delete-a-dashboard-list'
    identifier: delete-a-dashboard-list
    parent: dashboard-lists
    generated: true
    params:
      versions:
        - v1
      operationids:
        - DeleteDashboardList
      unstable: []
      order: 5
  - name: Create a dashboard list
    url: '#create-a-dashboard-list'
    identifier: create-a-dashboard-list
    parent: dashboard-lists
    generated: true
    params:
      versions:
        - v1
      operationids:
        - CreateDashboardList
      unstable: []
      order: 2
  - name: Get all dashboard lists
    url: '#get-all-dashboard-lists'
    identifier: get-all-dashboard-lists
    parent: dashboard-lists
    generated: true
    params:
      versions:
        - v1
      operationids:
        - ListDashboardLists
      unstable: []
      order: 1
  - name: Dashboards
    url: /api/latest/dashboards/
    identifier: dashboards
    generated: true
  - name: Update a dashboard
    url: '#update-a-dashboard'
    identifier: update-a-dashboard
    parent: dashboards
    generated: true
    params:
      versions:
        - v1
      operationids:
        - UpdateDashboard
      unstable: []
      order: 6
  - name: Get a dashboard
    url: '#get-a-dashboard'
    identifier: get-a-dashboard
    parent: dashboards
    generated: true
    params:
      versions:
        - v1
      operationids:
        - GetDashboard
      unstable: []
      order: 7
  - name: Delete a dashboard
    url: '#delete-a-dashboard'
    identifier: delete-a-dashboard
    parent: dashboards
    generated: true
    params:
      versions:
        - v1
      operationids:
        - DeleteDashboard
      unstable: []
      order: 3
  - name: Send shared dashboard invitation email
    url: '#send-shared-dashboard-invitation-email'
    identifier: send-shared-dashboard-invitation-email
    parent: dashboards
    generated: true
    params:
      versions:
        - v1
      operationids:
        - SendPublicDashboardInvitation
      unstable: []
      order: 6
  - name: Get all invitations for a shared dashboard
    url: '#get-all-invitations-for-a-shared-dashboard'
    identifier: get-all-invitations-for-a-shared-dashboard
    parent: dashboards
    generated: true
    params:
      versions:
        - v1
      operationids:
        - GetPublicDashboardInvitations
      unstable: []
      order: 5
  - name: Revoke shared dashboard invitations
    url: '#revoke-shared-dashboard-invitations'
    identifier: revoke-shared-dashboard-invitations
    parent: dashboards
    generated: true
    params:
      versions:
        - v1
      operationids:
        - DeletePublicDashboardInvitation
      unstable: []
      order: 7
  - name: Update a shared dashboard
    url: '#update-a-shared-dashboard'
    identifier: update-a-shared-dashboard
    parent: dashboards
    generated: true
    params:
      versions:
        - v1
      operationids:
        - UpdatePublicDashboard
      unstable: []
      order: 3
  - name: Get a shared dashboard
    url: '#get-a-shared-dashboard'
    identifier: get-a-shared-dashboard
    parent: dashboards
    generated: true
    params:
      versions:
        - v1
      operationids:
        - GetPublicDashboard
      unstable: []
      order: 2
  - name: Revoke a shared dashboard URL
    url: '#revoke-a-shared-dashboard-url'
    identifier: revoke-a-shared-dashboard-url
    parent: dashboards
    generated: true
    params:
      versions:
        - v1
      operationids:
        - DeletePublicDashboard
      unstable: []
      order: 4
  - name: Create a shared dashboard
    url: '#create-a-shared-dashboard'
    identifier: create-a-shared-dashboard
    parent: dashboards
    generated: true
    params:
      versions:
        - v1
      operationids:
        - CreatePublicDashboard
      unstable: []
      order: 1
  - name: Create a new dashboard
    url: '#create-a-new-dashboard'
    identifier: create-a-new-dashboard
    parent: dashboards
    generated: true
    params:
      versions:
        - v1
      operationids:
        - CreateDashboard
      unstable: []
      order: 1
  - name: Restore deleted dashboards
    url: '#restore-deleted-dashboards'
    identifier: restore-deleted-dashboards
    parent: dashboards
    generated: true
    params:
      versions:
        - v1
      operationids:
        - RestoreDashboards
      unstable: []
      order: 5
  - name: Get all dashboards
    url: '#get-all-dashboards'
    identifier: get-all-dashboards
    parent: dashboards
    generated: true
    params:
      versions:
        - v1
      operationids:
        - ListDashboards
      unstable: []
      order: 2
  - name: Delete dashboards
    url: '#delete-dashboards'
    identifier: delete-dashboards
    parent: dashboards
    generated: true
    params:
      versions:
        - v1
      operationids:
        - DeleteDashboards
      unstable: []
      order: 4
  - name: Downtimes
    url: /api/latest/downtimes/
    identifier: downtimes
    generated: true
  - name: Get all downtimes for a monitor
    url: '#get-all-downtimes-for-a-monitor'
    identifier: get-all-downtimes-for-a-monitor
    parent: downtimes
    generated: true
    params:
      versions:
        - v1
      operationids:
        - ListMonitorDowntimes
      unstable: []
      order: 7
  - name: Update a downtime
    url: '#update-a-downtime'
    identifier: update-a-downtime
    parent: downtimes
    generated: true
    params:
      versions:
        - v1
      operationids:
        - UpdateDowntime
      unstable: []
      order: 6
  - name: Get a downtime
    url: '#get-a-downtime'
    identifier: get-a-downtime
    parent: downtimes
    generated: true
    params:
      versions:
        - v1
      operationids:
        - GetDowntime
      unstable: []
      order: 5
  - name: Cancel a downtime
    url: '#cancel-a-downtime'
    identifier: cancel-a-downtime
    parent: downtimes
    generated: true
    params:
      versions:
        - v1
      operationids:
        - CancelDowntime
      unstable: []
      order: 4
  - name: Cancel downtimes by scope
    url: '#cancel-downtimes-by-scope'
    identifier: cancel-downtimes-by-scope
    parent: downtimes
    generated: true
    params:
      versions:
        - v1
      operationids:
        - CancelDowntimesByScope
      unstable: []
      order: 3
  - name: Schedule a downtime
    url: '#schedule-a-downtime'
    identifier: schedule-a-downtime
    parent: downtimes
    generated: true
    params:
      versions:
        - v1
      operationids:
        - CreateDowntime
      unstable: []
      order: 2
  - name: Get all downtimes
    url: '#get-all-downtimes'
    identifier: get-all-downtimes
    parent: downtimes
    generated: true
    params:
      versions:
        - v1
      operationids:
        - ListDowntimes
      unstable: []
      order: 1
  - name: Embeddable Graphs
    url: /api/latest/embeddable-graphs/
    identifier: embeddable-graphs
    generated: true
  - name: Revoke embed
    url: '#revoke-embed'
    identifier: revoke-embed
    parent: embeddable-graphs
    generated: true
    params:
      versions:
        - v1
      operationids:
        - RevokeEmbeddableGraph
      unstable: []
      order: 0
  - name: Enable embed
    url: '#enable-embed'
    identifier: enable-embed
    parent: embeddable-graphs
    generated: true
    params:
      versions:
        - v1
      operationids:
        - EnableEmbeddableGraph
      unstable: []
      order: 0
  - name: Get specific embed
    url: '#get-specific-embed'
    identifier: get-specific-embed
    parent: embeddable-graphs
    generated: true
    params:
      versions:
        - v1
      operationids:
        - GetEmbeddableGraph
      unstable: []
      order: 0
  - name: Create embed
    url: '#create-embed'
    identifier: create-embed
    parent: embeddable-graphs
    generated: true
    params:
      versions:
        - v1
      operationids:
        - CreateEmbeddableGraph
      unstable: []
      order: 0
  - name: Get all embeds
    url: '#get-all-embeds'
    identifier: get-all-embeds
    parent: embeddable-graphs
    generated: true
    params:
      versions:
        - v1
      operationids:
        - ListEmbeddableGraphs
      unstable: []
      order: 0
  - name: Events
    url: /api/latest/events/
    identifier: events
    generated: true
  - name: Get an event
    url: '#get-an-event'
    identifier: get-an-event
    parent: events
    generated: true
    params:
      versions:
        - v1
      operationids:
        - GetEvent
      unstable: []
      order: 2
  - name: Post an event
    url: '#post-an-event'
    identifier: post-an-event
    parent: events
    generated: true
    params:
      versions:
        - v1
      operationids:
        - CreateEvent
      unstable: []
      order: 1
  - name: Query the event stream
    url: '#query-the-event-stream'
    identifier: query-the-event-stream
    parent: events
    generated: true
    params:
      versions:
        - v1
      operationids:
        - ListEvents
      unstable: []
      order: 1
  - name: GCP Integration
    url: /api/latest/gcp-integration/
    identifier: gcp-integration
    generated: true
  - name: Update a GCP integration
    url: '#update-a-gcp-integration'
    identifier: update-a-gcp-integration
    parent: gcp-integration
    generated: true
    params:
      versions:
        - v1
      operationids:
        - UpdateGCPIntegration
      unstable: []
      order: 4
  - name: Create a GCP integration
    url: '#create-a-gcp-integration'
    identifier: create-a-gcp-integration
    parent: gcp-integration
    generated: true
    params:
      versions:
        - v1
      operationids:
        - CreateGCPIntegration
      unstable: []
      order: 2
  - name: List all GCP integrations
    url: '#list-all-gcp-integrations'
    identifier: list-all-gcp-integrations
    parent: gcp-integration
    generated: true
    params:
      versions:
        - v1
      operationids:
        - ListGCPIntegration
      unstable: []
      order: 1
  - name: Delete a GCP integration
    url: '#delete-a-gcp-integration'
    identifier: delete-a-gcp-integration
    parent: gcp-integration
    generated: true
    params:
      versions:
        - v1
      operationids:
        - DeleteGCPIntegration
      unstable: []
      order: 3
  - name: Hosts
    url: /api/latest/hosts/
    identifier: hosts
    generated: true
  - name: Get the total number of active hosts
    url: '#get-the-total-number-of-active-hosts'
    identifier: get-the-total-number-of-active-hosts
    parent: hosts
    generated: true
    params:
      versions:
        - v1
      operationids:
        - GetHostTotals
      unstable: []
      order: 2
  - name: Get all hosts for your organization
    url: '#get-all-hosts-for-your-organization'
    identifier: get-all-hosts-for-your-organization
    parent: hosts
    generated: true
    params:
      versions:
        - v1
      operationids:
        - ListHosts
      unstable: []
      order: 1
  - name: Unmute a host
    url: '#unmute-a-host'
    identifier: unmute-a-host
    parent: hosts
    generated: true
    params:
      versions:
        - v1
      operationids:
        - UnmuteHost
      unstable: []
      order: 4
  - name: Mute a host
    url: '#mute-a-host'
    identifier: mute-a-host
    parent: hosts
    generated: true
    params:
      versions:
        - v1
      operationids:
        - MuteHost
      unstable: []
      order: 3
  - name: IP Ranges
    url: /api/latest/ip-ranges/
    identifier: ip-ranges
    generated: true
  - name: List IP Ranges
    url: '#list-ip-ranges'
    identifier: list-ip-ranges
    parent: ip-ranges
    generated: true
    params:
      versions:
        - v1
      operationids:
        - GetIPRanges
      unstable: []
      order: 1
  - name: Key Management
    url: /api/latest/key-management/
    identifier: key-management
    generated: true
  - name: Edit an application key owned by current user
    url: '#edit-an-application-key-owned-by-current-user'
    identifier: edit-an-application-key-owned-by-current-user
    parent: key-management
    generated: true
    params:
      versions:
        - v2
      operationids:
        - UpdateCurrentUserApplicationKey
      unstable: []
      order: 0
  - name: Get one application key owned by current user
    url: '#get-one-application-key-owned-by-current-user'
    identifier: get-one-application-key-owned-by-current-user
    parent: key-management
    generated: true
    params:
      versions:
        - v2
      operationids:
        - GetCurrentUserApplicationKey
      unstable: []
      order: 0
  - name: Delete an application key owned by current user
    url: '#delete-an-application-key-owned-by-current-user'
    identifier: delete-an-application-key-owned-by-current-user
    parent: key-management
    generated: true
    params:
      versions:
        - v2
      operationids:
        - DeleteCurrentUserApplicationKey
      unstable: []
      order: 0
  - name: Create an application key for current user
    url: '#create-an-application-key-for-current-user'
    identifier: create-an-application-key-for-current-user
    parent: key-management
    generated: true
    params:
      versions:
        - v2
      operationids:
        - CreateCurrentUserApplicationKey
      unstable: []
      order: 0
  - name: Get all application keys owned by current user
    url: '#get-all-application-keys-owned-by-current-user'
    identifier: get-all-application-keys-owned-by-current-user
    parent: key-management
    generated: true
    params:
      versions:
        - v2
      operationids:
        - ListCurrentUserApplicationKeys
      unstable: []
      order: 0
  - name: Edit an application key
    url: '#edit-an-application-key'
    identifier: edit-an-application-key
    parent: key-management
    generated: true
    params:
      versions:
        - v1
        - v2
      operationids:
        - UpdateApplicationKey
      unstable: []
      order: 9
  - name: Get an application key
    url: '#get-an-application-key'
    identifier: get-an-application-key
    parent: key-management
    generated: true
    params:
      versions:
        - v1
        - v2
      operationids:
        - GetApplicationKey
      unstable: []
      order: 8
  - name: Delete an application key
    url: '#delete-an-application-key'
    identifier: delete-an-application-key
    parent: key-management
    generated: true
    params:
      versions:
        - v1
        - v2
      operationids:
        - DeleteApplicationKey
      unstable: []
      order: 10
  - name: Create an application key
    url: '#create-an-application-key'
    identifier: create-an-application-key
    parent: key-management
    generated: true
    params:
      versions:
        - v1
      operationids:
        - CreateApplicationKey
      unstable: []
      order: 7
  - name: Get all application keys
    url: '#get-all-application-keys'
    identifier: get-all-application-keys
    parent: key-management
    generated: true
    params:
      versions:
        - v1
        - v2
      operationids:
        - ListApplicationKeys
      unstable: []
      order: 6
  - name: Edit an API key
    url: '#edit-an-api-key'
    identifier: edit-an-api-key
    parent: key-management
    generated: true
    params:
      versions:
        - v1
        - v2
      operationids:
        - UpdateAPIKey
      unstable: []
      order: 4
  - name: Get API key
    url: '#get-api-key'
    identifier: get-api-key
    parent: key-management
    generated: true
    params:
      versions:
        - v1
        - v2
      operationids:
        - GetAPIKey
      unstable: []
      order: 3
  - name: Delete an API key
    url: '#delete-an-api-key'
    identifier: delete-an-api-key
    parent: key-management
    generated: true
    params:
      versions:
        - v1
        - v2
      operationids:
        - DeleteAPIKey
      unstable: []
      order: 5
  - name: Create an API key
    url: '#create-an-api-key'
    identifier: create-an-api-key
    parent: key-management
    generated: true
    params:
      versions:
        - v1
        - v2
      operationids:
        - CreateAPIKey
      unstable: []
      order: 2
  - name: Get all API keys
    url: '#get-all-api-keys'
    identifier: get-all-api-keys
    parent: key-management
    generated: true
    params:
      versions:
        - v1
        - v2
      operationids:
        - ListAPIKeys
      unstable: []
      order: 1
  - name: Logs
    url: /api/latest/logs/
    identifier: logs
    generated: true
  - name: Get a list of logs
    url: '#get-a-list-of-logs'
    identifier: get-a-list-of-logs
    parent: logs
    generated: true
    params:
      versions:
        - v2
      operationids:
        - ListLogsGet
      unstable: []
      order: 3
  - name: Aggregate events
    url: '#aggregate-events'
    identifier: aggregate-events
    parent: logs
    generated: true
    params:
      versions:
        - v2
      operationids:
        - AggregateLogs
      unstable: []
      order: 1
  - name: Send logs
    url: '#send-logs'
    identifier: send-logs
    parent: logs
    generated: true
    params:
      versions:
        - v1
      operationids:
        - SubmitLog
      unstable: []
      order: 1
  - name: Search logs
    url: '#search-logs'
    identifier: search-logs
    parent: logs
    generated: true
    params:
      versions:
        - v1
        - v2
      operationids:
        - ListLogs
      unstable: []
      order: 1
  - name: Logs Indexes
    url: /api/latest/logs-indexes/
    identifier: logs-indexes
    generated: true
  - name: Update an index
    url: '#update-an-index'
    identifier: update-an-index
    parent: logs-indexes
    generated: true
    params:
      versions:
        - v1
      operationids:
        - UpdateLogsIndex
      unstable: []
      order: 4
  - name: Get an index
    url: '#get-an-index'
    identifier: get-an-index
    parent: logs-indexes
    generated: true
    params:
      versions:
        - v1
      operationids:
        - GetLogsIndex
      unstable: []
      order: 3
  - name: Create an index
    url: '#create-an-index'
    identifier: create-an-index
    parent: logs-indexes
    generated: true
    params:
      versions:
        - v1
      operationids:
        - CreateLogsIndex
      unstable: []
      order: 2
  - name: Get all indexes
    url: '#get-all-indexes'
    identifier: get-all-indexes
    parent: logs-indexes
    generated: true
    params:
      versions:
        - v1
      operationids:
        - ListLogIndexes
      unstable: []
      order: 1
  - name: Update indexes order
    url: '#update-indexes-order'
    identifier: update-indexes-order
    parent: logs-indexes
    generated: true
    params:
      versions:
        - v1
      operationids:
        - UpdateLogsIndexOrder
      unstable: []
      order: 6
  - name: Get indexes order
    url: '#get-indexes-order'
    identifier: get-indexes-order
    parent: logs-indexes
    generated: true
    params:
      versions:
        - v1
      operationids:
        - GetLogsIndexOrder
      unstable: []
      order: 5
  - name: Logs Pipelines
    url: /api/latest/logs-pipelines/
    identifier: logs-pipelines
    generated: true
  - name: Update a pipeline
    url: '#update-a-pipeline'
    identifier: update-a-pipeline
    parent: logs-pipelines
    generated: true
    params:
      versions:
        - v1
      operationids:
        - UpdateLogsPipeline
      unstable: []
      order: 7
  - name: Get a pipeline
    url: '#get-a-pipeline'
    identifier: get-a-pipeline
    parent: logs-pipelines
    generated: true
    params:
      versions:
        - v1
      operationids:
        - GetLogsPipeline
      unstable: []
      order: 5
  - name: Delete a pipeline
    url: '#delete-a-pipeline'
    identifier: delete-a-pipeline
    parent: logs-pipelines
    generated: true
    params:
      versions:
        - v1
      operationids:
        - DeleteLogsPipeline
      unstable: []
      order: 6
  - name: Create a pipeline
    url: '#create-a-pipeline'
    identifier: create-a-pipeline
    parent: logs-pipelines
    generated: true
    params:
      versions:
        - v1
      operationids:
        - CreateLogsPipeline
      unstable: []
      order: 4
  - name: Get all pipelines
    url: '#get-all-pipelines'
    identifier: get-all-pipelines
    parent: logs-pipelines
    generated: true
    params:
      versions:
        - v1
      operationids:
        - ListLogsPipelines
      unstable: []
      order: 3
  - name: Update pipeline order
    url: '#update-pipeline-order'
    identifier: update-pipeline-order
    parent: logs-pipelines
    generated: true
    params:
      versions:
        - v1
      operationids:
        - UpdateLogsPipelineOrder
      unstable: []
      order: 2
  - name: Get pipeline order
    url: '#get-pipeline-order'
    identifier: get-pipeline-order
    parent: logs-pipelines
    generated: true
    params:
      versions:
        - v1
      operationids:
        - GetLogsPipelineOrder
      unstable: []
      order: 1
  - name: Metrics
    url: /api/latest/metrics/
    identifier: metrics
    generated: true
  - name: List distinct metric volumes by metric name
    url: '#list-distinct-metric-volumes-by-metric-name'
    identifier: list-distinct-metric-volumes-by-metric-name
    parent: metrics
    generated: true
    params:
      versions:
        - v2
      operationids:
        - ListVolumesByMetricName
      unstable: []
      order: 7
  - name: Create a tag configuration
    url: '#create-a-tag-configuration'
    identifier: create-a-tag-configuration
    parent: metrics
    generated: true
    params:
      versions:
        - v2
      operationids:
        - CreateTagConfiguration
      unstable:
        - v2
      order: 1
  - name: Update a tag configuration
    url: '#update-a-tag-configuration'
    identifier: update-a-tag-configuration
    parent: metrics
    generated: true
    params:
      versions:
        - v2
      operationids:
        - UpdateTagConfiguration
      unstable:
        - v2
      order: 3
  - name: List tag configuration by name
    url: '#list-tag-configuration-by-name'
    identifier: list-tag-configuration-by-name
    parent: metrics
    generated: true
    params:
      versions:
        - v2
      operationids:
        - ListTagConfigurationByName
      unstable:
        - v2
      order: 2
  - name: Delete a tag configuration
    url: '#delete-a-tag-configuration'
    identifier: delete-a-tag-configuration
    parent: metrics
    generated: true
    params:
      versions:
        - v2
      operationids:
        - DeleteTagConfiguration
      unstable:
        - v2
      order: 4
  - name: List tags by metric name
    url: '#list-tags-by-metric-name'
    identifier: list-tags-by-metric-name
    parent: metrics
    generated: true
    params:
      versions:
        - v2
      operationids:
        - ListTagsByMetricName
      unstable: []
      order: 6
  - name: List tag configurations
    url: '#list-tag-configurations'
    identifier: list-tag-configurations
    parent: metrics
    generated: true
    params:
      versions:
        - v2
      operationids:
        - ListTagConfigurations
      unstable:
        - v2
      order: 5
  - name: Submit metrics
    url: '#submit-metrics'
    identifier: submit-metrics
    parent: metrics
    generated: true
    params:
      versions:
        - v1
      operationids:
        - SubmitMetrics
      unstable: []
      order: 1
  - name: Search metrics
    url: '#search-metrics'
    identifier: search-metrics
    parent: metrics
    generated: true
    params:
      versions:
        - v1
      operationids:
        - ListMetrics
      unstable: []
      order: 4
  - name: Query timeseries points
    url: '#query-timeseries-points'
    identifier: query-timeseries-points
    parent: metrics
    generated: true
    params:
      versions:
        - v1
      operationids:
        - QueryMetrics
      unstable: []
      order: 5
  - name: Edit metric metadata
    url: '#edit-metric-metadata'
    identifier: edit-metric-metadata
    parent: metrics
    generated: true
    params:
      versions:
        - v1
      operationids:
        - UpdateMetricMetadata
      unstable: []
      order: 3
  - name: Get metric metadata
    url: '#get-metric-metadata'
    identifier: get-metric-metadata
    parent: metrics
    generated: true
    params:
      versions:
        - v1
      operationids:
        - GetMetricMetadata
      unstable: []
      order: 2
  - name: Get active metrics list
    url: '#get-active-metrics-list'
    identifier: get-active-metrics-list
    parent: metrics
    generated: true
    params:
      versions:
        - v1
      operationids:
        - ListActiveMetrics
      unstable: []
      order: 1
  - name: Monitors
    url: /api/latest/monitors/
    identifier: monitors
    generated: true
  - name: Unmute all monitors
    url: '#unmute-all-monitors'
    identifier: unmute-all-monitors
    parent: monitors
    generated: true
    params:
      versions:
        - v1
      operationids:
        - UnmuteAllMonitors
      unstable: []
      order: 0
  - name: Mute all monitors
    url: '#mute-all-monitors'
    identifier: mute-all-monitors
    parent: monitors
    generated: true
    params:
      versions:
        - v1
      operationids:
        - MuteAllMonitors
      unstable: []
      order: 0
  - name: Unmute a monitor
    url: '#unmute-a-monitor'
    identifier: unmute-a-monitor
    parent: monitors
    generated: true
    params:
      versions:
        - v1
      operationids:
        - UnmuteMonitor
      unstable: []
      order: 0
  - name: Mute a monitor
    url: '#mute-a-monitor'
    identifier: mute-a-monitor
    parent: monitors
    generated: true
    params:
      versions:
        - v1
      operationids:
        - MuteMonitor
      unstable: []
      order: 0
  - name: Edit a monitor
    url: '#edit-a-monitor'
    identifier: edit-a-monitor
    parent: monitors
    generated: true
    params:
      versions:
        - v1
      operationids:
        - UpdateMonitor
      unstable: []
      order: 3
  - name: Get a monitor's details
    url: '#get-a-monitors-details'
    identifier: get-a-monitors-details
    parent: monitors
    generated: true
    params:
      versions:
        - v1
      operationids:
        - GetMonitor
      unstable: []
      order: 4
  - name: Delete a monitor
    url: '#delete-a-monitor'
    identifier: delete-a-monitor
    parent: monitors
    generated: true
    params:
      versions:
        - v1
      operationids:
        - DeleteMonitor
      unstable: []
      order: 5
  - name: Validate a monitor
    url: '#validate-a-monitor'
    identifier: validate-a-monitor
    parent: monitors
    generated: true
    params:
      versions:
        - v1
      operationids:
        - ValidateMonitor
      unstable: []
      order: 7
  - name: Monitors search
    url: '#monitors-search'
    identifier: monitors-search
    parent: monitors
    generated: true
    params:
      versions:
        - v1
      operationids:
        - SearchMonitors
      unstable: []
      order: 1
  - name: Monitors group search
    url: '#monitors-group-search'
    identifier: monitors-group-search
    parent: monitors
    generated: true
    params:
      versions:
        - v1
      operationids:
        - SearchMonitorGroups
      unstable: []
      order: 2
  - name: Check if a monitor can be deleted
    url: '#check-if-a-monitor-can-be-deleted'
    identifier: check-if-a-monitor-can-be-deleted
    parent: monitors
    generated: true
    params:
      versions:
        - v1
      operationids:
        - CheckCanDeleteMonitor
      unstable: []
      order: 6
  - name: Create a monitor
    url: '#create-a-monitor'
    identifier: create-a-monitor
    parent: monitors
    generated: true
    params:
      versions:
        - v1
      operationids:
        - CreateMonitor
      unstable: []
      order: 1
  - name: Get all monitor details
    url: '#get-all-monitor-details'
    identifier: get-all-monitor-details
    parent: monitors
    generated: true
    params:
      versions:
        - v1
      operationids:
        - ListMonitors
      unstable: []
      order: 2
  - name: Notebooks
    url: /api/latest/notebooks/
    identifier: notebooks
    generated: true
  - name: Update a notebook
    url: '#update-a-notebook'
    identifier: update-a-notebook
    parent: notebooks
    generated: true
    params:
      versions:
        - v1
      operationids:
        - UpdateNotebook
      unstable: []
      order: 0
  - name: Get a notebook
    url: '#get-a-notebook'
    identifier: get-a-notebook
    parent: notebooks
    generated: true
    params:
      versions:
        - v1
      operationids:
        - GetNotebook
      unstable: []
      order: 0
  - name: Delete a notebook
    url: '#delete-a-notebook'
    identifier: delete-a-notebook
    parent: notebooks
    generated: true
    params:
      versions:
        - v1
      operationids:
        - DeleteNotebook
      unstable: []
      order: 0
  - name: Create a notebook
    url: '#create-a-notebook'
    identifier: create-a-notebook
    parent: notebooks
    generated: true
    params:
      versions:
        - v1
      operationids:
        - CreateNotebook
      unstable: []
      order: 0
  - name: Get all notebooks
    url: '#get-all-notebooks'
    identifier: get-all-notebooks
    parent: notebooks
    generated: true
    params:
      versions:
        - v1
      operationids:
        - ListNotebooks
      unstable: []
      order: 0
  - name: Organizations
    url: /api/latest/organizations/
    identifier: organizations
    generated: true
  - name: Upload IdP metadata
    url: '#upload-idp-metadata'
    identifier: upload-idp-metadata
    parent: organizations
    generated: true
    params:
      versions:
        - v1
      operationids:
        - UploadIdPForOrg
      unstable: []
      order: 5
  - name: Update your organization
    url: '#update-your-organization'
    identifier: update-your-organization
    parent: organizations
    generated: true
    params:
      versions:
        - v1
      operationids:
        - UpdateOrg
      unstable: []
      order: 4
  - name: Get organization information
    url: '#get-organization-information'
    identifier: get-organization-information
    parent: organizations
    generated: true
    params:
      versions:
        - v1
      operationids:
        - GetOrg
      unstable: []
      order: 3
  - name: Create a child organization
    url: '#create-a-child-organization'
    identifier: create-a-child-organization
    parent: organizations
    generated: true
    params:
      versions:
        - v1
      operationids:
        - CreateChildOrg
      unstable: []
      order: 1
  - name: List your managed organizations
    url: '#list-your-managed-organizations'
    identifier: list-your-managed-organizations
    parent: organizations
    generated: true
    params:
      versions:
        - v1
      operationids:
        - ListOrgs
      unstable: []
      order: 2
  - name: PagerDuty Integration
    url: /api/latest/pagerduty-integration/
    identifier: pagerduty-integration
    generated: true
  - name: Update a single service object
    url: '#update-a-single-service-object'
    identifier: update-a-single-service-object
    parent: pagerduty-integration
    generated: true
    params:
      versions:
        - v1
      operationids:
        - UpdatePagerDutyIntegrationService
      unstable: []
      order: 3
  - name: Get a single service object
    url: '#get-a-single-service-object'
    identifier: get-a-single-service-object
    parent: pagerduty-integration
    generated: true
    params:
      versions:
        - v1
      operationids:
        - GetPagerDutyIntegrationService
      unstable: []
      order: 2
  - name: Delete a single service object
    url: '#delete-a-single-service-object'
    identifier: delete-a-single-service-object
    parent: pagerduty-integration
    generated: true
    params:
      versions:
        - v1
      operationids:
        - DeletePagerDutyIntegrationService
      unstable: []
      order: 4
  - name: Create a new service object
    url: '#create-a-new-service-object'
    identifier: create-a-new-service-object
    parent: pagerduty-integration
    generated: true
    params:
      versions:
        - v1
      operationids:
        - CreatePagerDutyIntegrationService
      unstable: []
      order: 1
  - name: Screenboards
    url: /api/latest/screenboards/
    identifier: screenboards
    generated: true
  - name: Service Checks
    url: /api/latest/service-checks/
    identifier: service-checks
    generated: true
  - name: Submit a Service Check
    url: '#submit-a-service-check'
    identifier: submit-a-service-check
    parent: service-checks
    generated: true
    params:
      versions:
        - v1
      operationids:
        - SubmitServiceCheck
      unstable: []
      order: 1
  - name: Service Dependencies
    url: /api/latest/service-dependencies/
    identifier: service-dependencies
    generated: true
  - name: Get one APM service's dependencies
    url: '#get-one-apm-services-dependencies'
    identifier: get-one-apm-services-dependencies
    parent: service-dependencies
    generated: true
    params:
      versions:
        - v1
      operationids:
        - ListSingleServiceDependencies
      unstable:
        - v1
      order: 2
  - name: Get all APM service dependencies
    url: '#get-all-apm-service-dependencies'
    identifier: get-all-apm-service-dependencies
    parent: service-dependencies
    generated: true
    params:
      versions:
        - v1
      operationids:
        - ListServiceDependencies
      unstable:
        - v1
      order: 1
  - name: Service Level Objective Corrections
    url: /api/latest/service-level-objective-corrections/
    identifier: service-level-objective-corrections
    generated: true
  - name: Update an SLO correction
    url: '#update-an-slo-correction'
    identifier: update-an-slo-correction
    parent: service-level-objective-corrections
    generated: true
    params:
      versions:
        - v1
      operationids:
        - UpdateSLOCorrection
      unstable:
        - v1
      order: 4
  - name: Get an SLO correction for an SLO
    url: '#get-an-slo-correction-for-an-slo'
    identifier: get-an-slo-correction-for-an-slo
    parent: service-level-objective-corrections
    generated: true
    params:
      versions:
        - v1
      operationids:
        - GetSLOCorrection
      unstable:
        - v1
      order: 3
  - name: Delete an SLO correction
    url: '#delete-an-slo-correction'
    identifier: delete-an-slo-correction
    parent: service-level-objective-corrections
    generated: true
    params:
      versions:
        - v1
      operationids:
        - DeleteSLOCorrection
      unstable:
        - v1
      order: 5
  - name: Create an SLO correction
    url: '#create-an-slo-correction'
    identifier: create-an-slo-correction
    parent: service-level-objective-corrections
    generated: true
    params:
      versions:
        - v1
      operationids:
        - CreateSLOCorrection
      unstable:
        - v1
      order: 1
  - name: Get all SLO corrections
    url: '#get-all-slo-corrections'
    identifier: get-all-slo-corrections
    parent: service-level-objective-corrections
    generated: true
    params:
      versions:
        - v1
      operationids:
        - ListSLOCorrection
      unstable:
        - v1
      order: 2
  - name: Service Level Objectives
    url: /api/latest/service-level-objectives/
    identifier: service-level-objectives
    generated: true
  - name: Get an SLO's history
    url: '#get-an-slos-history'
    identifier: get-an-slos-history
    parent: service-level-objectives
    generated: true
    params:
      versions:
        - v1
      operationids:
        - GetSLOHistory
      unstable:
        - v1
      order: 6
  - name: Update an SLO
    url: '#update-an-slo'
    identifier: update-an-slo
    parent: service-level-objectives
    generated: true
    params:
      versions:
        - v1
      operationids:
        - UpdateSLO
      unstable: []
      order: 3
  - name: Get an SLO's details
    url: '#get-an-slos-details'
    identifier: get-an-slos-details
    parent: service-level-objectives
    generated: true
    params:
      versions:
        - v1
      operationids:
        - GetSLO
      unstable: []
      order: 4
  - name: Delete an SLO
    url: '#delete-an-slo'
    identifier: delete-an-slo
    parent: service-level-objectives
    generated: true
    params:
      versions:
        - v1
      operationids:
        - DeleteSLO
      unstable: []
      order: 5
  - name: Check if SLOs can be safely deleted
    url: '#check-if-slos-can-be-safely-deleted'
    identifier: check-if-slos-can-be-safely-deleted
    parent: service-level-objectives
    generated: true
    params:
      versions:
        - v1
      operationids:
        - CheckCanDeleteSLO
      unstable: []
      order: 7
  - name: Bulk Delete SLO Timeframes
    url: '#bulk-delete-slo-timeframes'
    identifier: bulk-delete-slo-timeframes
    parent: service-level-objectives
    generated: true
    params:
      versions:
        - v1
      operationids:
        - DeleteSLOTimeframeInBulk
      unstable: []
      order: 8
  - name: Create an SLO object
    url: '#create-an-slo-object'
    identifier: create-an-slo-object
    parent: service-level-objectives
    generated: true
    params:
      versions:
        - v1
      operationids:
        - CreateSLO
      unstable: []
      order: 1
  - name: Get all SLOs
    url: '#get-all-slos'
    identifier: get-all-slos
    parent: service-level-objectives
    generated: true
    params:
      versions:
        - v1
      operationids:
        - ListSLOs
      unstable: []
      order: 2
  - name: Slack Integration
    url: /api/latest/slack-integration/
    identifier: slack-integration
    generated: true
  - name: Update a Slack integration channel
    url: '#update-a-slack-integration-channel'
    identifier: update-a-slack-integration-channel
    parent: slack-integration
    generated: true
    params:
      versions:
        - v1
      operationids:
        - UpdateSlackIntegrationChannel
      unstable: []
      order: 4
  - name: Get a Slack integration channel
    url: '#get-a-slack-integration-channel'
    identifier: get-a-slack-integration-channel
    parent: slack-integration
    generated: true
    params:
      versions:
        - v1
      operationids:
        - GetSlackIntegrationChannel
      unstable: []
      order: 3
  - name: Remove a Slack integration channel
    url: '#remove-a-slack-integration-channel'
    identifier: remove-a-slack-integration-channel
    parent: slack-integration
    generated: true
    params:
      versions:
        - v1
      operationids:
        - RemoveSlackIntegrationChannel
      unstable: []
      order: 5
  - name: Create a Slack integration channel
    url: '#create-a-slack-integration-channel'
    identifier: create-a-slack-integration-channel
    parent: slack-integration
    generated: true
    params:
      versions:
        - v1
      operationids:
        - CreateSlackIntegrationChannel
      unstable: []
      order: 2
  - name: Get all channels in a Slack integration
    url: '#get-all-channels-in-a-slack-integration'
    identifier: get-all-channels-in-a-slack-integration
    parent: slack-integration
    generated: true
    params:
      versions:
        - v1
      operationids:
        - GetSlackIntegrationChannels
      unstable: []
      order: 1
  - name: Add channels to Slack integration
    url: '#add-channels-to-slack-integration'
    identifier: add-channels-to-slack-integration
    parent: slack-integration
    generated: true
    params:
      versions:
        - v1
      operationids:
        - UpdateSlackIntegration
      unstable: []
      order: 0
  - name: Create a Slack integration
    url: '#create-a-slack-integration'
    identifier: create-a-slack-integration
    parent: slack-integration
    generated: true
    params:
      versions:
        - v1
      operationids:
        - CreateSlackIntegration
      unstable: []
      order: 0
  - name: Get info about a Slack integration
    url: '#get-info-about-a-slack-integration'
    identifier: get-info-about-a-slack-integration
    parent: slack-integration
    generated: true
    params:
      versions:
        - v1
      operationids:
        - GetSlackIntegration
      unstable: []
      order: 0
  - name: Delete a Slack integration
    url: '#delete-a-slack-integration'
    identifier: delete-a-slack-integration
    parent: slack-integration
    generated: true
    params:
      versions:
        - v1
      operationids:
        - DeleteSlackIntegration
      unstable: []
      order: 0
  - name: Snapshots
    url: /api/latest/snapshots/
    identifier: snapshots
    generated: true
  - name: Take graph snapshots
    url: '#take-graph-snapshots'
    identifier: take-graph-snapshots
    parent: snapshots
    generated: true
    params:
      versions:
        - v1
      operationids:
        - GetGraphSnapshot
      unstable: []
      order: 1
  - name: Synthetics
    url: /api/latest/synthetics/
    identifier: synthetics
    generated: true
  - name: Edit a global variable
    url: '#edit-a-global-variable'
    identifier: edit-a-global-variable
    parent: synthetics
    generated: true
    params:
      versions:
        - v1
      operationids:
        - EditGlobalVariable
      unstable: []
      order: 17
  - name: Get a global variable
    url: '#get-a-global-variable'
    identifier: get-a-global-variable
    parent: synthetics
    generated: true
    params:
      versions:
        - v1
      operationids:
        - GetGlobalVariable
      unstable: []
      order: 18
  - name: Delete a global variable
    url: '#delete-a-global-variable'
    identifier: delete-a-global-variable
    parent: synthetics
    generated: true
    params:
      versions:
        - v1
      operationids:
        - DeleteGlobalVariable
      unstable: []
      order: 19
  - name: Create a global variable
    url: '#create-a-global-variable'
    identifier: create-a-global-variable
    parent: synthetics
    generated: true
    params:
      versions:
        - v1
      operationids:
        - CreateGlobalVariable
      unstable: []
      order: 16
  - name: Get all global variables
    url: '#get-all-global-variables'
    identifier: get-all-global-variables
    parent: synthetics
    generated: true
    params:
      versions:
        - v1
      operationids:
        - ListGlobalVariables
      unstable: []
      order: 15
  - name: Pause or start a test
    url: '#pause-or-start-a-test'
    identifier: pause-or-start-a-test
    parent: synthetics
    generated: true
    params:
      versions:
        - v1
      operationids:
        - UpdateTestPauseStatus
      unstable: []
      order: 5
  - name: Get an API test result
    url: '#get-an-api-test-result'
    identifier: get-an-api-test-result
    parent: synthetics
    generated: true
    params:
      versions:
        - v1
      operationids:
        - GetAPITestResult
      unstable: []
      order: 10
  - name: Get an API test's latest results summaries
    url: '#get-an-api-tests-latest-results-summaries'
    identifier: get-an-api-tests-latest-results-summaries
    parent: synthetics
    generated: true
    params:
      versions:
        - v1
      operationids:
        - GetAPITestLatestResults
      unstable: []
      order: 12
  - name: Edit a test
    url: '#edit-a-test'
    identifier: edit-a-test
    parent: synthetics
    generated: true
    params:
      versions:
        - v1
      operationids:
        - UpdateTest
      unstable: []
      order: 26
  - name: Get a test configuration
    url: '#get-a-test-configuration'
    identifier: get-a-test-configuration
    parent: synthetics
    generated: true
    params:
      versions:
        - v1
      operationids:
        - GetTest
      unstable: []
      order: 25
  - name: Trigger tests from CI/CD pipelines
    url: '#trigger-tests-from-ci/cd-pipelines'
    identifier: trigger-tests-from-ci/cd-pipelines
    parent: synthetics
    generated: true
    params:
      versions:
        - v1
      operationids:
        - TriggerCITests
      unstable: []
      order: 6
  - name: Delete tests
    url: '#delete-tests'
    identifier: delete-tests
    parent: synthetics
    generated: true
    params:
      versions:
        - v1
      operationids:
        - DeleteTests
      unstable: []
      order: 14
  - name: Get a browser test result
    url: '#get-a-browser-test-result'
    identifier: get-a-browser-test-result
    parent: synthetics
    generated: true
    params:
      versions:
        - v1
      operationids:
        - GetBrowserTestResult
      unstable: []
      order: 11
  - name: Get a browser test's latest results summaries
    url: '#get-a-browser-tests-latest-results-summaries'
    identifier: get-a-browser-tests-latest-results-summaries
    parent: synthetics
    generated: true
    params:
      versions:
        - v1
      operationids:
        - GetBrowserTestLatestResults
      unstable: []
      order: 13
  - name: Edit a browser test
    url: '#edit-a-browser-test'
    identifier: edit-a-browser-test
    parent: synthetics
    generated: true
    params:
      versions:
        - v1
      operationids:
        - UpdateBrowserTest
      unstable: []
      order: 4
  - name: Get a browser test
    url: '#get-a-browser-test'
    identifier: get-a-browser-test
    parent: synthetics
    generated: true
    params:
      versions:
        - v1
      operationids:
        - GetBrowserTest
      unstable: []
      order: 8
  - name: Create a browser test
    url: '#create-a-browser-test'
    identifier: create-a-browser-test
    parent: synthetics
    generated: true
    params:
      versions:
        - v1
      operationids:
        - CreateSyntheticsBrowserTest
      unstable: []
      order: 2
  - name: Edit an API test
    url: '#edit-an-api-test'
    identifier: edit-an-api-test
    parent: synthetics
    generated: true
    params:
      versions:
        - v1
      operationids:
        - UpdateAPITest
      unstable: []
      order: 3
  - name: Get an API test
    url: '#get-an-api-test'
    identifier: get-an-api-test
    parent: synthetics
    generated: true
    params:
      versions:
        - v1
      operationids:
        - GetAPITest
      unstable: []
      order: 7
  - name: Create an API test
    url: '#create-an-api-test'
    identifier: create-an-api-test
    parent: synthetics
    generated: true
    params:
      versions:
        - v1
      operationids:
        - CreateSyntheticsAPITest
      unstable: []
      order: 1
  - name: Create a test
    url: '#create-a-test'
    identifier: create-a-test
    parent: synthetics
    generated: true
    params:
      versions:
        - v1
      operationids:
        - CreateTest
      unstable: []
      order: 27
  - name: Get the list of all tests
    url: '#get-the-list-of-all-tests'
    identifier: get-the-list-of-all-tests
    parent: synthetics
    generated: true
    params:
      versions:
        - v1
      operationids:
        - ListTests
      unstable: []
      order: 9
  - name: Edit a private location
    url: '#edit-a-private-location'
    identifier: edit-a-private-location
    parent: synthetics
    generated: true
    params:
      versions:
        - v1
      operationids:
        - UpdatePrivateLocation
      unstable: []
      order: 22
  - name: Get a private location
    url: '#get-a-private-location'
    identifier: get-a-private-location
    parent: synthetics
    generated: true
    params:
      versions:
        - v1
      operationids:
        - GetPrivateLocation
      unstable: []
      order: 21
  - name: Delete a private location
    url: '#delete-a-private-location'
    identifier: delete-a-private-location
    parent: synthetics
    generated: true
    params:
      versions:
        - v1
      operationids:
        - DeletePrivateLocation
      unstable: []
      order: 24
  - name: Create a private location
    url: '#create-a-private-location'
    identifier: create-a-private-location
    parent: synthetics
    generated: true
    params:
      versions:
        - v1
      operationids:
        - CreatePrivateLocation
      unstable: []
      order: 20
  - name: Get all locations (public and private)
    url: '#get-all-locations-public-and-private'
    identifier: get-all-locations-public-and-private
    parent: synthetics
    generated: true
    params:
      versions:
        - v1
      operationids:
        - ListLocations
      unstable: []
      order: 23
  - name: Tags
    url: /api/latest/tags/
    identifier: tags
    generated: true
  - name: Update host tags
    url: '#update-host-tags'
    identifier: update-host-tags
    parent: tags
    generated: true
    params:
      versions:
        - v1
      operationids:
        - UpdateHostTags
      unstable: []
      order: 4
  - name: Add tags to a host
    url: '#add-tags-to-a-host'
    identifier: add-tags-to-a-host
    parent: tags
    generated: true
    params:
      versions:
        - v1
      operationids:
        - CreateHostTags
      unstable: []
      order: 3
  - name: Get host tags
    url: '#get-host-tags'
    identifier: get-host-tags
    parent: tags
    generated: true
    params:
      versions:
        - v1
      operationids:
        - GetHostTags
      unstable: []
      order: 2
  - name: Remove host tags
    url: '#remove-host-tags'
    identifier: remove-host-tags
    parent: tags
    generated: true
    params:
      versions:
        - v1
      operationids:
        - DeleteHostTags
      unstable: []
      order: 5
  - name: Get Tags
    url: '#get-tags'
    identifier: get-tags
    parent: tags
    generated: true
    params:
      versions:
        - v1
      operationids:
        - ListHostTags
      unstable: []
      order: 1
  - name: Timeboards
    url: /api/latest/timeboards/
    identifier: timeboards
    generated: true
  - name: Usage Metering
    url: /api/latest/usage-metering/
    identifier: usage-metering
    generated: true
  - name: Get all custom metrics by hourly average
    url: '#get-all-custom-metrics-by-hourly-average'
    identifier: get-all-custom-metrics-by-hourly-average
    parent: usage-metering
    generated: true
    params:
      versions:
        - v1
      operationids:
        - GetUsageTopAvgMetrics
      unstable: []
      order: 5
  - name: Get hourly usage for custom metrics
    url: '#get-hourly-usage-for-custom-metrics'
    identifier: get-hourly-usage-for-custom-metrics
    parent: usage-metering
    generated: true
    params:
      versions:
        - v1
      operationids:
        - GetUsageTimeseries
      unstable: []
      order: 4
  - name: Get hourly usage for Synthetics Browser Checks
    url: '#get-hourly-usage-for-synthetics-browser-checks'
    identifier: get-hourly-usage-for-synthetics-browser-checks
    parent: usage-metering
    generated: true
    params:
      versions:
        - v1
      operationids:
        - GetUsageSyntheticsBrowser
      unstable: []
      order: 10
  - name: Get hourly usage for Synthetics API Checks
    url: '#get-hourly-usage-for-synthetics-api-checks'
    identifier: get-hourly-usage-for-synthetics-api-checks
    parent: usage-metering
    generated: true
    params:
      versions:
        - v1
      operationids:
        - GetUsageSyntheticsAPI
      unstable: []
      order: 9
  - name: Get hourly usage for Synthetics Checks
    url: '#get-hourly-usage-for-synthetics-checks'
    identifier: get-hourly-usage-for-synthetics-checks
    parent: usage-metering
    generated: true
    params:
      versions:
        - v1
      operationids:
        - GetUsageSynthetics
      unstable: []
      order: 8
  - name: Get usage across your multi-org account
    url: '#get-usage-across-your-multi-org-account'
    identifier: get-usage-across-your-multi-org-account
    parent: usage-metering
    generated: true
    params:
      versions:
        - v1
      operationids:
        - GetUsageSummary
      unstable: []
      order: 16
  - name: Get hourly usage for SNMP devices
    url: '#get-hourly-usage-for-snmp-devices'
    identifier: get-hourly-usage-for-snmp-devices
    parent: usage-metering
    generated: true
    params:
      versions:
        - v1
      operationids:
        - GetUsageSNMP
      unstable: []
      order: 18
  - name: Get hourly usage for RUM Sessions
    url: '#get-hourly-usage-for-rum-sessions'
    identifier: get-hourly-usage-for-rum-sessions
    parent: usage-metering
    generated: true
    params:
      versions:
        - v1
      operationids:
        - GetUsageRumSessions
      unstable: []
      order: 13
  - name: Get hourly usage for profiled hosts
    url: '#get-hourly-usage-for-profiled-hosts'
    identifier: get-hourly-usage-for-profiled-hosts
    parent: usage-metering
    generated: true
    params:
      versions:
        - v1
      operationids:
        - GetUsageProfiling
      unstable: []
      order: 24
  - name: Get hourly usage for Network Hosts
    url: '#get-hourly-usage-for-network-hosts'
    identifier: get-hourly-usage-for-network-hosts
    parent: usage-metering
    generated: true
    params:
      versions:
        - v1
      operationids:
        - GetUsageNetworkHosts
      unstable: []
      order: 14
  - name: Get hourly usage for Network Flows
    url: '#get-hourly-usage-for-network-flows'
    identifier: get-hourly-usage-for-network-flows
    parent: usage-metering
    generated: true
    params:
      versions:
        - v1
      operationids:
        - GetUsageNetworkFlows
      unstable: []
      order: 15
  - name: Get hourly usage for Logs by Index
    url: '#get-hourly-usage-for-logs-by-index'
    identifier: get-hourly-usage-for-logs-by-index
    parent: usage-metering
    generated: true
    params:
      versions:
        - v1
      operationids:
        - GetUsageLogsByIndex
      unstable: []
      order: 3
  - name: Get hourly logs usage by retention
    url: '#get-hourly-logs-usage-by-retention'
    identifier: get-hourly-logs-usage-by-retention
    parent: usage-metering
    generated: true
    params:
      versions:
        - v1
      operationids:
        - GetUsageLogsByRetention
      unstable: []
      order: 0
  - name: Get hourly usage for Logs
    url: '#get-hourly-usage-for-logs'
    identifier: get-hourly-usage-for-logs
    parent: usage-metering
    generated: true
    params:
      versions:
        - v1
      operationids:
        - GetUsageLogs
      unstable: []
      order: 2
  - name: Get hourly usage for IoT
    url: '#get-hourly-usage-for-iot'
    identifier: get-hourly-usage-for-iot
    parent: usage-metering
    generated: true
    params:
      versions:
        - v1
      operationids:
        - GetUsageInternetOfThings
      unstable: []
      order: 28
  - name: Get hourly usage for ingested spans
    url: '#get-hourly-usage-for-ingested-spans'
    identifier: get-hourly-usage-for-ingested-spans
    parent: usage-metering
    generated: true
    params:
      versions:
        - v1
      operationids:
        - GetIngestedSpans
      unstable: []
      order: 26
  - name: Get hourly usage for indexed spans
    url: '#get-hourly-usage-for-indexed-spans'
    identifier: get-hourly-usage-for-indexed-spans
    parent: usage-metering
    generated: true
    params:
      versions:
        - v1
      operationids:
        - GetUsageIndexedSpans
      unstable: []
      order: 7
  - name: Get hourly usage for incident management
    url: '#get-hourly-usage-for-incident-management'
    identifier: get-hourly-usage-for-incident-management
    parent: usage-metering
    generated: true
    params:
      versions:
        - v1
      operationids:
        - GetIncidentManagement
      unstable: []
      order: 27
  - name: Get hourly usage for hosts and containers
    url: '#get-hourly-usage-for-hosts-and-containers'
    identifier: get-hourly-usage-for-hosts-and-containers
    parent: usage-metering
    generated: true
    params:
      versions:
        - v1
      operationids:
        - GetUsageHosts
      unstable: []
      order: 1
  - name: Get hourly usage for Fargate
    url: '#get-hourly-usage-for-fargate'
    identifier: get-hourly-usage-for-fargate
    parent: usage-metering
    generated: true
    params:
      versions:
        - v1
      operationids:
        - GetUsageFargate
      unstable: []
      order: 11
  - name: Get hourly usage for Database Monitoring
    url: '#get-hourly-usage-for-database-monitoring'
    identifier: get-hourly-usage-for-database-monitoring
    parent: usage-metering
    generated: true
    params:
      versions:
        - v1
      operationids:
        - GetUsageDBM
      unstable: []
      order: 32
  - name: Get hourly usage for Cloud Workload Security
    url: '#get-hourly-usage-for-cloud-workload-security'
    identifier: get-hourly-usage-for-cloud-workload-security
    parent: usage-metering
    generated: true
    params:
      versions:
        - v1
      operationids:
        - GetUsageCWS
      unstable: []
      order: 31
  - name: Get hourly usage for CSPM
    url: '#get-hourly-usage-for-cspm'
    identifier: get-hourly-usage-for-cspm
    parent: usage-metering
    generated: true
    params:
      versions:
        - v1
      operationids:
        - GetUsageCloudSecurityPostureManagement
      unstable: []
      order: 30
  - name: Get billable usage across your account
    url: '#get-billable-usage-across-your-account'
    identifier: get-billable-usage-across-your-account
    parent: usage-metering
    generated: true
    params:
      versions:
        - v1
      operationids:
        - GetUsageBillableSummary
      unstable: []
      order: 19
  - name: Get hourly usage for Lambda
    url: '#get-hourly-usage-for-lambda'
    identifier: get-hourly-usage-for-lambda
    parent: usage-metering
    generated: true
    params:
      versions:
        - v1
      operationids:
        - GetUsageLambda
      unstable: []
      order: 12
  - name: Get hourly usage for audit logs
    url: '#get-hourly-usage-for-audit-logs'
    identifier: get-hourly-usage-for-audit-logs
    parent: usage-metering
    generated: true
    params:
      versions:
        - v1
      operationids:
        - GetUsageAuditLogs
      unstable: []
      order: 31
  - name: Get Usage Attribution
    url: '#get-usage-attribution'
    identifier: get-usage-attribution
    parent: usage-metering
    generated: true
    params:
      versions:
        - v1
      operationids:
        - GetUsageAttribution
      unstable:
        - v1
      order: 29
  - name: Get hourly usage for analyzed logs
    url: '#get-hourly-usage-for-analyzed-logs'
    identifier: get-hourly-usage-for-analyzed-logs
    parent: usage-metering
    generated: true
    params:
      versions:
        - v1
      operationids:
        - GetUsageAnalyzedLogs
      unstable: []
      order: 17
  - name: Get specified monthly custom reports
    url: '#get-specified-monthly-custom-reports'
    identifier: get-specified-monthly-custom-reports
    parent: usage-metering
    generated: true
    params:
      versions:
        - v1
      operationids:
        - GetSpecifiedMonthlyCustomReports
      unstable:
        - v1
      order: 23
  - name: Get the list of available monthly custom reports
    url: '#get-the-list-of-available-monthly-custom-reports'
    identifier: get-the-list-of-available-monthly-custom-reports
    parent: usage-metering
    generated: true
    params:
      versions:
        - v1
      operationids:
        - GetMonthlyCustomReports
      unstable:
        - v1
      order: 22
  - name: Get specified daily custom reports
    url: '#get-specified-daily-custom-reports'
    identifier: get-specified-daily-custom-reports
    parent: usage-metering
    generated: true
    params:
      versions:
        - v1
      operationids:
        - GetSpecifiedDailyCustomReports
      unstable:
        - v1
      order: 21
  - name: Get the list of available daily custom reports
    url: '#get-the-list-of-available-daily-custom-reports'
    identifier: get-the-list-of-available-daily-custom-reports
    parent: usage-metering
    generated: true
    params:
      versions:
        - v1
      operationids:
        - GetDailyCustomReports
      unstable:
        - v1
      order: 20
  - name: Users
    url: /api/latest/users/
    identifier: users
    generated: true
  - name: Get a user permissions
    url: '#get-a-user-permissions'
    identifier: get-a-user-permissions
    parent: users
    generated: true
    params:
      versions:
        - v2
      operationids:
        - ListUserPermissions
      unstable: []
      order: 7
  - name: Get a user organization
    url: '#get-a-user-organization'
    identifier: get-a-user-organization
    parent: users
    generated: true
    params:
      versions:
        - v2
      operationids:
        - ListUserOrganizations
      unstable: []
      order: 6
  - name: Get a user invitation
    url: '#get-a-user-invitation'
    identifier: get-a-user-invitation
    parent: users
    generated: true
    params:
      versions:
        - v2
      operationids:
        - GetInvitation
      unstable: []
      order: 9
  - name: Send invitation emails
    url: '#send-invitation-emails'
    identifier: send-invitation-emails
    parent: users
    generated: true
    params:
      versions:
        - v2
      operationids:
        - SendInvitations
      unstable: []
      order: 8
  - name: Create a service account
    url: '#create-a-service-account'
    identifier: create-a-service-account
    parent: users
    generated: true
    params:
      versions:
        - v2
      operationids:
        - CreateServiceAccount
      unstable: []
      order: 1
  - name: Update a user
    url: '#update-a-user'
    identifier: update-a-user
    parent: users
    generated: true
    params:
      versions:
        - v1
        - v2
      operationids:
        - UpdateUser
      unstable: []
      order: 4
  - name: Get user details
    url: '#get-user-details'
    identifier: get-user-details
    parent: users
    generated: true
    params:
      versions:
        - v1
        - v2
      operationids:
        - GetUser
      unstable: []
      order: 3
  - name: Disable a user
    url: '#disable-a-user'
    identifier: disable-a-user
    parent: users
    generated: true
    params:
      versions:
        - v1
        - v2
      operationids:
        - DisableUser
      unstable: []
      order: 5
  - name: Create a user
    url: '#create-a-user'
    identifier: create-a-user
    parent: users
    generated: true
    params:
      versions:
        - v1
        - v2
      operationids:
        - CreateUser
      unstable: []
      order: 1
  - name: List all users
    url: '#list-all-users'
    identifier: list-all-users
    parent: users
    generated: true
    params:
      versions:
        - v1
        - v2
      operationids:
        - ListUsers
      unstable: []
      order: 2
  - name: Webhooks Integration
    url: /api/latest/webhooks-integration/
    identifier: webhooks-integration
    generated: true
  - name: Update a webhook
    url: '#update-a-webhook'
    identifier: update-a-webhook
    parent: webhooks-integration
    generated: true
    params:
      versions:
        - v1
      operationids:
        - UpdateWebhooksIntegration
      unstable: []
      order: 3
  - name: Get a webhook integration
    url: '#get-a-webhook-integration'
    identifier: get-a-webhook-integration
    parent: webhooks-integration
    generated: true
    params:
      versions:
        - v1
      operationids:
        - GetWebhooksIntegration
      unstable: []
      order: 2
  - name: Delete a webhook
    url: '#delete-a-webhook'
    identifier: delete-a-webhook
    parent: webhooks-integration
    generated: true
    params:
      versions:
        - v1
      operationids:
        - DeleteWebhooksIntegration
      unstable: []
      order: 4
  - name: Create a webhooks integration
    url: '#create-a-webhooks-integration'
    identifier: create-a-webhooks-integration
    parent: webhooks-integration
    generated: true
    params:
      versions:
        - v1
      operationids:
        - CreateWebhooksIntegration
      unstable: []
      order: 1
  - name: Update a custom variable
    url: '#update-a-custom-variable'
    identifier: update-a-custom-variable
    parent: webhooks-integration
    generated: true
    params:
      versions:
        - v1
      operationids:
        - UpdateWebhooksIntegrationCustomVariable
      unstable: []
      order: 7
  - name: Get a custom variable
    url: '#get-a-custom-variable'
    identifier: get-a-custom-variable
    parent: webhooks-integration
    generated: true
    params:
      versions:
        - v1
      operationids:
        - GetWebhooksIntegrationCustomVariable
      unstable: []
      order: 6
  - name: Delete a custom variable
    url: '#delete-a-custom-variable'
    identifier: delete-a-custom-variable
    parent: webhooks-integration
    generated: true
    params:
      versions:
        - v1
      operationids:
        - DeleteWebhooksIntegrationCustomVariable
      unstable: []
      order: 8
  - name: Create a custom variable
    url: '#create-a-custom-variable'
    identifier: create-a-custom-variable
    parent: webhooks-integration
    generated: true
    params:
      versions:
        - v1
      operationids:
        - CreateWebhooksIntegrationCustomVariable
      unstable: []
      order: 5
  - name: Cloud Workload Security
    url: /api/latest/cloud-workload-security/
    identifier: cloud-workload-security
    generated: true
  - name: Get the latest Cloud Workload Security policy
    url: '#get-the-latest-cloud-workload-security-policy'
    identifier: get-the-latest-cloud-workload-security-policy
    parent: cloud-workload-security
    generated: true
    params:
      versions:
        - v2
      operationids:
        - DownloadCloudWorkloadPolicyFile
      unstable:
        - v2
      order: 0
  - name: Incident Services
    url: /api/latest/incident-services/
    identifier: incident-services
    generated: true
  - name: Update an existing incident service
    url: '#update-an-existing-incident-service'
    identifier: update-an-existing-incident-service
    parent: incident-services
    generated: true
    params:
      versions:
        - v2
      operationids:
        - UpdateIncidentService
      unstable:
        - v2
      order: 0
  - name: Get details of an incident service
    url: '#get-details-of-an-incident-service'
    identifier: get-details-of-an-incident-service
    parent: incident-services
    generated: true
    params:
      versions:
        - v2
      operationids:
        - GetIncidentService
      unstable:
        - v2
      order: 0
  - name: Delete an existing incident service
    url: '#delete-an-existing-incident-service'
    identifier: delete-an-existing-incident-service
    parent: incident-services
    generated: true
    params:
      versions:
        - v2
      operationids:
        - DeleteIncidentService
      unstable:
        - v2
      order: 0
  - name: Create a new incident service
    url: '#create-a-new-incident-service'
    identifier: create-a-new-incident-service
    parent: incident-services
    generated: true
    params:
      versions:
        - v2
      operationids:
        - CreateIncidentService
      unstable:
        - v2
      order: 0
  - name: Get a list of all incident services
    url: '#get-a-list-of-all-incident-services'
    identifier: get-a-list-of-all-incident-services
    parent: incident-services
    generated: true
    params:
      versions:
        - v2
      operationids:
        - ListIncidentServices
      unstable:
        - v2
      order: 0
  - name: Incident Teams
    url: /api/latest/incident-teams/
    identifier: incident-teams
    generated: true
  - name: Update an existing incident team
    url: '#update-an-existing-incident-team'
    identifier: update-an-existing-incident-team
    parent: incident-teams
    generated: true
    params:
      versions:
        - v2
      operationids:
        - UpdateIncidentTeam
      unstable:
        - v2
      order: 0
  - name: Get details of an incident team
    url: '#get-details-of-an-incident-team'
    identifier: get-details-of-an-incident-team
    parent: incident-teams
    generated: true
    params:
      versions:
        - v2
      operationids:
        - GetIncidentTeam
      unstable:
        - v2
      order: 0
  - name: Delete an existing incident team
    url: '#delete-an-existing-incident-team'
    identifier: delete-an-existing-incident-team
    parent: incident-teams
    generated: true
    params:
      versions:
        - v2
      operationids:
        - DeleteIncidentTeam
      unstable:
        - v2
      order: 0
  - name: Create a new incident team
    url: '#create-a-new-incident-team'
    identifier: create-a-new-incident-team
    parent: incident-teams
    generated: true
    params:
      versions:
        - v2
      operationids:
        - CreateIncidentTeam
      unstable:
        - v2
      order: 0
  - name: Get a list of all incident teams
    url: '#get-a-list-of-all-incident-teams'
    identifier: get-a-list-of-all-incident-teams
    parent: incident-teams
    generated: true
    params:
      versions:
        - v2
      operationids:
        - ListIncidentTeams
      unstable:
        - v2
      order: 0
  - name: Incidents
    url: /api/latest/incidents/
    identifier: incidents
    generated: true
  - name: Update an existing incident
    url: '#update-an-existing-incident'
    identifier: update-an-existing-incident
    parent: incidents
    generated: true
    params:
      versions:
        - v2
      operationids:
        - UpdateIncident
      unstable:
        - v2
      order: 0
  - name: Get the details of an incident
    url: '#get-the-details-of-an-incident'
    identifier: get-the-details-of-an-incident
    parent: incidents
    generated: true
    params:
      versions:
        - v2
      operationids:
        - GetIncident
      unstable:
        - v2
      order: 0
  - name: Delete an existing incident
    url: '#delete-an-existing-incident'
    identifier: delete-an-existing-incident
    parent: incidents
    generated: true
    params:
      versions:
        - v2
      operationids:
        - DeleteIncident
      unstable:
        - v2
      order: 0
  - name: Create an incident
    url: '#create-an-incident'
    identifier: create-an-incident
    parent: incidents
    generated: true
    params:
      versions:
        - v2
      operationids:
        - CreateIncident
      unstable:
        - v2
      order: 0
  - name: Get a list of incidents
    url: '#get-a-list-of-incidents'
    identifier: get-a-list-of-incidents
    parent: incidents
    generated: true
    params:
      versions:
        - v2
      operationids:
        - ListIncidents
      unstable:
        - v2
      order: 0
  - name: Logs Archives
    url: /api/latest/logs-archives/
    identifier: logs-archives
    generated: true
  - name: Grant role to an archive
    url: '#grant-role-to-an-archive'
    identifier: grant-role-to-an-archive
    parent: logs-archives
    generated: true
    params:
      versions:
        - v2
      operationids:
        - AddReadRoleToArchive
      unstable: []
      order: 7
  - name: List read roles for an archive
    url: '#list-read-roles-for-an-archive'
    identifier: list-read-roles-for-an-archive
    parent: logs-archives
    generated: true
    params:
      versions:
        - v2
      operationids:
        - ListArchiveReadRoles
      unstable: []
      order: 6
  - name: Revoke role from an archive
    url: '#revoke-role-from-an-archive'
    identifier: revoke-role-from-an-archive
    parent: logs-archives
    generated: true
    params:
      versions:
        - v2
      operationids:
        - RemoveRoleFromArchive
      unstable: []
      order: 8
  - name: Update an archive
    url: '#update-an-archive'
    identifier: update-an-archive
    parent: logs-archives
    generated: true
    params:
      versions:
        - v2
      operationids:
        - UpdateLogsArchive
      unstable: []
      order: 4
  - name: Get an archive
    url: '#get-an-archive'
    identifier: get-an-archive
    parent: logs-archives
    generated: true
    params:
      versions:
        - v2
      operationids:
        - GetLogsArchive
      unstable: []
      order: 3
  - name: Delete an archive
    url: '#delete-an-archive'
    identifier: delete-an-archive
    parent: logs-archives
    generated: true
    params:
      versions:
        - v2
      operationids:
        - DeleteLogsArchive
      unstable: []
      order: 5
  - name: Create an archive
    url: '#create-an-archive'
    identifier: create-an-archive
    parent: logs-archives
    generated: true
    params:
      versions:
        - v2
      operationids:
        - CreateLogsArchive
      unstable: []
      order: 2
  - name: Get all archives
    url: '#get-all-archives'
    identifier: get-all-archives
    parent: logs-archives
    generated: true
    params:
      versions:
        - v2
      operationids:
        - ListLogsArchives
      unstable: []
      order: 1
  - name: Update archive order
    url: '#update-archive-order'
    identifier: update-archive-order
    parent: logs-archives
    generated: true
    params:
      versions:
        - v2
      operationids:
        - UpdateLogsArchiveOrder
      unstable: []
      order: 10
  - name: Get archive order
    url: '#get-archive-order'
    identifier: get-archive-order
    parent: logs-archives
    generated: true
    params:
      versions:
        - v2
      operationids:
        - GetLogsArchiveOrder
      unstable: []
      order: 9
  - name: Logs Metrics
    url: /api/latest/logs-metrics/
    identifier: logs-metrics
    generated: true
  - name: Update a log-based metric
    url: '#update-a-log-based-metric'
    identifier: update-a-log-based-metric
    parent: logs-metrics
    generated: true
    params:
      versions:
        - v2
      operationids:
        - UpdateLogsMetric
      unstable: []
      order: 4
  - name: Get a log-based metric
    url: '#get-a-log-based-metric'
    identifier: get-a-log-based-metric
    parent: logs-metrics
    generated: true
    params:
      versions:
        - v2
      operationids:
        - GetLogsMetric
      unstable: []
      order: 3
  - name: Delete a log-based metric
    url: '#delete-a-log-based-metric'
    identifier: delete-a-log-based-metric
    parent: logs-metrics
    generated: true
    params:
      versions:
        - v2
      operationids:
        - DeleteLogsMetric
      unstable: []
      order: 5
  - name: Create a log-based metric
    url: '#create-a-log-based-metric'
    identifier: create-a-log-based-metric
    parent: logs-metrics
    generated: true
    params:
      versions:
        - v2
      operationids:
        - CreateLogsMetric
      unstable: []
      order: 2
  - name: Get all log-based metrics
    url: '#get-all-log-based-metrics'
    identifier: get-all-log-based-metrics
    parent: logs-metrics
    generated: true
    params:
      versions:
        - v2
      operationids:
        - ListLogsMetrics
      unstable: []
      order: 1
  - name: Logs Restriction Queries
    url: /api/latest/logs-restriction-queries/
    identifier: logs-restriction-queries
    generated: true
  - name: Grant role to a restriction query
    url: '#grant-role-to-a-restriction-query'
    identifier: grant-role-to-a-restriction-query
    parent: logs-restriction-queries
    generated: true
    params:
      versions:
        - v2
      operationids:
        - AddRoleToRestrictionQuery
      unstable:
        - v2
      order: 7
  - name: List roles for a restriction query
    url: '#list-roles-for-a-restriction-query'
    identifier: list-roles-for-a-restriction-query
    parent: logs-restriction-queries
    generated: true
    params:
      versions:
        - v2
      operationids:
        - ListRestrictionQueryRoles
      unstable:
        - v2
      order: 6
  - name: Revoke role from a restriction query
    url: '#revoke-role-from-a-restriction-query'
    identifier: revoke-role-from-a-restriction-query
    parent: logs-restriction-queries
    generated: true
    params:
      versions:
        - v2
      operationids:
        - RemoveRoleFromRestrictionQuery
      unstable:
        - v2
      order: 8
  - name: Update a restriction query
    url: '#update-a-restriction-query'
    identifier: update-a-restriction-query
    parent: logs-restriction-queries
    generated: true
    params:
      versions:
        - v2
      operationids:
        - UpdateRestrictionQuery
      unstable:
        - v2
      order: 4
  - name: Get a restriction query
    url: '#get-a-restriction-query'
    identifier: get-a-restriction-query
    parent: logs-restriction-queries
    generated: true
    params:
      versions:
        - v2
      operationids:
        - GetRestrictionQuery
      unstable:
        - v2
      order: 3
  - name: Delete a restriction query
    url: '#delete-a-restriction-query'
    identifier: delete-a-restriction-query
    parent: logs-restriction-queries
    generated: true
    params:
      versions:
        - v2
      operationids:
        - DeleteRestrictionQuery
      unstable:
        - v2
      order: 5
  - name: Get all restriction queries for a given user
    url: '#get-all-restriction-queries-for-a-given-user'
    identifier: get-all-restriction-queries-for-a-given-user
    parent: logs-restriction-queries
    generated: true
    params:
      versions:
        - v2
      operationids:
        - ListUserRestrictionQueries
      unstable:
        - v2
      order: 9
  - name: Get restriction query for a given role
    url: '#get-restriction-query-for-a-given-role'
    identifier: get-restriction-query-for-a-given-role
    parent: logs-restriction-queries
    generated: true
    params:
      versions:
        - v2
      operationids:
        - GetRoleRestrictionQuery
      unstable:
        - v2
      order: 10
  - name: Create a restriction query
    url: '#create-a-restriction-query'
    identifier: create-a-restriction-query
    parent: logs-restriction-queries
    generated: true
    params:
      versions:
        - v2
      operationids:
        - CreateRestrictionQuery
      unstable:
        - v2
      order: 2
  - name: List restriction queries
    url: '#list-restriction-queries'
    identifier: list-restriction-queries
    parent: logs-restriction-queries
    generated: true
    params:
      versions:
        - v2
      operationids:
        - ListRestrictionQueries
      unstable:
        - v2
      order: 1
  - name: Processes
    url: /api/latest/processes/
    identifier: processes
    generated: true
  - name: Get all processes
    url: '#get-all-processes'
    identifier: get-all-processes
    parent: processes
    generated: true
    params:
      versions:
        - v2
      operationids:
        - ListProcesses
      unstable: []
      order: 1
  - name: Roles
    url: /api/latest/roles/
    identifier: roles
    generated: true
  - name: Add a user to a role
    url: '#add-a-user-to-a-role'
    identifier: add-a-user-to-a-role
    parent: roles
    generated: true
    params:
      versions:
        - v2
      operationids:
        - AddUserToRole
      unstable: []
      order: 10
  - name: Get all users of a role
    url: '#get-all-users-of-a-role'
    identifier: get-all-users-of-a-role
    parent: roles
    generated: true
    params:
      versions:
        - v2
      operationids:
        - ListRoleUsers
      unstable: []
      order: 9
  - name: Remove a user from a role
    url: '#remove-a-user-from-a-role'
    identifier: remove-a-user-from-a-role
    parent: roles
    generated: true
    params:
      versions:
        - v2
      operationids:
        - RemoveUserFromRole
      unstable: []
      order: 11
  - name: Grant permission to a role
    url: '#grant-permission-to-a-role'
    identifier: grant-permission-to-a-role
    parent: roles
    generated: true
    params:
      versions:
        - v2
      operationids:
        - AddPermissionToRole
      unstable: []
      order: 7
  - name: List permissions for a role
    url: '#list-permissions-for-a-role'
    identifier: list-permissions-for-a-role
    parent: roles
    generated: true
    params:
      versions:
        - v2
      operationids:
        - ListRolePermissions
      unstable: []
      order: 6
  - name: Revoke permission
    url: '#revoke-permission'
    identifier: revoke-permission
    parent: roles
    generated: true
    params:
      versions:
        - v2
      operationids:
        - RemovePermissionFromRole
      unstable: []
      order: 8
  - name: Update a role
    url: '#update-a-role'
    identifier: update-a-role
    parent: roles
    generated: true
    params:
      versions:
        - v2
      operationids:
        - UpdateRole
      unstable: []
      order: 4
  - name: Get a role
    url: '#get-a-role'
    identifier: get-a-role
    parent: roles
    generated: true
    params:
      versions:
        - v2
      operationids:
        - GetRole
      unstable: []
      order: 3
  - name: Delete role
    url: '#delete-role'
    identifier: delete-role
    parent: roles
    generated: true
    params:
      versions:
        - v2
      operationids:
        - DeleteRole
      unstable: []
      order: 5
  - name: Create role
    url: '#create-role'
    identifier: create-role
    parent: roles
    generated: true
    params:
      versions:
        - v2
      operationids:
        - CreateRole
      unstable: []
      order: 2
  - name: List roles
    url: '#list-roles'
    identifier: list-roles
    parent: roles
    generated: true
    params:
      versions:
        - v2
      operationids:
        - ListRoles
      unstable: []
      order: 1
  - name: List permissions
    url: '#list-permissions'
    identifier: list-permissions
    parent: roles
    generated: true
    params:
      versions:
        - v2
      operationids:
        - ListPermissions
      unstable: []
      order: 1
  - name: Security Monitoring
    url: /api/latest/security-monitoring/
    identifier: security-monitoring
    generated: true
  - name: Get a list of security signals
    url: '#get-a-list-of-security-signals'
    identifier: get-a-list-of-security-signals
    parent: security-monitoring
    generated: true
    params:
      versions:
        - v2
      operationids:
        - SearchSecurityMonitoringSignals
      unstable:
        - v2
      order: 6
  - name: Get a quick list of security signals
    url: '#get-a-quick-list-of-security-signals'
    identifier: get-a-quick-list-of-security-signals
    parent: security-monitoring
    generated: true
    params:
      versions:
        - v2
      operationids:
        - ListSecurityMonitoringSignals
      unstable:
        - v2
      order: 7
  - name: Update an existing rule
    url: '#update-an-existing-rule'
    identifier: update-an-existing-rule
    parent: security-monitoring
    generated: true
    params:
      versions:
        - v2
      operationids:
        - UpdateSecurityMonitoringRule
      unstable: []
      order: 4
  - name: Get a rule's details
    url: '#get-a-rules-details'
    identifier: get-a-rules-details
    parent: security-monitoring
    generated: true
    params:
      versions:
        - v2
      operationids:
        - GetSecurityMonitoringRule
      unstable: []
      order: 3
  - name: Delete an existing rule
    url: '#delete-an-existing-rule'
    identifier: delete-an-existing-rule
    parent: security-monitoring
    generated: true
    params:
      versions:
        - v2
      operationids:
        - DeleteSecurityMonitoringRule
      unstable: []
      order: 5
  - name: Create a detection rule
    url: '#create-a-detection-rule'
    identifier: create-a-detection-rule
    parent: security-monitoring
    generated: true
    params:
      versions:
        - v2
      operationids:
        - CreateSecurityMonitoringRule
      unstable: []
      order: 2
  - name: List rules
    url: '#list-rules'
    identifier: list-rules
    parent: security-monitoring
    generated: true
    params:
      versions:
        - v2
      operationids:
        - ListSecurityMonitoringRules
      unstable: []
      order: 1
  - name: Update a security filter
    url: '#update-a-security-filter'
    identifier: update-a-security-filter
    parent: security-monitoring
    generated: true
    params:
      versions:
        - v2
      operationids:
        - UpdateSecurityFilter
      unstable: []
      order: 0
  - name: Get a security filter
    url: '#get-a-security-filter'
    identifier: get-a-security-filter
    parent: security-monitoring
    generated: true
    params:
      versions:
        - v2
      operationids:
        - GetSecurityFilter
      unstable: []
      order: 0
  - name: Delete a security filter
    url: '#delete-a-security-filter'
    identifier: delete-a-security-filter
    parent: security-monitoring
    generated: true
    params:
      versions:
        - v2
      operationids:
        - DeleteSecurityFilter
      unstable: []
      order: 0
  - name: Create a security filter
    url: '#create-a-security-filter'
    identifier: create-a-security-filter
    parent: security-monitoring
    generated: true
    params:
      versions:
        - v2
      operationids:
        - CreateSecurityFilter
      unstable: []
      order: 0
  - name: Get all security filters
    url: '#get-all-security-filters'
    identifier: get-all-security-filters
    parent: security-monitoring
    generated: true
    params:
      versions:
        - v2
      operationids:
        - ListSecurityFilters
      unstable: []
      order: 0
  - name: Service Accounts
    url: /api/latest/service-accounts/
    identifier: service-accounts
    generated: true
  - name: Edit an application key for this service account
    url: '#edit-an-application-key-for-this-service-account'
    identifier: edit-an-application-key-for-this-service-account
    parent: service-accounts
    generated: true
    params:
      versions:
        - v2
      operationids:
        - UpdateServiceAccountApplicationKey
      unstable: []
      order: 2
  - name: Get one application key for this service account
    url: '#get-one-application-key-for-this-service-account'
    identifier: get-one-application-key-for-this-service-account
    parent: service-accounts
    generated: true
    params:
      versions:
        - v2
      operationids:
        - GetServiceAccountApplicationKey
      unstable: []
      order: 1
  - name: Delete an application key for this service account
    url: '#delete-an-application-key-for-this-service-account'
    identifier: delete-an-application-key-for-this-service-account
    parent: service-accounts
    generated: true
    params:
      versions:
        - v2
      operationids:
        - DeleteServiceAccountApplicationKey
      unstable: []
      order: 3
  - name: Create an application key for this service account
    url: '#create-an-application-key-for-this-service-account'
    identifier: create-an-application-key-for-this-service-account
    parent: service-accounts
    generated: true
    params:
      versions:
        - v2
      operationids:
        - CreateServiceAccountApplicationKey
      unstable: []
      order: 0
  - name: List application keys for this service account
    url: '#list-application-keys-for-this-service-account'
    identifier: list-application-keys-for-this-service-account
    parent: service-accounts
    generated: true
    params:
      versions:
        - v2
      operationids:
        - ListServiceAccountApplicationKeys
      unstable: []
      order: 0<|MERGE_RESOLUTION|>--- conflicted
+++ resolved
@@ -50,14 +50,9 @@
     weight: 8
     parent: product
   - identifier: rum
-<<<<<<< HEAD
-    name: Real User Monitoring
-    pre: <i class="icon-rum align-middle"></i>
-=======
     name: RUM & Session Replay
     pre: '<i class="icon-rum align-middle"></i>'
     url: 'https://www.datadoghq.com/product/real-user-monitoring/'
->>>>>>> 09361a18
     weight: 9
     parent: product
   - identifier: network
