main:
  - name: Essentials
    identifier: essentials_heading
    weight: 1000000
  - name: In The App
    identifier: platform_heading
    weight: 2000000
  - name: Infrastructure
    identifier: infrastructure_heading
    weight: 3000000
  - name: Application Performance
    identifier: apm_heading
    weight: 4000000
  - name: Continuous Integration
    identifier: ci_visibility_heading
    weight: 5000000
  - name: Log Management
    identifier: log_management_heading
    weight: 6000000
  - name: Security
    identifier: security_platform_heading
    weight: 7000000
  - name: UX Monitoring
    identifier: ux_monitoring_heading
    weight: 8000000
  - name: Administration
    identifier: administration_heading
    weight: 9000000
  - name: Getting Started
    identifier: getting_started
    url: getting_started/
    pre: hex-ringed
    parent: essentials_heading
    weight: 10000
  - name: Datadog
    identifier: getting_started_datadog
    url: getting_started/application/
    parent: getting_started
    weight: 1
  - name: Datadog Site
    identifier: getting_started_datadog_site
    url: getting_started/site/
    parent: getting_started
    weight: 2
  - name: Agent
    identifier: getting_started_agent
    url: getting_started/agent/
    parent: getting_started
    weight: 3
  - name: Containers
    identifier: getting_started_containers
    url: getting_started/containers/
    parent: getting_started
    weight: 4
  - name: Autodiscovery
    identifier: getting_started_containers_autodiscovery
    url: getting_started/containers/autodiscovery
    parent: getting_started_containers
    weight: 401
  - name: Datadog Operator
    identifier: getting_started_containers_operator
    url: getting_started/containers/datadog_operator
    parent: getting_started_containers
    weight: 402
  - name: Serverless (Lambda)
    identifier: getting_started_serverless
    url: getting_started/serverless/
    parent: getting_started
    weight: 5
  - name: Integrations
    identifier: getting_started_integrations
    url: getting_started/integrations/
    parent: getting_started
    weight: 7
  - name: AWS
    identifier: getting_started_with_aws
    url: getting_started/integrations/aws/
    weight: 701
    parent: getting_started_integrations
  - name: Terraform
    identifier: getting_started_with_terraform
    url: getting_started/integrations/terraform/
    weight: 702
    parent: getting_started_integrations
  - name: Dashboards
    identifier: getting_started_dashboards
    url: getting_started/dashboards/
    parent: getting_started
    weight: 8
  - name: Monitors
    identifier: getting_started_monitors
    url: getting_started/monitors/
    parent: getting_started
    weight: 9
  - name: Logs
    identifier: getting_started_logs
    url: getting_started/logs/
    parent: getting_started
    weight: 10
  - name: Tracing
    identifier: getting_started_collect_traces
    url: getting_started/tracing/
    parent: getting_started
    weight: 11
  - name: Profiler
    identifier: getting_started_profiler
    url: getting_started/profiler/
    parent: getting_started
    weight: 12
  - name: Tags
    identifier: tagging_
    url: getting_started/tagging/
    parent: getting_started
    weight: 13
  - name: Assigning Tags
    identifier: assigning_tags
    url: getting_started/tagging/assigning_tags
    parent: tagging_
    weight: 1301
  - name: Unified Service Tagging
    identifier: unified_service_tagging
    url: getting_started/tagging/unified_service_tagging
    parent: tagging_
    weight: 1302
  - name: Using Tags
    identifier: using_tags
    url: getting_started/tagging/using_tags
    parent: tagging_
    weight: 1303
  - name: API
    identifier: getting_started_api
    url: getting_started/api/
    parent: getting_started
    weight: 14
  - name: Synthetic Monitoring
    identifier: getting_started_synthetics
    url: getting_started/synthetics/
    parent: getting_started
    weight: 15
  - name: Browser Tests
    identifier: getting_started_browser_test
    url: getting_started/synthetics/browser_test
    parent: getting_started_synthetics
    weight: 1502
  - name: API Tests
    identifier: getting_started_api_test
    url: getting_started/synthetics/api_test
    parent: getting_started_synthetics
    weight: 1501
  - name: Private Locations
    identifier: getting_started_private_location
    url: getting_started/synthetics/private_location
    parent: getting_started_synthetics
    weight: 1503
  - name: Incident Management
    url: getting_started/incident_management/
    parent: getting_started
    weight: 16
  - name: Database Monitoring
    url: getting_started/database_monitoring/
    parent: getting_started
    weight: 17
  - name: Learning Center
    url: getting_started/learning_center/
    parent: getting_started
    weight: 18
  - name: Agent
    url: agent/
    pre: agent-fill
    parent: essentials_heading
    weight: 30000
    identifier: agent
  - name: Basic Agent Usage
    url: agent/basic_agent_usage/
    parent: agent
    identifier: basic_agent_usage
    weight: 1
  - name: AIX
    identifier: basic_agent_usage_aix
    url: agent/basic_agent_usage/aix/
    weight: 101
    parent: basic_agent_usage
  - name: Amazon Linux
    identifier: basic_agent_usage_amazon_linux
    url: agent/basic_agent_usage/amazonlinux/
    weight: 102
    parent: basic_agent_usage
  - name: Ansible
    identifier: basic_agent_usage_ansible
    url: agent/basic_agent_usage/ansible/
    parent: basic_agent_usage
    weight: 103
  - name: CentOS
    identifier: basic_agent_usage_centos
    url: agent/basic_agent_usage/centos/
    weight: 104
    parent: basic_agent_usage
  - name: Chef
    identifier: basic_agent_usage_chef
    url: agent/basic_agent_usage/chef/
    weight: 105
    parent: basic_agent_usage
  - name: Debian
    identifier: basic_agent_usage_deb
    url: agent/basic_agent_usage/deb/
    weight: 106
    parent: basic_agent_usage
  - name: Fedora
    identifier: basic_agent_usage_fedora
    url: agent/basic_agent_usage/fedora/
    weight: 107
    parent: basic_agent_usage
  - name: Heroku
    identifier: basic_agent_usage_heroku
    url: agent/basic_agent_usage/heroku/
    weight: 108
    parent: basic_agent_usage
  - name: Mac OS X
    identifier: basic_agent_usage_osx
    url: agent/basic_agent_usage/osx/
    weight: 109
    parent: basic_agent_usage
  - name: Puppet
    identifier: basic_agent_usage_puppet
    url: agent/basic_agent_usage/puppet/
    weight: 110
    parent: basic_agent_usage
  - name: Red Hat
    identifier: basic_agent_usage_redhat
    url: agent/basic_agent_usage/redhat/
    weight: 111
    parent: basic_agent_usage
  - name: SaltStack
    identifier: basic_agent_usage_saltstack
    url: agent/basic_agent_usage/saltstack/
    weight: 112
    parent: basic_agent_usage
  - name: SUSE
    identifier: basic_agent_usage_suse
    url: agent/basic_agent_usage/suse/
    weight: 113
    parent: basic_agent_usage
  - name: Ubuntu
    identifier: basic_agent_usage_ubuntu
    url: agent/basic_agent_usage/ubuntu/
    weight: 114
    parent: basic_agent_usage
  - name: Windows
    identifier: basic_agent_usage_windows
    url: agent/basic_agent_usage/windows/
    weight: 115
    parent: basic_agent_usage
  - name: From Source
    identifier: basic_agent_usage_source
    url: agent/basic_agent_usage/source/
    weight: 116
    parent: basic_agent_usage
  - name: IoT
    url: agent/iot/
    parent: agent
    identifier: agent_iot
    weight: 7
  - name: Log Collection
    url: agent/logs/
    identifier: agent_logs
    parent: agent
    weight: 8
  - name: Advanced Log Collection
    url: agent/logs/advanced_log_collection
    parent: agent_logs
    weight: 801
  - name: Proxy
    url: agent/logs/proxy
    parent: agent_logs
    weight: 802
  - name: Transport
    url: agent/logs/log_transport
    parent: agent_logs
    weight: 803
  - name: Proxy
    url: agent/proxy/
    parent: agent
    identifier: agent_proxy
    weight: 9
  - name: Versions
    url: agent/versions
    parent: agent
    identifier: agent_versions
    weight: 10
  - name: Upgrade to Agent v7
    url: agent/versions/upgrade_to_agent_v7/
    parent: agent_versions
    weight: 1001
  - name: Upgrade to Agent v6
    url: agent/versions/upgrade_to_agent_v6/
    parent: agent_versions
    weight: 1002
  - name: Upgrade Between Agent Minor Versions
    url: agent/versions/upgrade_between_agent_minor_versions
    parent: agent_versions
    weight: 1003
  - name: Troubleshooting
    url: agent/troubleshooting/
    parent: agent
    weight: 11
    identifier: agent_troubleshooting
  - name: Container Hostname Detection
    url: agent/troubleshooting/hostname_containers/
    parent: agent_troubleshooting
    weight: 1101
  - name: Debug Mode
    url: agent/troubleshooting/debug_mode/
    parent: agent_troubleshooting
    weight: 1102
  - name: Agent Flare
    url: agent/troubleshooting/send_a_flare/
    parent: agent_troubleshooting
    weight: 1103
  - name: Agent Check Status
    url: agent/troubleshooting/agent_check_status/
    parent: agent_troubleshooting
    weight: 1104
  - name: NTP Issues
    url: agent/troubleshooting/ntp/
    parent: agent_troubleshooting
    weight: 1105
  - name: Permission Issues
    url: agent/troubleshooting/permissions/
    parent: agent_troubleshooting
    weight: 1106
  - name: Integrations Issues
    url: agent/troubleshooting/integrations/
    parent: agent_troubleshooting
    weight: 1107
  - name: Site Issues
    url: agent/troubleshooting/site/
    parent: agent_troubleshooting
    weight: 1108
  - name: Autodiscovery Issues
    url: agent/troubleshooting/autodiscovery/
    parent: agent_troubleshooting
    weight: 1109
  - name: Windows Container Issues
    url: agent/troubleshooting/windows_containers
    weight: 1110
    parent: agent_troubleshooting
  - name: Agent Runtime Configuration
    url: agent/troubleshooting/config
    weight: 1111
    parent: agent_troubleshooting
  - name: Guides
    url: agent/guide/
    identifier: agent_guides
    parent: agent
    weight: 12
  - name: Data Security
    identifier: agent_security
    url: data_security/agent/
    parent: agent
    weight: 13
  - name: Containers
    url: containers/
    identifier: containers
    parent: infrastructure_heading
    weight: 40000
    pre: container
  - name: Docker and other runtimes
    url: containers/docker/
    parent: containers
    identifier: containers_docker
    weight: 2
  - name: APM
    url: containers/docker/apm/
    parent: containers_docker
    identifier: containers_docker_apm
    weight: 201
  - name: Log collection
    url: containers/docker/log/
    parent: containers_docker
    identifier: containers_docker_log
    weight: 203
  - name: Tag extraction
    url: containers/docker/tag/
    parent: containers_docker
    identifier: containers_docker_tag
    weight: 204
  - name: Autodiscovery
    url: containers/docker/integrations/
    parent: containers_docker
    identifier: containers_docker_integrations
    weight: 205
  - name: Prometheus
    url: containers/docker/prometheus/
    parent: containers_docker
    identifier: containers_docker_prometheus
    weight: 206
  - name: Data Collected
    url: containers/docker/data_collected/
    parent: containers_docker
    identifier: containers_docker_data_collected
    weight: 207
  - name: Kubernetes
    url: containers/kubernetes/
    parent: containers
    identifier: containers_kubernetes
    weight: 3
  - name: Installation
    url: containers/kubernetes/installation
    parent: containers_kubernetes
    identifier: containers_kubernetes_installation
    weight: 301
  - name: Configuration
    url: containers/kubernetes/configuration
    parent: containers_kubernetes
    identifier: containers_kubernetes_configuration
    weight: 302
  - name: Distributions
    url: containers/kubernetes/distributions
    parent: containers_kubernetes
    identifier: containers_kubernetes_distributions
    weight: 303
  - name: APM
    url: containers/kubernetes/apm/
    parent: containers_kubernetes
    identifier: containers_kubernetes_apm
    weight: 304
  - name: Log collection
    url: containers/kubernetes/log/
    parent: containers_kubernetes
    identifier: containers_kubernetes_log
    weight: 305
  - name: Tag extraction
    url: containers/kubernetes/tag/
    parent: containers_kubernetes
    identifier: containers_kubernetes_tag
    weight: 306
  - name: Integrations & Autodiscovery
    url: containers/kubernetes/integrations/
    parent: containers_kubernetes
    identifier: containers_kubernetes_integrations
    weight: 307
  - name: Prometheus & OpenMetrics
    url: containers/kubernetes/prometheus/
    parent: containers_kubernetes
    identifier: containers_kubernetes_prometheus
    weight: 308
  - name: Control plane monitoring
    url: containers/kubernetes/control_plane/
    parent: containers_kubernetes
    identifier: containers_kubernetes_control_plane
    weight: 309
  - name: Data collected
    url: containers/kubernetes/data_collected/
    parent: containers_kubernetes
    identifier: containers_kubernetes_data_collected
    weight: 310
  - name: Cluster Agent
    url: containers/cluster_agent/
    parent: containers
    identifier: containers_cluster
    weight: 4
  - name: Setup
    url: containers/cluster_agent/setup/
    parent: containers_cluster
    identifier: cluster_agent_setup
    weight: 401
  - name: Commands & Options
    url: containers/cluster_agent/commands/
    identifier: cluster_agent_commands
    parent: containers_cluster
    weight: 402
  - name: Cluster Checks
    url: containers/cluster_agent/clusterchecks/
    parent: containers_cluster
    weight: 403
  - name: Endpoint Checks
    url: containers/cluster_agent/endpointschecks/
    parent: containers_cluster
    weight: 404
  - name: Admission Controller
    url: containers/cluster_agent/admission_controller/
    parent: containers_cluster
    weight: 405
  - name: Troubleshooting
    url: containers/cluster_agent/troubleshooting/
    identifier: cluster_agent_troubleshooting
    parent: containers_cluster
    weight: 406
  - name: Amazon ECS
    url: containers/amazon_ecs/
    parent: containers
    identifier: containers_amazon_ecs
    weight: 5
  - name: APM
    url: containers/amazon_ecs/apm/
    parent: containers_amazon_ecs
    identifier: containers_amazon_ecs_apm
    weight: 501
  - name: Log collection
    url: containers/amazon_ecs/logs/
    parent: containers_amazon_ecs
    identifier: containers_amazon_ecs_logs
    weight: 502
  - name: Tag extraction
    url: containers/amazon_ecs/tags/
    parent: containers_amazon_ecs
    identifier: containers_amazon_ecs_tags
    weight: 503
  - name: Data collected
    url: containers/amazon_ecs/data_collected/
    parent: containers_amazon_ecs
    identifier: containers_amazon_ecs_data_collected
    weight: 504
  - name: AWS Fargate
    url: integrations/ecs_fargate/
    parent: containers
    identifier: ecs_fargate
    weight: 6
  - name: Datadog Operator
    url: containers/datadog_operator
    identifier: containers_datadog_operator
    parent: containers
    weight: 7
  - name: Troubleshooting
    url: containers/troubleshooting/
    parent: containers
    identifier: containers_troubleshooting
    weight: 8
  - name: Duplicate hosts
    url: containers/troubleshooting/duplicate_hosts
    parent: containers_troubleshooting
    identifier: containers_troubleshooting_duplicate_hosts
<<<<<<< HEAD
    weight: 801
=======
    weight: 701
  - name: Guides
    url: containers/guide
    parent: containers
    identifier: containers_guide
    weight: 8
>>>>>>> 5504327c
  - name: Integrations
    url: integrations/
    identifier: integrations_top_level
    pre: integrations
    parent: essentials_heading
    weight: 45000
  - name: Guides
    url: integrations/guide/
    identifier: integration_guides
    parent: integrations_top_level
    weight: 2
  - name: OpenTelemetry
    url: opentelemetry/
    identifier: opentelemetry_top_level
    pre: open-telemetry
    parent: essentials_heading
    weight: 46000
  - name: OpenTelemetry Collector Datadog Exporter
    url: opentelemetry/otel_collector_datadog_exporter/
    identifier: otel_dd_exporter
    parent: opentelemetry_top_level
    weight: 1
  - name: OTLP Ingestion by the Datadog Agent
    url: opentelemetry/otlp_ingest_in_the_agent/
    identifier: otel_ingest_agent
    parent: opentelemetry_top_level
    weight: 2
  - name: Guides
    url: opentelemetry/guide/
    identifier: otel_guides
    parent: opentelemetry_top_level
    weight: 3
  - name: Watchdog
    url: watchdog/
    identifier: watchdog_top_level
    pre: watchdog
    parent: platform_heading
    weight: 50000
  - name: Alerts
    url: watchdog/alerts
    identifier: watchdog_alerts
    parent: watchdog_top_level
    weight: 1
  - name: Impact Analysis
    url: watchdog/impact_analysis/
    identifier: watchdog_impact_analysis
    parent: watchdog_top_level
    weight: 2
  - name: RCA
    url: watchdog/rca/
    identifier: watchdog_rca
    parent: watchdog_top_level
    weight: 3
  - name: Insights
    url: watchdog/insights
    parent: watchdog_top_level
    weight: 4
  - name: Faulty Deployment Detection
    url: watchdog/faulty_deployment_detection/
    identifier: watchdog_faulty_deployment_detection
    parent: watchdog_top_level
    weight: 5
  - name: Events
    url: events/
    identifier: events_top_level
    pre: events
    parent: platform_heading
    weight: 60000
  - name: Explorer
    url: events/explorer/
    identifier: event_explorer
    parent: events_top_level
    weight: 2
  - name: Guides
    url: events/guides/
    identifier: events_guides
    parent: events_top_level
    weight: 3
  - name: Custom Agent Check
    url: events/guides/agent/
    parent: events_guides
    weight: 300
  - name: DogStatsD
    url: events/guides/dogstatsd/
    parent: events_guides
    weight: 301
  - name: Email
    url: events/guides/email/
    parent: events_guides
    weight: 302
  - name: API
    url: api/latest/events/#post-an-event
    parent: events_guides
    weight: 303
  - name: Dashboards
    url: dashboards/
    pre: dashboard
    identifier: dashboards
    parent: platform_heading
    weight: 70000
  - name: Widgets
    url: dashboards/widgets/
    parent: dashboards
    identifier: dashboards_widgets
    weight: 4
  - name: Alert Graph
    url: dashboards/widgets/alert_graph/
    parent: dashboards_widgets
    weight: 10
  - name: Alert Value
    url: dashboards/widgets/alert_value/
    parent: dashboards_widgets
    weight: 11
  - name: Change
    url: dashboards/widgets/change/
    parent: dashboards_widgets
    weight: 12
  - name: Check Status
    url: dashboards/widgets/check_status/
    parent: dashboards_widgets
    weight: 13
  - name: Distribution
    url: dashboards/widgets/distribution/
    parent: dashboards_widgets
    weight: 14
  - name: Event Stream
    url: dashboards/widgets/event_stream/
    parent: dashboards_widgets
    weight: 15
  - name: Event Timeline
    url: dashboards/widgets/event_timeline/
    parent: dashboards_widgets
    weight: 16
  - name: Free Text
    url: dashboards/widgets/free_text/
    parent: dashboards_widgets
    weight: 17
  - name: Funnel
    url: dashboards/widgets/funnel/
    parent: dashboards_widgets
    weight: 18
  - name: Geomap
    url: dashboards/widgets/geomap/
    parent: dashboards_widgets
    weight: 19
  - name: Group
    url: dashboards/widgets/group/
    parent: dashboards_widgets
    weight: 20
  - name: Heat Map
    url: dashboards/widgets/heat_map/
    parent: dashboards_widgets
    weight: 21
  - name: Host Map
    url: dashboards/widgets/hostmap/
    parent: dashboards_widgets
    weight: 22
    identifier: widgets_host_map
  - name: Iframe
    url: dashboards/widgets/iframe/
    parent: dashboards_widgets
    weight: 23
  - name: Image
    url: dashboards/widgets/image/
    parent: dashboards_widgets
    weight: 24
  - name: Log Stream
    url: dashboards/widgets/log_stream/
    parent: dashboards_widgets
    weight: 25
  - name: Monitor Summary
    url: dashboards/widgets/monitor_summary/
    parent: dashboards_widgets
    weight: 26
  - name: Notes and Links
    url: dashboards/widgets/note/
    parent: dashboards_widgets
    weight: 27
  - name: Query Value
    url: dashboards/widgets/query_value/
    parent: dashboards_widgets
    weight: 28
  - name: Scatter Plot
    url: dashboards/widgets/scatter_plot/
    parent: dashboards_widgets
    weight: 29
  - name: SLO Summary
    url: dashboards/widgets/slo/
    parent: dashboards_widgets
    weight: 30
  - name: Service Summary
    url: dashboards/widgets/service_summary/
    parent: dashboards_widgets
    weight: 31
  - name: Table
    url: dashboards/widgets/table/
    parent: dashboards_widgets
    weight: 32
  - name: Timeseries
    url: dashboards/widgets/timeseries/
    parent: dashboards_widgets
    weight: 33
  - name: Top List
    url: dashboards/widgets/top_list/
    parent: dashboards_widgets
    weight: 34
  - name: Topology Map
    url: dashboards/widgets/topology_map/
    parent: dashboards_widgets
    weight: 35
  - name: Querying
    url: dashboards/querying/
    parent: dashboards
    weight: 5
  - name: Functions
    url: dashboards/functions/
    parent: dashboards
    identifier: dashboards_functions
    weight: 6
  - name: Algorithms
    url: dashboards/functions/algorithms/
    parent: dashboards_functions
    weight: 601
  - name: Arithmetic
    url: dashboards/functions/arithmetic/
    parent: dashboards_functions
    weight: 602
  - name: Count
    url: dashboards/functions/count/
    parent: dashboards_functions
    weight: 603
  - name: Exclusion
    url: dashboards/functions/exclusion/
    parent: dashboards_functions
    weight: 603
  - name: Interpolation
    url: dashboards/functions/interpolation/
    parent: dashboards_functions
    weight: 604
  - name: Rank
    url: dashboards/functions/rank/
    parent: dashboards_functions
    weight: 605
  - name: Rate
    url: dashboards/functions/rate/
    parent: dashboards_functions
    weight: 606
  - name: Regression
    url: dashboards/functions/regression/
    parent: dashboards_functions
    weight: 607
  - name: Rollup
    url: dashboards/functions/rollup/
    parent: dashboards_functions
    weight: 608
  - name: Smoothing
    url: dashboards/functions/smoothing/
    parent: dashboards_functions
    weight: 609
  - name: Timeshift
    url: dashboards/functions/timeshift/
    parent: dashboards_functions
    weight: 610
  - name: Beta
    url: dashboards/functions/beta/
    parent: dashboards_functions
    weight: 611
  - name: Correlations
    url: dashboards/correlations/
    parent: dashboards
    weight: 7
  - name: Scheduled Reports
    url: dashboards/scheduled_reports/
    parent: dashboards
    weight: 8
    identifier: dashboards_reporting
  - name: Template Variables
    url: dashboards/template_variables/
    parent: dashboards
    weight: 9
    identifier: dashboards_temp_variables
  - name: Sharing
    url: dashboards/sharing/
    parent: dashboards
    weight: 10
  - name: Graphing with JSON
    url: dashboards/graphing_json/
    parent: dashboards
    identifier: graphing_json
    weight: 11
  - name: Widget JSON schema
    url: dashboards/graphing_json/widget_json/
    parent: graphing_json
    weight: 1001
  - name: Request JSON schema
    url: dashboards/graphing_json/request_json/
    parent: graphing_json
    weight: 1002
  - name: Guides
    url: dashboards/guide/
    parent: dashboards
    identifier: guides
    weight: 12
  - name: Mobile Application
    url: mobile/
    identifier: mobile
    pre: mobile
    parent: platform_heading
    weight: 80000
  - name: Infrastructure
    url: infrastructure/
    identifier: infrastructure
    pre: host-map
    parent: infrastructure_heading
    weight: 90000
  - name: Infrastructure List
    url: infrastructure/list/
    parent: infrastructure
    weight: 1
  - name: Host Map
    url: infrastructure/hostmap/
    parent: infrastructure
    weight: 2
    identifier: infrastructure_host_map
  - name: Container Map
    url: infrastructure/containermap/
    parent: infrastructure
    weight: 3
  - name: Live Processes
    url: infrastructure/process/
    parent: infrastructure
    identifier: infrastructure_process
    weight: 4
  - name: Increase Process Retention
    url: infrastructure/process/increase_process_retention/
    parent: infrastructure_process
    weight: 401
  - name: Live Containers
    url: infrastructure/livecontainers/
    parent: infrastructure
    identifier: infrastructure_livecontainers
    weight: 5
  - name: Configuration
    url: infrastructure/livecontainers/configuration
    parent: infrastructure_livecontainers
    weight: 501
  - name: Legacy Configuration
    url: infrastructure/livecontainers/legacy
    parent: infrastructure_livecontainers
    weight: 502
  - name: Serverless
    url: serverless
    pre: serverless
    identifier: serverless
    parent: infrastructure_heading
    weight: 100000
  - name: AWS Lambda
    url: serverless/installation
    parent: serverless
    identifier: serverless_installation
    weight: 1
  - name: Python
    url: serverless/installation/python
    parent: serverless_installation
    identifier: serverless_installation_python
    weight: 101
  - name: Node.js
    url: serverless/installation/nodejs
    parent: serverless_installation
    identifier: serverless_installation_nodejs
    weight: 102
  - name: Ruby
    url: serverless/installation/ruby
    parent: serverless_installation
    identifier: serverless_installation_ruby
    weight: 103
  - name: Java
    url: serverless/installation/java
    parent: serverless_installation
    identifier: serverless_installation_java
    weight: 104
  - name: Go
    url: serverless/installation/go
    parent: serverless_installation
    identifier: serverless_installation_go
    weight: 105
  - name: .NET
    url: serverless/installation/dotnet
    parent: serverless_installation
    identifier: serverless_installation_dotnet
    weight: 106
  - name: Advanced Configurations (AWS Lambda)
    url: serverless/configuration
    parent: serverless
    identifier: serverless_configuration
    weight: 2
  - name: Enhanced Lambda Metrics
    url: serverless/enhanced_lambda_metrics
    parent: serverless
    weight: 3
  - name: Custom Metrics
    url: serverless/custom_metrics
    parent: serverless
    identifier: custom_metrics
    weight: 4
  - name: Distributed Tracing
    url: serverless/distributed_tracing
    identifier: serverless_distributed_tracing
    parent: serverless
    weight: 5
  - name: Trace Merging (Advanced)
    url: serverless/distributed_tracing/serverless_trace_merging
    parent: serverless_distributed_tracing
    weight: 502
  - name: Trace Propagation (Advanced)
    url: serverless/distributed_tracing/serverless_trace_propagation
    parent: serverless_distributed_tracing
    weight: 503
  - name: Libraries & Integrations
    url: serverless/libraries_integrations
    parent: serverless
    identifier: libraries_integrations
    weight: 6
  - name: Datadog Lambda Extension
    url: serverless/libraries_integrations/extension/
    parent: libraries_integrations
    weight: 601
  - name: Datadog Serverless Plugin
    url: serverless/libraries_integrations/plugin/
    parent: libraries_integrations
    weight: 602
  - name: Datadog Serverless Macro
    url: serverless/libraries_integrations/macro/
    parent: libraries_integrations
    weight: 603
  - name: Datadog Serverless CLI
    url: serverless/libraries_integrations/cli/
    parent: libraries_integrations
    weight: 604
  - name: Datadog CDK Construct
    url: serverless/libraries_integrations/cdk/
    parent: libraries_integrations
    weight: 605
  - name: Deployment Tracking
    url: serverless/deployment_tracking
    parent: serverless
    weight: 7
  - name: Azure App Service
    url: serverless/azure_app_services
    parent: serverless
    identifier: serverless_app_services
    weight: 8
  - name: Azure Container Apps
    url: serverless/azure_container_apps
    parent: serverless
    identifier: serverless_container_apps
    weight: 9
  - name: Google Cloud Run
    url: serverless/google_cloud_run
    parent: serverless
    identifier: serverless_gcr
    weight: 10
  - name: Troubleshooting
    url: serverless/troubleshooting
    parent: serverless
    identifier: serverless_troubleshooting
    weight: 11
  - name: Glossary
    url: serverless/glossary
    parent: serverless
    identifier: serverless_glossary
    weight: 12
  - name: Guides
    url: serverless/guide/
    identifier: serverless_guides
    parent: serverless
    weight: 13
  - name: Cloud Cost
    url: cloud_cost_management/
    pre: cloud-cost-management
    parent: infrastructure_heading
    weight: 110000
  - name: Metrics
    url: metrics/
    identifier: metrics_top_level
    pre: metric
    parent: platform_heading
    weight: 110000
  - name: Explorer
    url: metrics/explorer/
    parent: metrics_top_level
    identifier: metrics_explorer
    weight: 1
  - name: Distributions
    url: metrics/distributions/
    parent: metrics_explorer
    identifier: metrics_distributions
    weight: 101
  - name: Summary
    url: metrics/summary/
    parent: metrics_top_level
    weight: 2
  - name: Metrics Types
    url: metrics/types/
    parent: metrics_top_level
    weight: 3
  - name: Metrics Units
    url: metrics/units/
    parent: metrics_top_level
    weight: 4
  - name: Metrics Without Limits™
    url: metrics/metrics-without-limits/
    parent: metrics_top_level
    weight: 5
  - name: Advanced Filtering
    url: metrics/advanced-filtering/
    parent: metrics_top_level
    identifier: metrics_advanced_filtering
    weight: 6
  - name: Custom Metrics
    url: metrics/custom_metrics/
    parent: metrics_top_level
    identifier: metrics_custom_metrics
    weight: 7
  - name: Metric Type Modifiers
    url: metrics/custom_metrics/type_modifiers/
    parent: metrics_custom_metrics
    identifier: metrics_modifiers
    weight: 701
  - name: 'Submission - Agent Check '
    url: metrics/custom_metrics/agent_metrics_submission/
    parent: metrics_custom_metrics
    identifier: dev_tools_metrics_agent
    weight: 702
  - name: Submission - DogStatsD
    url: metrics/custom_metrics/dogstatsd_metrics_submission/
    parent: metrics_custom_metrics
    identifier: dev_tools_metrics_dogstatsd
    weight: 703
  - name: Submission - Powershell
    url: metrics/custom_metrics/powershell_metrics_submission
    parent: metrics_custom_metrics
    identifier: dev_tools_metrics_powershell
    weight: 704
  - name: 'Submission - API '
    url: api/latest/metrics/#submit-metrics
    parent: metrics_custom_metrics
    identifier: dev_tools_metrics_api
    weight: 705
  - name: Send OpenTelemetry Metrics to Datadog
    url: opentelemetry/otel_metrics/
    parent: metrics_top_level
    identifier: metrics_otel
    weight: 8
  - name: OTLP Metric Types
    url: metrics/open_telemetry/otlp_metric_types
    parent: metrics_otel
    identifier: metrics_otlp_types
    weight: 801
  - name: Guides
    url: metrics/guide
    parent: metrics_top_level
    identifier: metrics_guide
    weight: 9
  - name: Notebooks
    url: notebooks/
    identifier: notebooks
    pre: notebook
    parent: platform_heading
    weight: 120000
  - name: Alerting
    url: monitors/
    pre: monitor
    identifier: alerting
    parent: platform_heading
    weight: 130000
  - name: Configure Monitors
    url: monitors/configuration/
    parent: alerting
    identifier: monitor_configuration
    weight: 1
  - name: Monitor Types
    url: monitors/types/
    parent: alerting
    identifier: monitor_types
    weight: 2
  - name: Host
    url: monitors/types/host/
    parent: monitor_types
    identifier: monitor_types_host
    weight: 201
  - name: Metric
    url: monitors/types/metric/
    parent: monitor_types
    identifier: monitor_types_metrics
    weight: 202
  - name: Anomaly
    url: monitors/types/anomaly/
    parent: monitor_types
    identifier: monitor_types_anomaly
    weight: 203
  - name: APM
    url: monitors/types/apm/
    parent: monitor_types
    identifier: monitor_types_apm
    weight: 204
  - name: Audit Trail
    url: monitors/types/audit_trail/
    parent: monitor_types
    identifier: monitor_types_auditlogs
    weight: 205
  - name: CI
    url: monitors/types/ci/
    parent: monitor_types
    identifier: monitor_types_ci
    weight: 206
  - name: Composite
    url: monitors/types/composite/
    parent: monitor_types
    identifier: monitor_types_composite
    weight: 207
  - name: Error Tracking
    url: monitors/types/error_tracking/
    parent: monitor_types
    identifier: monitor_types_error_tracking
    weight: 208
  - name: Event
    url: monitors/types/event/
    parent: monitor_types
    identifier: monitor_types_event
    weight: 209
  - name: Forecast
    url: monitors/types/forecasts/
    parent: monitor_types
    identifier: monitor_types_forecasts
    weight: 210
  - name: Integration
    url: monitors/types/integration/
    parent: monitor_types
    identifier: monitor_types_integration
    weight: 211
  - name: Live Process
    url: monitors/types/process/
    parent: monitor_types
    identifier: monitor_types_process
    weight: 212
  - name: Logs
    url: monitors/types/log/
    parent: monitor_types
    identifier: monitor_types_log
    weight: 213
  - name: Network
    url: monitors/types/network/
    parent: monitor_types
    identifier: monitor_types_network
    weight: 214
  - name: Outlier
    url: monitors/types/outlier/
    parent: monitor_types
    identifier: monitor_types_outlier
    weight: 215
  - name: Process Check
    url: monitors/types/process_check/
    parent: monitor_types
    identifier: monitor_types_process_check
    weight: 216
  - name: Real User Monitoring
    url: monitors/types/real_user_monitoring/
    parent: monitor_types
    identifier: monitor_types_rum
    weight: 217
  - name: Service Check
    url: monitors/types/service_check/
    parent: monitor_types
    identifier: monitor_types_service_check
    weight: 218
  - name: SLO Alerts
    url: monitors/types/slo/
    parent: monitor_types
    identifier: monitor_types_slo
    weight: 219
  - name: Watchdog
    url: monitors/types/watchdog/
    parent: monitor_types
    identifier: monitor_types_watchdog
    weight: 220
  - name: Notifications
    url: monitors/notify/
    parent: alerting
    identifier: monitors_notify
    weight: 3
  - name: Variables
    url: monitors/notify/variables/
    parent: monitors_notify
    identifier: monitors_notify_variables
    weight: 201
  - name: Downtimes
    url: monitors/notify/downtimes/
    parent: monitors_notify
    identifier: monitors_notify_downtimes
    weight: 202
  - name: Manage Monitors
    url: monitors/manage/
    parent: alerting
    identifier: monitors_manage
    weight: 4
  - name: Search Monitors
    url: monitors/manage/search/
    parent: monitors_manage
    identifier: monitors_manage_search
    weight: 301
  - name: Monitor Status
    url: monitors/manage/status/
    parent: monitors_manage
    identifier: monitors_manage_status
    weight: 302
  - name: Check Summary
    url: monitors/manage/check_summary/
    parent: monitors_manage
    identifier: monitors_check_summary
    weight: 303
  - name: Monitor Settings
    url: monitors/settings/
    weight: 5
    parent: alerting
    identifier: monitor_settings
  - name: Service Level Objectives
    url: monitors/service_level_objectives/
    weight: 6
    parent: alerting
    identifier: slos
  - name: Incident Management
    url: monitors/incident_management
    parent: alerting
    identifier: incidents
    weight: 8
  - name: Incident Details
    url: monitors/incident_management/incident_details
    parent: incidents
    identifier: incident_details
    weight: 801
  - name: Incident Settings
    url: monitors/incident_management/incident_settings
    parent: incidents
    identifier: incidents_settings
    weight: 802
  - name: Incident Analytics
    url: monitors/incident_management/analytics
    parent: incidents
    identifier: analytics
    weight: 803
  - name: Datadog Clipboard
    url: monitors/incident_management/datadog_clipboard
    parent: incidents
    identifier: incidents_clipboard
    weight: 804
  - name: Monitor-based SLOs
    url: monitors/service_level_objectives/monitor/
    parent: slos
    identifier: slos_monitor
    weight: 401
  - name: Metric-based SLOs
    url: monitors/service_level_objectives/metric/
    parent: slos
    identifier: slos_metric
    weight: 402
  - name: Error Budget Alerts
    url: monitors/service_level_objectives/error_budget/
    parent: slos
    identifier: error_budget
    weight: 403
  - name: Burn Rate Alerts
    url: monitors/service_level_objectives/burn_rate/
    parent: slos
    identifier: burn_rate
    weight: 404
  - name: Incident Management
    url: monitors/incident_management
    parent: alerting
    identifier: incidents
    weight: 5
  - name: Guides
    url: monitors/guide/
    weight: 100
    parent: alerting
    identifier: alerting_guide
  - name: Workflows
    url: workflows/
    pre: workflows
    identifier: workflows
    parent: platform_heading
    weight: 140000
  - name: Build Workflows
    url: workflows/build/
    parent: workflows
    identifier: workflows_build
    weight: 1
  - name: Authentication
    url: workflows/setup/
    parent: workflows
    identifier: workflows_setup
    weight: 2
  - name: Trigger Workflows
    url: workflows/trigger/
    parent: workflows
    identifier: workflows_trigger
    weight: 3
  - name: Actions Catalog
    url: workflows/actions_catalog/
    parent: workflows
    identifier: workflows_actions_catalog
    weight: 4
  - name: Generic Actions
    url: workflows/actions_catalog/generic_actions/
    parent: workflows_actions_catalog
    identifier: workflows_generic_actions
    weight: 101
  - name: Service Accounts
    url: workflows/service_accounts/
    parent: workflows
    identifier: workflows_service_accounts
    weight: 5
  - name: APM
    url: tracing/
    pre: apm
    identifier: tracing
    parent: apm_heading
    weight: 140000
  - name: APM Terms and Concepts
    url: tracing/glossary/
    parent: tracing
    identifier: tracing_glossary
    weight: 1
  - name: Sending Traces to Datadog
    url: tracing/trace_collection/
    parent: tracing
    identifier: tracing_trace_collection
    weight: 2
  - name: Instrumenting with Datadog Tracing Libraries
    url: tracing/trace_collection/dd_libraries/java/
    parent: tracing_trace_collection
    identifier: tracing_dd_libraries
    weight: 101
  - name: Java
    url: tracing/trace_collection/dd_libraries/java/
    parent: tracing_dd_libraries
    identifier: tracing_ddlib_java
    weight: 101
  - name: Python
    url: tracing/trace_collection/dd_libraries/python/
    parent: tracing_dd_libraries
    identifier: tracing_ddlib_python
    weight: 102
  - name: Ruby
    url: tracing/trace_collection/dd_libraries/ruby/
    parent: tracing_dd_libraries
    identifier: tracing_ddlib_ruby
    weight: 103
  - name: Go
    url: tracing/trace_collection/dd_libraries/go/
    parent: tracing_dd_libraries
    identifier: tracing_ddlib_go
    weight: 104
  - name: NodeJS
    url: tracing/trace_collection/dd_libraries/nodejs/
    parent: tracing_dd_libraries
    identifier: tracing_ddlib_nodejs
    weight: 105
  - name: PHP
    url: tracing/trace_collection/dd_libraries/php/
    parent: tracing_dd_libraries
    identifier: tracing_ddlib_php
    weight: 106
  - name: C++
    url: tracing/trace_collection/dd_libraries/cpp/
    parent: tracing_dd_libraries
    identifier: tracing_ddlib_cpp
    weight: 107
  - name: .NET Core
    url: tracing/trace_collection/dd_libraries/dotnet-core/
    parent: tracing_dd_libraries
    identifier: tracing_ddlib_dotnet_core
    weight: 108
  - name: .NET Framework
    url: tracing/trace_collection/dd_libraries/dotnet-framework/
    parent: tracing_dd_libraries
    identifier: tracing_ddlib_dotnet_framework
    weight: 109
  - name: Library Compatibility
    url: tracing/trace_collection/compatibility/java/
    parent: tracing_trace_collection
    identifier: tracing_compatibility
    weight: 102
  - name: Java
    url: tracing/trace_collection/compatibility/java/
    parent: tracing_compatibility
    identifier: tracing_compatibility_java
    weight: 101
  - name: Python
    url: tracing/trace_collection/compatibility/python/
    parent: tracing_compatibility
    identifier: tracing_compatibility_python
    weight: 102
  - name: Ruby
    url: tracing/trace_collection/compatibility/ruby/
    parent: tracing_compatibility
    identifier: tracing_compatibility_ruby
    weight: 103
  - name: Go
    url: tracing/trace_collection/compatibility/go/
    parent: tracing_compatibility
    identifier: tracing_compatibility_go
    weight: 104
  - name: NodeJS
    url: tracing/trace_collection/compatibility/nodejs/
    parent: tracing_compatibility
    identifier: tracing_compatibility_nodejs
    weight: 105
  - name: PHP
    url: tracing/trace_collection/compatibility/php/
    parent: tracing_compatibility
    identifier: tracing_compatibility_php
    weight: 106
  - name: C++
    url: tracing/trace_collection/compatibility/cpp/
    parent: tracing_compatibility
    identifier: tracing_compatibility_cpp
    weight: 107
  - name: .NET Core
    url: tracing/trace_collection/compatibility/dotnet-core/
    parent: tracing_compatibility
    identifier: tracing_compatibility_dotnet_core
    weight: 108
  - name: .NET Framework
    url: tracing/trace_collection/compatibility/dotnet-framework/
    parent: tracing_compatibility
    identifier: tracing_compatibility_dotnet_framework
    weight: 109
  - name: Library Configuration
    url: tracing/trace_collection/library_config/java/
    parent: tracing_trace_collection
    identifier: tracing_library_config
    weight: 103
  - name: Java
    url: tracing/trace_collection/library_config/java/
    parent: tracing_library_config
    identifier: tracing_library_config_java
    weight: 101
  - name: Python
    url: tracing/trace_collection/library_config/python/
    parent: tracing_library_config
    identifier: tracing_library_config_python
    weight: 102
  - name: Ruby
    url: tracing/trace_collection/library_config/ruby/
    parent: tracing_library_config
    identifier: tracing_library_config_ruby
    weight: 103
  - name: Go
    url: tracing/trace_collection/library_config/go/
    parent: tracing_library_config
    identifier: tracing_library_config_go
    weight: 104
  - name: NodeJS
    url: tracing/trace_collection/library_config/nodejs/
    parent: tracing_library_config
    identifier: tracing_library_config_nodejs
    weight: 105
  - name: PHP
    url: tracing/trace_collection/library_config/php/
    parent: tracing_library_config
    identifier: tracing_library_config_php
    weight: 106
  - name: C++
    url: tracing/trace_collection/library_config/cpp/
    parent: tracing_library_config
    identifier: tracing_library_config_cpp
    weight: 107
  - name: .NET Core
    url: tracing/trace_collection/library_config/dotnet-core/
    parent: tracing_library_config
    identifier: tracing_library_config_dotnet_core
    weight: 108
  - name: .NET Framework
    url: tracing/trace_collection/library_config/dotnet-framework/
    parent: tracing_library_config
    identifier: tracing_library_config_dotnet_framework
    weight: 109
  - name: Custom Instrumentation
    url: tracing/trace_collection/custom_instrumentation/
    parent: tracing_trace_collection
    identifier: tracing_custom_inst
    weight: 104
  - name: Java
    url: tracing/trace_collection/custom_instrumentation/java/
    parent: tracing_custom_inst
    identifier: tracing_custom_inst_java
    weight: 101
  - name: Python
    url: tracing/trace_collection/custom_instrumentation/python/
    parent: tracing_custom_inst
    identifier: tracing_custom_inst_python
    weight: 102
  - name: Ruby
    url: tracing/trace_collection/custom_instrumentation/ruby/
    parent: tracing_custom_inst
    identifier: tracing_custom_inst_ruby
    weight: 103
  - name: Go
    url: tracing/trace_collection/custom_instrumentation/go/
    parent: tracing_custom_inst
    identifier: tracing_custom_inst_go
    weight: 104
  - name: NodeJS
    url: tracing/trace_collection/custom_instrumentation/nodejs/
    parent: tracing_custom_inst
    identifier: tracing_custom_inst_nodejs
    weight: 105
  - name: PHP
    url: tracing/trace_collection/custom_instrumentation/php/
    parent: tracing_custom_inst
    identifier: tracing_custom_inst_php
    weight: 106
  - name: C++
    url: tracing/trace_collection/custom_instrumentation/cpp/
    parent: tracing_custom_inst
    identifier: tracing_custom_inst_cpp
    weight: 107
  - name: .NET
    url: tracing/trace_collection/custom_instrumentation/dotnet/
    parent: tracing_custom_inst
    identifier: tracing_custom_inst_dotnet
    weight: 108
  - name: Instrumenting with OpenStandards
    url: opentelemetry/otel_tracing/
    parent: tracing_trace_collection
    identifier: tracing_open_standards
    weight: 105
  - name: Java
    url: tracing/trace_collection/open_standards/java/
    parent: tracing_open_standards
    identifier: tracing_open_standards_java
    weight: 101
  - name: Python
    url: tracing/trace_collection/open_standards/python/
    parent: tracing_open_standards
    identifier: tracing_open_standards_python
    weight: 102
  - name: Ruby
    url: tracing/trace_collection/open_standards/ruby/
    parent: tracing_open_standards
    identifier: tracing_open_standards_ruby
    weight: 108
  - name: Go
    url: tracing/trace_collection/open_standards/go/
    parent: tracing_open_standards
    identifier: tracing_open_standards_go
    weight: 104
  - name: NodeJS
    url: tracing/trace_collection/open_standards/nodejs/
    parent: tracing_open_standards
    identifier: tracing_open_standards_nodejs
    weight: 105
  - name: PHP
    url: tracing/trace_collection/open_standards/php/
    parent: tracing_open_standards
    identifier: tracing_open_standards_php
    weight: 106
  - name: .NET
    url: tracing/trace_collection/open_standards/dotnet/
    parent: tracing_open_standards
    identifier: tracing_open_standards_dotnet
    weight: 108
  - name: Tracing Serverless Applications
    url: serverless/distributed_tracing/
    parent: tracing_trace_collection
    identifier: tracing_serverless
    weight: 106
  - name: Admission Controller Injection
    url: tracing/trace_collection/admission_controller/
    parent: tracing_trace_collection
    identifier: tracing_admission_controller
    weight: 107
  - name: Tracing Proxies
    url: tracing/trace_collection/proxy_setup/
    parent: tracing_trace_collection
    identifier: tracing_proxies
    weight: 108
  - name: Span Tags Semantics
    url: tracing/trace_collection/tracing_naming_convention
    parent: tracing_trace_collection
    identifier: tracing_naming_convention
    weight: 109
  - name: APM Metrics Collection
    url: tracing/metrics/
    parent: tracing
    identifier: tracing_metrics
    weight: 3
  - name: Trace Metrics
    url: tracing/metrics/metrics_namespace/
    parent: tracing_metrics
    identifier: tracing_trace_metrics
    weight: 201
  - name: Runtime Metrics
    url: tracing/metrics/runtime_metrics/
    parent: tracing_metrics
    identifier: tracing_runtime_metrics
    weight: 202
  - name: Java
    url: tracing/metrics/runtime_metrics/java/
    parent: tracing_runtime_metrics
    identifier: tracing_runtime_java
    weight: 101
  - name: Python
    url: tracing/metrics/runtime_metrics/python/
    parent: tracing_runtime_metrics
    identifier: tracing_runtime_python
    weight: 102
  - name: Ruby
    url: tracing/metrics/runtime_metrics/ruby/
    parent: tracing_runtime_metrics
    identifier: tracing_runtime_ruby
    weight: 103
  - name: Go
    url: tracing/metrics/runtime_metrics/go/
    parent: tracing_runtime_metrics
    identifier: tracing_runtime_go
    weight: 104
  - name: NodeJS
    url: tracing/metrics/runtime_metrics/nodejs/
    parent: tracing_runtime_metrics
    identifier: tracing_runtime_nodejs
    weight: 105
  - name: .NET
    url: tracing/metrics/runtime_metrics/dotnet/
    parent: tracing_runtime_metrics
    identifier: tracing_runtime_dotnet
    weight: 106
  - name: Trace Pipeline Configuration
    url: tracing/trace_pipeline/
    parent: tracing
    identifier: tracing_trace_pipeline
    weight: 4
  - name: Ingestion Mechanisms
    url: tracing/trace_pipeline/ingestion_mechanisms/
    parent: tracing_trace_pipeline
    identifier: tracing_ingestion_mechanisms
    weight: 301
  - name: Ingestion Controls
    url: tracing/trace_pipeline/ingestion_controls/
    parent: tracing_trace_pipeline
    identifier: tracing_ingestion_controls
    weight: 302
  - name: Generate Metrics
    url: tracing/trace_pipeline/generate_metrics/
    parent: tracing_trace_pipeline
    identifier: tracing_pipeline_generate_metrics
    weight: 303
  - name: Trace Retention
    url: tracing/trace_pipeline/trace_retention/
    parent: tracing_trace_pipeline
    identifier: tracing_retention
    weight: 304
  - name: Usage Metrics
    url: tracing/trace_pipeline/metrics/
    parent: tracing_trace_pipeline
    identifier: tracing_pipeline_metrics
    weight: 305
  - name: Connect Traces with Other Telemetry
    url: tracing/other_telemetry/
    parent: tracing
    identifier: tracing_other_telemetry
    weight: 5
  - name: Connect Logs and Traces
    url: tracing/other_telemetry/connect_logs_and_traces/
    parent: tracing_other_telemetry
    identifier: tracing_connect_logs
    weight: 401
  - name: Java
    url: tracing/other_telemetry/connect_logs_and_traces/java/
    parent: tracing_connect_logs
    identifier: tracing_connect_logs_java
    weight: 101
  - name: Python
    url: tracing/other_telemetry/connect_logs_and_traces/python/
    parent: tracing_connect_logs
    identifier: tracing_connect_logs_python
    weight: 102
  - name: Ruby
    url: tracing/other_telemetry/connect_logs_and_traces/ruby/
    parent: tracing_connect_logs
    identifier: tracing_connect_logs_ruby
    weight: 103
  - name: Go
    url: tracing/other_telemetry/connect_logs_and_traces/go/
    parent: tracing_connect_logs
    identifier: tracing_connect_logs_go
    weight: 104
  - name: NodeJS
    url: tracing/other_telemetry/connect_logs_and_traces/nodejs/
    parent: tracing_connect_logs
    identifier: tracing_connect_logs_nodejs
    weight: 105
  - name: PHP
    url: tracing/other_telemetry/connect_logs_and_traces/php/
    parent: tracing_connect_logs
    identifier: tracing_connect_logs_php
    weight: 106
  - name: .NET
    url: tracing/other_telemetry/connect_logs_and_traces/dotnet/
    parent: tracing_connect_logs
    identifier: tracing_connect_logs_dotnet
    weight: 107
  - name: OpenTelemetry
    url: tracing/other_telemetry/connect_logs_and_traces/opentelemetry/
    parent: tracing_connect_logs
    identifier: tracing_connect_logs_otel
    weight: 108
  - name: Connect RUM and Traces
    url: /real_user_monitoring/connect_rum_and_traces/
    parent: tracing_other_telemetry
    identifier: tracing_connect_rum
    weight: 402
  - name: Connect Synthetics and Traces
    url: /synthetics/apm/
    parent: tracing_other_telemetry
    identifier: tracing_connect_sythetics
    weight: 403
  - name: Trace Explorer
    url: tracing/trace_explorer/
    parent: tracing
    identifier: trace_explorer
    weight: 6
  - name: Search Spans
    url: tracing/trace_explorer/search/
    parent: trace_explorer
    identifier: span_search
    weight: 501
  - name: Query Syntax
    url: tracing/trace_explorer/query_syntax/
    parent: trace_explorer
    identifier: span_query_syntax
    weight: 502
  - name: Span Facets
    url: tracing/trace_explorer/facets/
    parent: trace_explorer
    identifier: span_facets
    weight: 503
  - name: Span Visualizations
    url: tracing/trace_explorer/visualize/
    parent: trace_explorer
    identifier: visualize_spans
    weight: 504
  - name: Trace View
    url: tracing/trace_explorer/trace_view/
    parent: trace_explorer
    weight: 505
  - name: Request Flow Map
    url: tracing/trace_explorer/request_flow_map/
    parent: trace_explorer
    weight: 506
  - name: Service Observability
    url: tracing/services/
    parent: tracing
    identifier: tracing_services
    weight: 7
  - name: Services List
    url: tracing/services/services_list/
    parent: tracing_services
    identifier: tracing_services_list
    weight: 601
  - name: Service Page
    url: tracing/services/service_page/
    parent: tracing_services
    identifier: tracing_service_page
    weight: 602
  - name: Resource Page
    url: tracing/services/resource_page/
    parent: tracing_services
    identifier: tracing_resource_page
    weight: 603
  - name: Deployment Tracking
    url: tracing/services/deployment_tracking/
    parent: tracing_services
    identifier: tracing_deployment_tracking
    weight: 604
  - name: Service Map
    url: tracing/services/services_map/
    parent: tracing_services
    identifier: tracing_service_map
    weight: 605
  - name: APM Monitors
    url: /monitors/create/types/apm/
    parent: tracing_services
    identifier: tracing_apm_monitors
    weight: 607
  - name: Service Catalog
    url: tracing/service_catalog/
    parent: tracing
    identifier: service_catalog
    weight: 9
  - name: Setup
    url: tracing/service_catalog/setup
    parent: service_catalog
    identifier: service_catalog_setup
    weight: 901
  - name: Registering Services through the API
    url: tracing/service_catalog/service_definition_api
    parent: service_catalog
    identifier: service_catalog_api
    weight: 902
  - name: Integrations
    url: tracing/service_catalog/integrations
    parent: service_catalog
    identifier: service_catalog_integrations
    weight: 903
  - name: Troubleshooting
    url: tracing/service_catalog/troubleshooting
    parent: service_catalog
    identifier: service_catalog_troubleshooting
    weight: 904
  - name: Guides
    url: tracing/service_catalog/guides
    parent: service_catalog
    identifier: service_catalog_guides
    weight: 905
  - name: Error Tracking
    url: tracing/error_tracking/
    parent: tracing
    identifier: tracing_error_tracking
    weight: 10
  - name: Error Tracking Explorer
    url: tracing/error_tracking/explorer/
    parent: tracing_error_tracking
    identifier: tracing_error_tracking_explorer
    weight: 801
  - name: Data Security
    url: tracing/configure_data_security/
    parent: tracing
    identifier: tracing_data_security
    weight: 11
  - name: Guides
    url: tracing/guide/
    parent: tracing
    identifier: tracing_guides
    weight: 12
  - name: Troubleshooting
    url: tracing/troubleshooting/
    parent: tracing
    identifier: tracing_troubleshooting
    weight: 13
  - name: Tracer Startup Logs
    url: tracing/troubleshooting/tracer_startup_logs
    identifier: tracing_troubleshooting_startup_logs
    parent: tracing_troubleshooting
    weight: 1201
  - name: Tracer Debug Logs
    url: tracing/troubleshooting/tracer_debug_logs
    identifier: tracing_troubleshooting_debug_logs
    parent: tracing_troubleshooting
    weight: 1202
  - name: Connection Errors
    url: tracing/troubleshooting/connection_errors
    identifier: tracing_troubleshooting_connection_errors
    parent: tracing_troubleshooting
    weight: 1203
  - name: Agent Rate Limits
    url: tracing/troubleshooting/agent_rate_limits
    identifier: tracing_troubleshooting_rate_limits
    parent: tracing_troubleshooting
    weight: 1204
  - name: Agent APM metrics
    url: tracing/troubleshooting/agent_apm_metrics
    identifier: tracing_troubleshooting_apm_metrics
    parent: tracing_troubleshooting
    weight: 1205
  - name: Agent Resource Usage
    url: tracing/troubleshooting/agent_apm_resource_usage
    identifier: tracing_troubleshooting_agent_usage
    parent: tracing_troubleshooting
    weight: 1206
  - name: Correlated Logs
    url: tracing/troubleshooting/correlated-logs-not-showing-up-in-the-trace-id-panel
    identifier: tracing_troubleshooting_correlated_logs
    parent: tracing_troubleshooting
    weight: 1207
  - name: PHP 5 Deep Call Stacks
    url: tracing/troubleshooting/php_5_deep_call_stacks
    identifier: tracing_troubleshooting_php_5_deep_call_stacks
    parent: tracing_troubleshooting
    weight: 1208
  - name: .NET diagnostic tool
    url: tracing/troubleshooting/dotnet_diagnostic_tool
    identifier: tracing_troubleshooting_dotnet_diagnostic_tool
    parent: tracing_troubleshooting
    weight: 1209
  - name: APM Quantization
    url: tracing/troubleshooting/quantization
    identifier: tracing_troubleshooting_quantization
    parent: tracing_troubleshooting
    weight: 1210
  - name: Continuous Profiler
    url: profiler/
    pre: profiling-1
    identifier: profiler
    parent: apm_heading
    weight: 145000
  - name: Enabling the Profiler
    url: profiler/enabling/java/
    parent: profiler
    identifier: profiler_enabling
    weight: 1
  - name: Java
    url: profiler/enabling/java/
    parent: profiler_enabling
    identifier: profiler_enabling_java
    weight: 101
  - name: Python
    url: profiler/enabling/python/
    parent: profiler_enabling
    identifier: profiler_enabling_python
    weight: 102
  - name: Go
    url: profiler/enabling/go/
    parent: profiler_enabling
    identifier: profiler_enabling_go
    weight: 103
  - name: Ruby
    url: profiler/enabling/ruby/
    parent: profiler_enabling
    identifier: profiler_enabling_ruby
    weight: 104
  - name: Node.js
    url: profiler/enabling/nodejs/
    parent: profiler_enabling
    identifier: profiler_enabling_nodejs
    weight: 105
  - name: .NET
    url: profiler/enabling/dotnet/
    parent: profiler_enabling
    identifier: profiler_enabling_dotnet
    weight: 106
  - name: PHP
    url: profiler/enabling/php/
    parent: profiler_enabling
    identifier: profiler_enabling_php
    weight: 107
  - name: C/C++/Rust
    url: profiler/enabling/ddprof/
    parent: profiler_enabling
    identifier: profiler_enabling_linux
    weight: 108
  - name: Search Profiles
    url: profiler/search_profiles/
    parent: profiler
    identifier: profiler_search_profiles
    weight: 2
  - name: Investigate Slow Traces or Endpoints
    url: profiler/connect_traces_and_profiles/
    parent: profiler
    identifier: profiler_traces_profiles
    weight: 3
  - name: Compare Profiles
    url: profiler/compare_profiles
    parent: profiler
    identifier: profiler_compare
    weight: 4
  - name: Profiler Troubleshooting
    url: profiler/profiler_troubleshooting/
    parent: profiler
    identifier: profiler_profiler_troubleshooting
    weight: 5
  - name: CI Visibility
    url: continuous_integration/
    pre: ci
    identifier: ci
    parent: ci_visibility_heading
    weight: 1
  - name: Test Visibility
    url: continuous_integration/tests/
    parent: ci
    identifier: tests_visibility
    weight: 1
  - name: .NET
    url: continuous_integration/tests/dotnet/
    parent: tests_visibility
    identifier: ci_dotnet
    weight: 101
  - name: Java
    url: continuous_integration/tests/java/
    parent: tests_visibility
    identifier: ci_java
    weight: 102
  - name: JavaScript and TypeScript
    url: continuous_integration/tests/javascript/
    parent: tests_visibility
    identifier: ci_javascript
    weight: 103
  - name: Python
    url: continuous_integration/tests/python/
    parent: tests_visibility
    identifier: ci_python
    weight: 104
  - name: Ruby
    url: continuous_integration/tests/ruby/
    parent: tests_visibility
    identifier: ci_ruby
    weight: 105
  - name: Swift
    url: continuous_integration/tests/swift/
    parent: tests_visibility
    identifier: ci_swift
    weight: 106
  - name: JUnit Report Uploads
    url: continuous_integration/tests/junit_upload/
    parent: tests_visibility
    identifier: ci_junit
    weight: 107
  - name: Tests in Containers
    url: continuous_integration/tests/containers/
    parent: tests_visibility
    identifier: ci_containers
    weight: 108
  - name: Pipeline Visibility
    url: continuous_integration/pipelines/
    parent: ci
    identifier: pipeline_visibility
    weight: 2
  - name: Buildkite
    url: continuous_integration/pipelines/buildkite/
    parent: pipeline_visibility
    identifier: ci_buildkite
    weight: 201
  - name: CircleCI
    url: continuous_integration/pipelines/circleci/
    parent: pipeline_visibility
    identifier: ci_circleci
    weight: 202
  - name: Codefresh
    url: continuous_integration/pipelines/codefresh/
    parent: pipeline_visibility
    identifier: ci_codefresh
    weight: 203
  - name: GitHub Actions
    url: continuous_integration/pipelines/github/
    parent: pipeline_visibility
    identifier: ci_github
    weight: 204
  - name: GitLab
    url: continuous_integration/pipelines/gitlab/
    parent: pipeline_visibility
    identifier: ci_gitlab
    weight: 205
  - name: Jenkins
    url: continuous_integration/pipelines/jenkins/
    parent: pipeline_visibility
    identifier: ci_jenkins
    weight: 206
  - name: Custom Commands
    url: continuous_integration/pipelines/custom_commands/
    parent: pipeline_visibility
    identifier: ci_custom_commands
    weight: 210
  - name: Custom Tags and Metrics
    url: continuous_integration/pipelines/custom_tags_and_metrics/
    parent: pipeline_visibility
    identifier: ci_custom_tags_and_metrics
    weight: 211
  - name: Intelligent Test Runner
    url: continuous_integration/intelligent_test_runner/
    parent: ci
    identifier: intelligent_test_runner
    weight: 3
  - name: Guides
    url: continuous_integration/guides/
    parent: ci
    identifier: ci_guides
    weight: 4
  - name: Troubleshooting
    url: continuous_integration/troubleshooting/
    parent: ci
    identifier: ci_troubleshooting
    weight: 5
  - name: Database Monitoring
    url: database_monitoring/
    pre: database-2
    identifier: dbm
    parent: apm_heading
    weight: 160000
  - name: Setup Architectures
    url: database_monitoring/architecture/
    parent: dbm
    identifier: dbm_setup_architecture
    weight: 1
  - name: Setting Up Postgres
    url: database_monitoring/setup_postgres/
    parent: dbm
    identifier: dbm_setup_postgres
    weight: 2
  - name: Self-hosted
    url: database_monitoring/setup_postgres/selfhosted
    parent: dbm_setup_postgres
    identifier: dbm_setup_postgres_selfhosted
    weight: 101
  - name: RDS
    url: database_monitoring/setup_postgres/rds
    parent: dbm_setup_postgres
    identifier: dbm_setup_postgres_rds
    weight: 102
  - name: Aurora
    url: database_monitoring/setup_postgres/aurora
    parent: dbm_setup_postgres
    identifier: dbm_setup_postgres_aurora
    weight: 103
  - name: Google Cloud SQL
    url: database_monitoring/setup_postgres/gcsql
    parent: dbm_setup_postgres
    identifier: dbm_setup_postgres_gcsql
    weight: 104
  - name: Azure
    url: database_monitoring/setup_postgres/azure
    parent: dbm_setup_postgres
    identifier: dbm_postgres_azure
    weight: 105
  - name: Advanced Configuration
    url: database_monitoring/setup_postgres/advanced_configuration
    parent: dbm_setup_postgres
    identifier: dbm_postgres_advanced_configuration
    weight: 106
  - name: Troubleshooting
    url: database_monitoring/setup_postgres/troubleshooting/
    parent: dbm_setup_postgres
    identifier: dbm_troubleshooting_postgres
    weight: 107
  - name: Setting Up MySQL
    url: database_monitoring/setup_mysql/
    parent: dbm
    identifier: dbm_setup_mysql
    weight: 3
  - name: Self-hosted
    url: database_monitoring/setup_mysql/selfhosted
    parent: dbm_setup_mysql
    identifier: dbm_setup_mysql_selfhosted
    weight: 101
  - name: RDS
    url: database_monitoring/setup_mysql/rds
    parent: dbm_setup_mysql
    identifier: dbm_setup_mysql_rds
    weight: 102
  - name: Aurora
    url: database_monitoring/setup_mysql/aurora
    parent: dbm_setup_mysql
    identifier: dbm_setup_mysql_aurora
    weight: 103
  - name: Google Cloud SQL
    url: database_monitoring/setup_mysql/gcsql
    parent: dbm_setup_mysql
    identifier: dbm_setup_mysql_gcsql
    weight: 104
  - name: Azure
    url: database_monitoring/setup_mysql/azure
    parent: dbm_setup_mysql
    identifier: dbm_mysql_azure
    weight: 105
  - name: Advanced Configuration
    url: database_monitoring/setup_mysql/advanced_configuration
    parent: dbm_setup_mysql
    identifier: dbm_mysql_advanced_configuration
    weight: 106
  - name: Troubleshooting
    url: database_monitoring/setup_mysql/troubleshooting/
    parent: dbm_setup_mysql
    identifier: dbm_troubleshooting_mysql
    weight: 107
  - name: Setting Up SQL Server
    url: database_monitoring/setup_sql_server/
    parent: dbm
    identifier: dbm_setup_sql_server
    weight: 4
  - name: Self-hosted
    url: database_monitoring/setup_sql_server/selfhosted/
    parent: dbm_setup_sql_server
    identifier: dbm_setup_sql_server_selfhosted
    weight: 101
  - name: RDS
    url: database_monitoring/setup_sql_server/rds/
    parent: dbm_setup_sql_server
    identifier: dbm_setup_sql_server_rds
    weight: 102
  - name: Azure
    url: database_monitoring/setup_sql_server/azure/
    parent: dbm_setup_sql_server
    identifier: dbm_setup_sql_server_azure
    weight: 103
  - name: Google Cloud SQL
    url: database_monitoring/setup_sql_server/gcsql/
    parent: dbm_setup_sql_server
    identifier: dbm_setup_sql_server_gcsql
    weight: 104
  - name: Troubleshooting
    url: database_monitoring/setup_sql_server/troubleshooting/
    parent: dbm_setup_sql_server
    identifier: dbm_troubleshooting_sql_server
    weight: 107
  - name: Data Collected
    url: database_monitoring/data_collected
    parent: dbm
    identifier: dbm_data_collected
    weight: 5
  - name: Exploring Query Metrics
    url: database_monitoring/query_metrics/
    parent: dbm
    identifier: dbm_query_metrics
    weight: 6
  - name: Exploring Query Samples
    url: database_monitoring/query_samples/
    parent: dbm
    identifier: dbm_query_samples
    weight: 7
  - name: Troubleshooting
    url: database_monitoring/troubleshooting/
    parent: dbm
    identifier: dbm_troubleshooting
    weight: 8
  - name: Guides
    url: database_monitoring/guide/
    parent: dbm
    identifier: dbm_guides
    weight: 9
  - name: Universal Service Monitoring
    url: universal_service_monitoring/
    pre: usm
    identifier: usm_parent
    parent: apm_heading
    weight: 165000
  - name: Log Management
    url: logs/
    pre: log
    identifier: log_management
    parent: log_management_heading
    weight: 170000
  - name: Log Collection & Integrations
    url: logs/log_collection/
    parent: log_management
    identifier: log_collection
    weight: 1
  - name: Browser
    identifier: log_browser
    url: logs/log_collection/javascript/
    parent: log_collection
    weight: 101
  - name: Android
    identifier: log_android
    url: logs/log_collection/android/
    parent: log_collection
    weight: 102
  - name: iOS
    identifier: log_ios
    url: logs/log_collection/ios/
    parent: log_collection
    weight: 103
  - name: Flutter
    identifier: log_flutter
    url: logs/log_collection/flutter/
    parent: log_collection
    weight: 104
  - name: C#
    url: logs/log_collection/csharp/
    parent: log_collection
    weight: 105
  - name: Go
    identifier: log_go
    url: logs/log_collection/go/
    parent: log_collection
    weight: 106
  - name: Java
    url: logs/log_collection/java/
    parent: log_collection
    identifier: log_collection_java
    weight: 107
  - name: NodeJS
    url: logs/log_collection/nodejs/
    parent: log_collection
    weight: 108
  - name: PHP
    identifier: log_php
    url: logs/log_collection/php/
    parent: log_collection
    weight: 109
  - name: Python
    identifier: log_python
    url: logs/log_collection/python/
    parent: log_collection
    weight: 110
  - name: Ruby
    url: logs/log_collection/ruby/
    parent: log_collection
    identifier: log_collection_ruby
    weight: 111
  - name: OpenTelemetry
    url: opentelemetry/otel_logs/
    parent: log_collection
    identifier: log_collection_opentelemetry
    weight: 112
  - name: Other Integrations
    url: integrations/#cat-log-collection
    identifier: other_integrations
    parent: log_collection
    weight: 113
  - name: Log Configuration
    url: logs/log_configuration/
    parent: log_management
    identifier: log_configuration
    weight: 2
  - name: Pipelines
    url: logs/log_configuration/pipelines/
    parent: log_configuration
    identifier: log_pipelines
    weight: 201
  - name: Processors
    url: logs/log_configuration/processors/
    parent: log_configuration
    weight: 202
  - name: Parsing
    url: logs/log_configuration/parsing/
    parent: log_configuration
    weight: 203
  - name: Attributes and Aliasing
    url: logs/log_collection/?tab=host#attributes-and-tags
    parent: log_processing
    weight: 204
  - name: Attributes and Aliasing
    url: logs/log_configuration/attributes_naming_convention/
    parent: log_configuration
    weight: 205
  - name: Generate Metrics
    url: logs/log_configuration/logs_to_metrics/
    parent: log_configuration
    identifier: log_to_metrics
    weight: 206
  - name: Indexes
    url: logs/log_configuration/indexes
    parent: log_configuration
    identifier: log_indexes
    weight: 207
  - name: Archives
    url: logs/log_configuration/archives/
    parent: log_configuration
    identifier: log_archives
    weight: 208
  - name: Rehydrate from Archives
    url: logs/log_configuration/rehydrating
    parent: log_configuration
    weight: 209
  - name: Connect Logs and Traces
    url: tracing/other_telemetry/connect_logs_and_traces/
    parent: log_management
    identifier: logs_traces_connection
    weight: 3
  - name: Log Explorer
    url: logs/explorer/
    parent: log_management
    identifier: log_explorer
    weight: 5
  - name: Live Tail
    url: logs/explorer/live_tail/
    parent: log_explorer
    weight: 501
  - name: Search
    url: logs/explorer/search/
    parent: log_explorer
    weight: 502
  - name: Search Syntax
    url: logs/explorer/search_syntax/
    parent: log_explorer
    weight: 503
  - name: Facets
    url: logs/explorer/facets/
    parent: log_explorer
    weight: 504
  - name: Group
    url: logs/explorer/group/
    parent: log_explorer
    weight: 505
  - name: Visualize
    url: logs/explorer/visualize/
    parent: log_explorer
    weight: 506
  - name: Log Side Panel
    url: logs/explorer/side_panel/
    parent: log_explorer
    weight: 507
  - name: Export
    url: logs/explorer/export/
    parent: log_explorer
    weight: 508
  - name: Watchdog Insights for Logs
    url: logs/explorer/watchdog_insights/
    parent: log_explorer
    weight: 509
  - name: Saved Views
    url: logs/explorer/saved_views/
    parent: log_explorer
    weight: 509
  - name: Error Tracking
    url: logs/error_tracking/
    parent: log_management
    identifier: log_management_error_tracking
    weight: 6
  - name: Error Tracking Explorer
    url: logs/error_tracking/explorer
    parent: log_management_error_tracking
    weight: 601
  - name: Track Browser and Mobile Errors
    url: logs/error_tracking/browser_and_mobile
    parent: log_management_error_tracking
    weight: 602
  - name: Track Backend Errors
    url: logs/error_tracking/backend
    parent: log_management_error_tracking
    weight: 603
  - name: Guides
    url: logs/guide/
    parent: log_management
    identifier: log_guides
    weight: 7
  - name: Data Security
    url: data_security/logs/
    parent: log_management
    identifier: log_security
    weight: 8
  - name: Troubleshooting
    url: logs/troubleshooting
    parent: log_management
    identifier: log_troubleshooting
    weight: 9
  - name: Observability Pipelines
    url: observability_pipelines/
    pre: pipelines
    identifier: observability_pipelines
    parent: log_management_heading
    weight: 175000
  - name: Setup
    url: observability_pipelines/setup/
    parent: observability_pipelines
    identifier: observability_pipelines_setup
    weight: 1
  - name: Vector Configurations
    url: observability_pipelines/vector_configurations/
    parent: observability_pipelines
    identifier: observability_pipelines_vector_configuration
    weight: 2
  - name: Working with Data
    url: observability_pipelines/working_with_data/
    parent: observability_pipelines
    identifier: observability_pipelines_working_with_data
    weight: 3
  - name: Integrations
    url: observability_pipelines/integrations/
    parent: observability_pipelines
    identifier: observability_pipelines_integrations
    weight: 4
  - name: Integrate Vector with Datadog
    url: observability_pipelines/integrations/integrate_vector_with_datadog/
    parent: observability_pipelines_integrations
    identifier: observability_pipelines_integrate_vector_with_datadog
    weight: 302
  - name: Guides
    url: observability_pipelines/guide/
    parent: observability_pipelines
    identifier: observability_pipelines_guides
    weight: 5
  - name: Security Overview
    url: security/
    pre: security-platform
    identifier: security_platform
    parent: security_platform_heading
    weight: 180000
  - name: Detection Rules
    url: security/detection_rules/
    parent: security_platform
    identifier: security_rules
    weight: 5
  - name: OOTB Rules
    url: security/default_rules/#all
    parent: security_rules
    identifier: ootb_rules
    weight: 501
  - name: Notifications
    url: security/notifications/
    parent: security_platform
    identifier: security_notifications
    weight: 6
  - name: Rules
    url: security/notifications/rules/
    parent: security_notifications
    identifier: security_notification_rules
    weight: 601
  - name: Variables
    url: security/notifications/variables/
    parent: security_notifications
    identifier: security_notification_variables
    weight: 602
  - name: Signals Explorer
    url: security/explorer
    parent: security_platform
    identifier: signals_explorer
    weight: 7
  - name: Security Signal Management
    url: security/security_signal_management
    parent: security_platform
    identifier: security_signal_management
    weight: 8
  - name: Cloud SIEM
    url: security/cloud_siem/
    pre: siem
    parent: security_platform_heading
    identifier: cloud_siem
    weight: 181000
  - name: Getting Started
    url: security/cloud_siem/getting_started
    parent: cloud_siem
    identifier: cloud_siem_getting_started
    weight: 1
  - name: Log Detection Rules
    url: security/cloud_siem/log_detection_rules
    parent: cloud_siem
    identifier: cloud_siem_log_detection_rules
    weight: 2
  - name: Signal Correlation Rules
    url: security/cloud_siem/signal_correlation_rules
    parent: cloud_siem
    identifier: cloud_siem_signal_correlation_rules
    weight: 3
  - name: OOTB Rules
    url: /security/default_rules#cat-cloud-siem
    parent: cloud_siem
    identifier: cloud_siem_default_rules
    weight: 4
  - name: Signals Explorer
    url: /security/explorer
    parent: cloud_siem
    identifier: cloud_siem_signals_explorer
    weight: 5
  - name: Investigator
    url: security/cloud_siem/investigator
    parent: cloud_siem
    identifier: cloud_siem_investigator
    weight: 6
  - name: Guides
    url: security/cloud_siem/guide/
    parent: cloud_siem
    identifier: siem_guides
    weight: 7
  - name: Cloud Security Management
    url: security/cloud_security_management
    parent: security_platform_heading
    pre: cloud-security-management
    identifier: csm
    weight: 181500
  - name: Cloud Security Posture Management
    url: security/cspm/
    parent: csm
    identifier: cspm
    weight: 1
  - name: Getting Started
    url: security/cspm/getting_started
    parent: cspm
    identifier: cspm_getting_started
    weight: 101
  - name: Custom Rules
    url: security/cspm/custom_rules
    parent: cspm
    identifier: custom_rules
    weight: 102
  - name: Cloud Resources Schema
    url: security/cspm/custom_rules/schema/
    parent: cspm
    identifier: cspm_schema_gcp_test
    weight: 103
  - name: Findings Reports
    url: security/cspm/frameworks_and_benchmarks
    parent: cspm
    weight: 104
  - name: Security Findings Explorer
    url: /security/cspm/findings
    parent: cspm
    identifier: cspm_findings_explorer
    weight: 105
  - name: Signals Explorer
    url: /security/cspm/signals_explorer/
    parent: cspm
    identifier: signals
    weight: 106
  - name: Cloud Workload Security
    url: security/cloud_workload_security/
    parent: csm
    identifier: cloud_workload_security
    weight: 2
  - name: Getting Started
    url: security/cloud_workload_security/getting_started
    parent: cloud_workload_security
    identifier: cws_getting_started
    weight: 201
  - name: Managing Detection Rules
    url: security/cloud_workload_security/workload_security_rules
    parent: cloud_workload_security
    identifier: cws_workload_security_rules
    weight: 202
  - name: Creating Custom Agent Rules
    url: security/cloud_workload_security/agent_expressions
    parent: cloud_workload_security
    identifier: cws_agent_expressions
    weight: 203
  - name: CWS Events Formats
    url: security/cloud_workload_security/backend
    parent: cloud_workload_security
    identifier: cws_backend_event_schema_documentation
    weight: 204
  - name: Default Detection Rules
    url: security/default_rules/#cat-cloud-security-management
    parent: csm
    identifier: csm_default_rules
    weight: 4
  - name: Guides
    url: security/cloud_security_management/guide/
    parent: csm
    identifier: csm_guides
    weight: 6
  - name: Troubleshooting
    url: security/cloud_security_management/troubleshooting/
    parent: csm
    identifier: csm_troubleshooting
    weight: 7
  - name: Application Security Management
    url: security/application_security/
    parent: security_platform_heading
    pre: app-sec
    identifier: application_security
    weight: 184000
  - name: Getting Started
    url: security/application_security/getting_started/
    parent: application_security
    identifier: appsec_getting_started
    weight: 1
  - name: Java
    url: security/application_security/getting_started/java/
    parent: appsec_getting_started
    identifier: appsec_java
    weight: 101
  - name: .NET
    url: security/application_security/getting_started/dotnet/
    parent: appsec_getting_started
    identifier: appsec_dotnet
    weight: 102
  - name: Go
    url: security/application_security/getting_started/go/
    parent: appsec_getting_started
    identifier: appsec_go
    weight: 103
  - name: Ruby
    url: security/application_security/getting_started/ruby/
    parent: appsec_getting_started
    identifier: appsec_ruby
    weight: 104
  - name: PHP
    url: security/application_security/getting_started/php/
    parent: appsec_getting_started
    identifier: appsec_php
    weight: 105
  - name: NodeJS
    url: security/application_security/getting_started/nodejs/
    parent: appsec_getting_started
    identifier: appsec_nodejs
    weight: 106
  - name: Python
    url: security/application_security/getting_started/python/
    parent: appsec_getting_started
    identifier: appsec_python
    weight: 107
  - name: How It Works
    url: security/application_security/how-appsec-works/
    parent: application_security
    identifier: appsec_howitworks
    weight: 2
  - name: OOTB Rules
    url: security/default_rules/#cat-application-security
    parent: application_security
    identifier: appsec_default_rules
    weight: 3
  - name: Tracking User Activity
    url: security/application_security/add-user-info/
    parent: application_security
    identifier: appsec_user_info
    weight: 4
  - name: Setup and Configure
    url: security/application_security/setup_and_configure/
    parent: application_security
    identifier: appsec_configuration
    weight: 5
  - name: Custom Detection Rules
    url: security/application_security/custom_rules/
    parent: application_security
    identifier: appsec_custom_rules
    weight: 6
  - name: Event Rules
    url: security/application_security/event_rules/
    parent: application_security
    identifier: appsec_event_rules
    weight: 7
  - name: Troubleshooting
    url: security/application_security/troubleshooting
    parent: application_security
    identifier: appsec_troubleshooting
    weight: 8
  - name: Synthetic Monitoring
    url: synthetics/
    pre: synthetics
    identifier: synthetics
    parent: ux_monitoring_heading
    weight: 190000
  - name: API Tests
    url: synthetics/api_tests/
    parent: synthetics
    weight: 1
    identifier: api_tests
  - name: HTTP
    url: synthetics/api_tests/http_tests
    parent: api_tests
    weight: 101
  - name: SSL
    url: synthetics/api_tests/ssl_tests
    parent: api_tests
    weight: 102
  - name: DNS
    url: synthetics/api_tests/dns_tests
    parent: api_tests
    weight: 103
  - name: WebSocket
    url: synthetics/api_tests/websocket_tests
    parent: api_tests
    weight: 104
  - name: TCP
    url: synthetics/api_tests/tcp_tests
    parent: api_tests
    weight: 105
  - name: UDP
    url: synthetics/api_tests/udp_tests
    parent: api_tests
    weight: 106
  - name: ICMP
    url: synthetics/api_tests/icmp_tests
    parent: api_tests
    weight: 107
  - name: GRPC
    url: synthetics/api_tests/grpc_tests
    parent: api_tests
    weight: 108
  - name: Multistep API Tests
    url: synthetics/multistep
    parent: synthetics
    identifier: synthetics_multistep
    weight: 2
  - name: Browser Tests
    url: synthetics/browser_tests/
    parent: synthetics
    identifier: synthetics_browser_tests
    weight: 3
  - name: Recording Steps
    url: synthetics/browser_tests/actions
    parent: synthetics_browser_tests
    weight: 301
  - name: Test Results and Performance
    url: synthetics/browser_tests/test_results
    parent: synthetics_browser_tests
    weight: 302
  - name: Advanced Options for Steps
    url: synthetics/browser_tests/advanced_options
    parent: synthetics_browser_tests
    weight: 303
  - name: Private Locations
    url: synthetics/private_locations
    parent: synthetics
    identifier: synthetics_private_location
    weight: 4
  - name: Configuration
    url: synthetics/private_locations/configuration
    parent: synthetics_private_location
    identifier: synthetics_private_location_configuration
    weight: 401
  - name: Dimensioning
    url: synthetics/private_locations/dimensioning
    parent: synthetics_private_location
    identifier: synthetics_private_location_dimensioning
    weight: 402
  - name: Monitoring
    url: synthetics/private_locations/monitoring
    parent: synthetics_private_location
    identifier: synthetics_private_location_monitoring
    weight: 403
  - name: Search and Manage
    url: synthetics/search/
    parent: synthetics
    weight: 5
  - name: Test Coverage
    url: synthetics/test_coverage
    parent: synthetics
    identifier: synthetics_test_coverage
    weight: 6
  - name: Dashboards
    url: synthetics/dashboards
    parent: synthetics
    identifier: synthetics_dashboards
    weight: 7
  - name: API Test
    url: synthetics/dashboards/api_test
    parent: synthetics_dashboards
    identifier: synthetics_dashboards_api_test
    weight: 701
  - name: Browser Test
    url: synthetics/dashboards/browser_test
    parent: synthetics_dashboards
    identifier: synthetics_dashboards_browser_test
    weight: 702
  - name: Test Summary
    url: synthetics/dashboards/test_summary
    parent: synthetics_dashboards
    identifier: synthetics_dashboards_test_summary
    weight: 703
  - name: APM Integration
    url: synthetics/apm/
    parent: synthetics
    identifier: synthetics_apm
    weight: 8
  - name: Settings
    url: synthetics/settings/
    parent: synthetics
    weight: 9
  - name: Metrics
    url: synthetics/metrics/
    parent: synthetics
    weight: 10
  - name: Data Security
    url: data_security/synthetics/
    parent: synthetics
    weight: 11
  - name: Guides
    url: synthetics/guide/
    parent: synthetics
    identifier: synthetics_guides
    weight: 12
  - name: Troubleshooting
    url: synthetics/troubleshooting/
    parent: synthetics
    identifier: synthetics_troubleshooting
    weight: 13
  - name: Continuous Testing
    url: continuous_testing/
    pre: continuous-testing
    identifier: continuous_testing
    parent: ux_monitoring_heading
    weight: 200000
  - name: CI/CD Integrations
    url: continuous_testing/cicd_integrations
    parent: continuous_testing
    identifier: continuous_testing_cicd_integrations
    weight: 1
  - name: Configuration
    url: /continuous_testing/cicd_integrations/configuration
    parent: continuous_testing_cicd_integrations
    identifier: continuous_testing_cicd_integrations_configuration
    weight: 101
  - name: Azure DevOps Extension
    url: /continuous_testing/cicd_integrations/azure_devops_extension
    parent: continuous_testing_cicd_integrations
    identifier: continuous_testing_cicd_integrations_azure_devops_extension
    weight: 102
  - name: CircleCI Orb
    url: /continuous_testing/cicd_integrations/circleci_orb
    parent: continuous_testing_cicd_integrations
    identifier: continuous_testing_cicd_integrations_circleci_orb
    weight: 103
  - name: GitHub Actions
    url: /continuous_testing/cicd_integrations/github_actions
    parent: continuous_testing_cicd_integrations
    identifier: continuous_testing_cicd_integrations_github_actions
    weight: 104
  - name: GitLab
    url: /continuous_testing/cicd_integrations/gitlab
    parent: continuous_testing_cicd_integrations
    identifier: continuous_testing_cicd_integrations_gitlab
    weight: 105
  - name: Jenkins
    url: /continuous_testing/cicd_integrations/jenkins
    parent: continuous_testing_cicd_integrations
    identifier: continuous_testing_cicd_integrations_jenkins
    weight: 106
  - name: Settings
    url: /continuous_testing/settings
    parent: continuous_testing
    identifier: continuous_testing_settings
    weight: 2
  - name: Testing Tunnel
    url: /continuous_testing/testing_tunnel
    parent: continuous_testing
    identifier: continuous_testing_testing_tunnel
    weight: 3
  - name: Explorer
    url: continuous_testing/explorer/
    parent: continuous_testing
    identifier: continuous_testing_explorer
    weight: 4
  - name: Search Test Batches
    url: continuous_testing/explorer/search/
    parent: continuous_testing_explorer
    identifier: continuous_testing_explorer_search
    weight: 401
  - name: Search Syntax
    url: continuous_testing/explorer/search_syntax/
    parent: continuous_testing_explorer
    identifier: continuous_testing_explorer_search_syntax
    weight: 402
  - name: Troubleshooting
    url: continuous_testing/troubleshooting/
    parent: continuous_testing
    identifier: continuous_testing_troubleshooting
    weight: 5
  - name: RUM & Session Replay
    url: real_user_monitoring/
    pre: rum
    identifier: rum
    parent: ux_monitoring_heading
    weight: 210000
  - name: Browser Monitoring
    url: real_user_monitoring/browser/
    parent: rum
    identifier: rum_browser
    weight: 1
  - name: Data Collected
    url: real_user_monitoring/browser/data_collected/
    parent: rum_browser
    identifier: rum_data_collected
    weight: 101
  - name: Modifying Data and Context
    url: real_user_monitoring/browser/modifying_data_and_context/
    parent: rum_browser
    identifier: rum_modify
    weight: 102
  - name: Monitoring Page Performance
    url: real_user_monitoring/browser/monitoring_page_performance/
    parent: rum_browser
    identifier: page_performance
    weight: 103
  - name: Monitoring Resource Performance
    url: real_user_monitoring/browser/monitoring_resource_performance/
    parent: rum_browser
    identifier: resource_performance
    weight: 104
  - name: Collecting Browser Errors
    url: real_user_monitoring/browser/collecting_browser_errors/
    parent: rum_browser
    identifier: collect_errors
    weight: 105
  - name: Tracking User Actions
    url: real_user_monitoring/browser/tracking_user_actions/
    parent: rum_browser
    identifier: track_actions
    weight: 106
  - name: Troubleshooting
    url: real_user_monitoring/browser/troubleshooting/
    parent: rum_browser
    identifier: troubleshooting
    weight: 107
  - name: Android and AndroidTV Monitoring
    url: real_user_monitoring/android/
    parent: rum
    identifier: rum_android
    weight: 2
  - name: Data Collected
    url: real_user_monitoring/android/data_collected/
    parent: rum_android
    identifier: rum_android_data_collected
    weight: 201
  - name: Advanced Configuration
    url: real_user_monitoring/android/advanced_configuration/
    parent: rum_android
    identifier: rum_android_advanced
    weight: 202
  - name: Mobile Vitals
    url: real_user_monitoring/android/mobile_vitals/
    parent: rum_android
    identifier: rum_android_mobile_vitals
    weight: 203
  - name: Web View Tracking
    url: real_user_monitoring/android/web_view_tracking/
    parent: rum_android
    identifier: rum_android_web_view_tracking
    weight: 204
  - name: Integrated Libraries
    url: real_user_monitoring/android/integrated_libraries/
    parent: rum_android
    identifier: rum_android_libraries
    weight: 205
  - name: Troubleshooting
    url: real_user_monitoring/android/troubleshooting/
    parent: rum_android
    identifier: rum_troubleshooting_android
    weight: 206
  - name: iOS and tvOS Monitoring
    url: real_user_monitoring/ios/
    parent: rum
    identifier: rum_ios
    weight: 3
  - name: Data Collected
    url: real_user_monitoring/ios/data_collected/
    parent: rum_ios
    identifier: rum_ios_data_collected
    weight: 301
  - name: Advanced Configuration
    url: real_user_monitoring/ios/advanced_configuration/
    parent: rum_ios
    identifier: rum_ios_advanced
    weight: 302
  - name: Mobile Vitals
    url: real_user_monitoring/ios/mobile_vitals/
    parent: rum_ios
    identifier: rum_ios_mobile_vitals
    weight: 303
  - name: Web View Tracking
    url: real_user_monitoring/ios/web_view_tracking/
    parent: rum_ios
    identifier: rum_ios_web_view_tracking
    weight: 304
  - name: SwiftUI
    url: real_user_monitoring/ios/swiftui/
    parent: rum_ios
    identifier: rum_ios_swiftui
    weight: 305
  - name: Troubleshooting
    url: real_user_monitoring/ios/troubleshooting/
    parent: rum_ios
    identifier: rum_troubleshooting_ios
    weight: 306
  - name: React Native Monitoring
    url: real_user_monitoring/reactnative/
    parent: rum
    identifier: rum_reactnative
    weight: 4
  - name: Advanced Configuration
    url: real_user_monitoring/reactnative/advanced_configuration/
    parent: rum_reactnative
    identifier: rum_reactnative_advanced_configuration
    weight: 401
  - name: Mobile Vitals
    url: real_user_monitoring/reactnative/mobile_vitals/
    parent: rum_reactnative
    identifier: rum_reactnative_mobile_vitals
    weight: 402
  - name: Expo
    url: real_user_monitoring/reactnative/expo/
    parent: rum_reactnative
    identifier: rum_reactnative_expo
    weight: 403
  - name: CodePush
    url: real_user_monitoring/reactnative/codepush/
    parent: rum_reactnative
    identifier: rum_reactnative_codepush
    weight: 404
  - name: Flutter Monitoring
    url: real_user_monitoring/flutter/
    parent: rum
    identifier: rum_flutter
    weight: 5
  - name: Setup
    url: real_user_monitoring/flutter/setup/
    parent: rum_flutter
    identifier: rum_flutter_setup
    weight: 501
  - name: Data Collected
    url: real_user_monitoring/flutter/data_collected/
    parent: rum_flutter
    identifier: rum_flutter_data_collected
    weight: 502
  - name: Advanced Configuration
    url: real_user_monitoring/flutter/advanced_configuration/
    parent: rum_flutter
    identifier: rum_flutter_advanced_configuration
    weight: 503
  - name: Mobile Vitals
    url: real_user_monitoring/flutter/mobile_vitals/
    parent: rum_flutter
    identifier: rum_flutter_mobile_vitals
    weight: 504
  - name: Troubleshooting
    url: real_user_monitoring/flutter/troubleshooting/
    parent: rum_flutter
    identifier: rum_flutter_troubleshooting
    weight: 505
  - name: Session Replay
    url: real_user_monitoring/session_replay/
    parent: rum
    identifier: rum_session_replay
    weight: 6
  - name: Privacy Options
    url: real_user_monitoring/session_replay/privacy_options
    parent: rum_session_replay
    identifier: rum_session_replay_privacy_options
    weight: 601
  - name: Developer Tools
    url: real_user_monitoring/session_replay/developer_tools
    parent: rum_session_replay
    identifier: rum_session_replay_developer_tools
    weight: 602
  - name: Troubleshooting
    url: real_user_monitoring/session_replay/troubleshooting
    parent: rum_session_replay
    identifier: rum_session_replay_troubleshooting
    weight: 603
  - name: Frustration Signals
    url: real_user_monitoring/frustration_signals/
    parent: rum
    identifier: rum_frustration_signals
    weight: 7
  - name: Dashboards
    url: real_user_monitoring/dashboards/
    parent: rum
    identifier: rum_dashboards
    weight: 8
  - name: Performance Overview
    url: real_user_monitoring/dashboards/performance_overview_dashboard
    parent: rum_dashboards
    identifier: rum_dashboards_performance
    weight: 801
  - name: Frustration Signals
    url: real_user_monitoring/dashboards/frustration_signals_dashboard
    parent: rum_dashboards
    identifier: rum_dashboards_frustration_signals
    weight: 802
  - name: User Sessions
    url: real_user_monitoring/dashboards/user_sessions_dashboard
    parent: rum_dashboards
    identifier: rum_dashboards_sessions
    weight: 803
  - name: Errors
    url: real_user_monitoring/dashboards/errors_dashboard
    parent: rum_dashboards
    identifier: rum_dashboards_errors
    weight: 804
  - name: Testing Coverage
    url: real_user_monitoring/dashboards/testing_coverage
    parent: rum_dashboards
    identifier: rum_dashboards_testing_coverage
    weight: 805
  - name: Resources
    url: real_user_monitoring/dashboards/resources_dashboard
    parent: rum_dashboards
    identifier: rum_dashboards_resources
    weight: 806
  - name: Mobile
    url: real_user_monitoring/dashboards/mobile_dashboard
    parent: rum_dashboards
    identifier: rum_dashboards_mobile
    weight: 807
  - name: Explorer
    url: real_user_monitoring/explorer/
    parent: rum
    identifier: rum_explorer
    weight: 9
  - name: Search RUM Events
    url: real_user_monitoring/explorer/search/
    parent: rum_explorer
    identifier: rum_explorer_search
    weight: 901
  - name: Search Syntax
    url: real_user_monitoring/explorer/search_syntax/
    parent: rum_explorer
    identifier: rum_explorer_search_syntax
    weight: 902
  - name: Group
    url: real_user_monitoring/explorer/group/
    parent: rum_explorer
    identifier: rum_explorer_group
    weight: 903
  - name: Visualize
    url: real_user_monitoring/explorer/visualize/
    parent: rum_explorer
    identifier: rum_explorer_visualize
    weight: 904
  - name: Events
    url: real_user_monitoring/explorer/events/
    parent: rum_explorer
    identifier: rum_explorer_events
    weight: 905
  - name: Export
    url: real_user_monitoring/explorer/export/
    parent: rum_explorer
    identifier: rum_explorer_export
    weight: 906
  - name: Saved Views
    url: real_user_monitoring/explorer/saved_views/
    parent: rum_explorer
    identifier: rum_explorer_saved_views
    weight: 907
  - name: Watchdog Insights for RUM
    url: real_user_monitoring/explorer/watchdog_insights/
    parent: rum_explorer
    identifier: rum_explorer_watchdog_insights
    weight: 908
  - name: Generate Metrics
    url: real_user_monitoring/generate_metrics
    parent: rum
    identifier: rum_generate_metrics
    weight: 10
  - name: Connect RUM and Traces
    url: real_user_monitoring/connect_rum_and_traces
    parent: rum
    identifier: rum_connect_rum_and_traces
    weight: 11
  - name: Error Tracking
    url: real_user_monitoring/error_tracking/
    parent: rum
    identifier: rum_error_tracking
    weight: 12
  - name: Explorer
    url: real_user_monitoring/error_tracking/explorer/
    parent: rum_error_tracking
    identifier: rum_error_tracking_explorer
    weight: 1201
  - name: Track Browser Errors
    url: real_user_monitoring/error_tracking/browser/
    parent: rum_error_tracking
    identifier: rum_error_tracking_browser
    weight: 1202
  - name: Track Android Errors
    url: real_user_monitoring/error_tracking/android/
    parent: rum_error_tracking
    identifier: rum_error_tracking_android
    weight: 1203
  - name: Track iOS Errors
    url: real_user_monitoring/error_tracking/ios/
    parent: rum_error_tracking
    identifier: rum_error_tracking_ios
    weight: 1204
  - name: Track Expo Errors
    url: real_user_monitoring/error_tracking/expo/
    parent: rum_error_tracking
    identifier: rum_error_tracking_expo
    weight: 1205
  - name: Track React Native Errors
    url: real_user_monitoring/error_tracking/reactnative/
    parent: rum_error_tracking
    identifier: rum_error_tracking_reactnative
    weight: 1206
  - name: Track Flutter Errors
    url: real_user_monitoring/error_tracking/flutter/
    parent: rum_error_tracking
    identifier: rum_error_tracking_flutter
    weight: 1207
  - name: Guides
    url: real_user_monitoring/guide/
    parent: rum
    identifier: rum_guides
    weight: 13
  - name: Network Monitoring
    url: network_monitoring/
    pre: network
    identifier: nm_parent
    parent: infrastructure_heading
    weight: 220000
  - name: Network Performance Monitoring
    url: network_monitoring/performance/
    parent: nm_parent
    identifier: npm
    weight: 100
  - name: Setup
    url: network_monitoring/performance/setup/
    parent: npm
    identifier: npm_setup
    weight: 101
  - name: Network Page
    url: network_monitoring/performance/network_page/
    parent: npm
    identifier: npm_page
    weight: 102
  - name: Network Map
    url: network_monitoring/performance/network_map/
    parent: npm
    identifier: npm_map
    weight: 103
  - name: Guides
    url: network_monitoring/performance/guide/
    identifier: npm_guides
    parent: npm
    weight: 104
  - name: DNS Monitoring
    url: network_monitoring/dns/
    parent: nm_parent
    identifier: dns_monitoring
    weight: 200
  - name: Network Device Monitoring
    url: network_monitoring/devices
    parent: nm_parent
    identifier: ndm
    weight: 300
  - name: SNMP Metrics
    url: network_monitoring/devices/snmp_metrics
    parent: ndm
    identifier: ndm_snmp_metrics
    weight: 301
  - name: SNMP Traps
    url: network_monitoring/devices/snmp_traps
    parent: ndm
    identifier: ndm_snmptraps
    weight: 302
  - name: NetFlow Monitoring
    url: network_monitoring/devices/netflow
    parent: ndm
    identifier: ndm_netflow
    weight: 303
  - name: Profiles
    url: network_monitoring/devices/profiles
    parent: ndm
    identifier: ndm_profiles
    weight: 304
  - name: Data Collected
    url: network_monitoring/devices/data
    parent: ndm
    identifier: ndm_data
    weight: 305
  - name: Troubleshooting
    url: network_monitoring/devices/troubleshooting
    parent: ndm
    identifier: ndm_trouble
    weight: 306
  - name: Guides
    url: network_monitoring/devices/guide/
    parent: ndm
    identifier: ndm_guide
    weight: 307
  - name: Developers
    url: developers/
    pre: dev-code
    identifier: dev_tools
    parent: essentials_heading
    weight: 210000
  - name: Authorization
    url: developers/authorization/
    parent: dev_tools
    identifier: dev_tools_authorization
    weight: 1
  - name: OAuth2 in Datadog
    url: developers/authorization/oauth2_in_datadog/
    parent: dev_tools_authorization
    identifier: dev_tools_authorization_oauth2_in_datadog
    weight: 101
  - name: Authorization Endpoints
    url: developers/authorization/oauth2_endpoints/
    parent: dev_tools_authorization
    identifier: dev_tools_authorization_oauth2_endpoints
    weight: 102
  - name: DogStatsD
    url: developers/dogstatsd/
    parent: dev_tools
    identifier: dev_tools_dogstatsd
    weight: 2
  - name: Datagram Format
    url: developers/dogstatsd/datagram_shell
    parent: dev_tools_dogstatsd
    weight: 201
  - name: Unix Domain Socket
    url: /developers/dogstatsd/unix_socket
    parent: dev_tools_dogstatsd
    weight: 202
  - name: High Throughput Data
    url: developers/dogstatsd/high_throughput/
    parent: dev_tools_dogstatsd
    weight: 203
  - name: Data Aggregation
    url: developers/dogstatsd/data_aggregation/
    parent: dev_tools_dogstatsd
    weight: 204
  - name: DogStatsD Mapper
    url: developers/dogstatsd/dogstatsd_mapper/
    parent: dev_tools_dogstatsd
    weight: 205
  - name: Custom Checks
    url: developers/custom_checks/
    parent: dev_tools
    identifier: custom_checks
    weight: 3
  - name: Writing a Custom Agent Check
    url: developers/custom_checks/write_agent_check/
    parent: custom_checks
    weight: 301
  - name: Writing a Custom OpenMetrics Check
    url: developers/custom_checks/prometheus/
    parent: custom_checks
    weight: 302
  - name: Integrations
    url: developers/integrations/
    parent: dev_tools
    identifier: dev_tools_integrations
    weight: 4
  - name: Create an Agent-based Integration
    url: developers/integrations/new_check_howto/
    parent: dev_tools_integrations
    weight: 401
  - name: Create an API Integration
    url: developers/integrations/api_integration/
    parent: dev_tools_integrations
    weight: 402
  - name: Integration Assets Reference
    url: developers/integrations/check_references/
    parent: dev_tools_integrations
    weight: 403
  - name: Create an Integration Dashboard
    url: developers/integrations/create-an-integration-dashboard
    parent: dev_tools_integrations
    weight: 404
  - name: OAuth for Integrations
    url: developers/integrations/oauth_for_integrations
    parent: dev_tools_integrations
    weight: 405
  - name: Python
    url: developers/integrations/python/
    parent: dev_tools_integrations
    weight: 406
  - name: Legacy
    url: developers/integrations/legacy/
    parent: dev_tools_integrations
    weight: 407
  - name: Marketplace
    url: developers/marketplace/
    parent: dev_tools
    identifier: dev_tools_marketplace
    weight: 5
  - name: Develop A Marketplace Offering
    url: developers/marketplace/offering
    parent: dev_tools_marketplace
    identifier: dev_tools_marketplace_offering
    weight: 501
  - name: Datadog Apps
    url: developers/datadog_apps
    parent: dev_tools
    identifier: dev_tools_datadog_apps
    weight: 6
  - name: Service Checks
    url: developers/service_checks/
    parent: dev_tools
    identifier: dev_tools_service_check
    weight: 7
  - name: 'Submission - Agent Check '
    url: developers/service_checks/agent_service_checks_submission/
    parent: dev_tools_service_check
    identifier: dev_tools_service_check_agent_check
    weight: 701
  - name: Submission - DogStatsD
    url: developers/service_checks/dogstatsd_service_checks_submission/
    parent: dev_tools_service_check
    identifier: dev_tools_service_check_dogstatsd
    weight: 702
  - name: Submission - API
    url: api/v1/service-checks/
    parent: dev_tools_service_check
    identifier: dev_tools_service_check_api
    weight: 703
  - name: IDE Integrations
    url: developers/ide_integrations/
    parent: dev_tools
    identifier: ide_integrations
    weight: 8
  - name: IntelliJ IDEA
    url: developers/ide_integrations/idea/
    parent: ide_integrations
    identifier: ide_integrations_idea
    weight: 801
  - name: Community
    url: developers/community/
    parent: dev_tools
    identifier: dev_community
    weight: 9
  - name: Libraries
    url: developers/community/libraries/
    parent: dev_community
    weight: 901
  - name: Community Office Hours
    url: developers/community/office_hours/
    parent: dev_community
    weight: 902
  - name: Guides
    url: developers/guide/
    parent: dev_tools
    identifier: dev_tools_guides
    weight: 10
  - name: API
    url: api/
    pre: api
    identifier: api
    parent: essentials_heading
    weight: 220000
  - name: CoScreen
    url: coscreen/
    pre: coscreen
    identifier: coscreen
    parent: essentials_heading
    weight: 230000
  - name: Troubleshooting
    url: coscreen/troubleshooting
    identifier: coscreen_troubleshooting
    parent: coscreen
    weight: 1
  - name: Account Management
    url: account_management/
    pre: cog-2
    identifier: account_management
    parent: administration_heading
    weight: 230000
  - name: Switching Between Orgs
    url: account_management/org_switching/
    parent: account_management
    weight: 1
  - name: Organization Settings
    url: account_management/org_settings/
    parent: account_management
    identifier: organization_settings
    weight: 2
  - name: User Management
    url: account_management/users/
    parent: organization_settings
    identifier: account_management_users
    weight: 201
  - name: Login Methods
    url: account_management/login_methods/
    parent: organization_settings
    identifier: login_methods
    weight: 202
  - name: OAuth Apps
    url: account_management/org_settings/oauth_apps
    parent: organization_settings
    weight: 203
  - name: Sensitive Data Scanner
    url: account_management/org_settings/sensitive_data_detection
    parent: organization_settings
    weight: 204
  - name: Custom Organization Landing Page
    url: account_management/org_settings/custom_landing
    parent: organization_settings
    weight: 205
  - name: Service Accounts
    url: account_management/org_settings/service_accounts
    parent: organization_settings
    weight: 206
  - name: RBAC
    url: account_management/rbac/
    parent: account_management
    identifier: account_management_rbac
    weight: 3
  - name: Permissions
    url: account_management/rbac/permissions
    parent: account_management_rbac
    identifier: account_management_rbac_permissions
    weight: 301
  - name: SSO with SAML
    url: account_management/saml/
    identifier: account_management_saml
    parent: account_management
    weight: 4
  - name: Active Directory
    url: account_management/saml/activedirectory/
    parent: account_management_saml
    weight: 401
  - name: Auth0
    url: account_management/saml/auth0/
    parent: account_management_saml
    weight: 402
  - name: Azure
    url: account_management/saml/azure/
    parent: account_management_saml
    weight: 403
  - name: Google
    url: account_management/saml/google/
    parent: account_management_saml
    weight: 404
  - name: NoPassword
    url: account_management/saml/lastpass/
    parent: account_management_saml
    weight: 405
  - name: Okta
    url: account_management/saml/okta/
    parent: account_management_saml
    weight: 406
  - name: SafeNet
    url: account_management/saml/safenet/
    parent: account_management_saml
    weight: 407
  - name: Troubleshooting
    url: account_management/saml/troubleshooting/
    parent: account_management_saml
    weight: 408
  - name: API and Application Keys
    url: account_management/api-app-keys/
    parent: account_management
    weight: 5
  - name: Audit Trail
    url: account_management/audit_trail/
    parent: account_management
    identifier: account_management_audit_trail
    weight: 6
  - name: Events
    url: account_management/audit_trail/events/
    parent: account_management_audit_trail
    identifier: account_management_audit_trail_events
    weight: 601
  - name: Plan and Usage
    url: account_management/plan_and_usage/
    parent: account_management
    weight: 7
  - name: Billing
    url: account_management/billing/
    parent: account_management
    weight: 8
  - name: Multi-org Accounts
    url: account_management/multi_organization/
    parent: account_management
    weight: 8
  - name: Guides
    url: account_management/guide/
    parent: account_management
    weight: 9
  - name: Data Security
    url: data_security/
    pre: security-lock
    identifier: data_security
    parent: administration_heading
    weight: 240000
  - name: Agent
    url: data_security/agent/
    parent: data_security
    weight: 1
  - name: Tracing
    url: /tracing/configure_data_security/
    parent: data_security
    weight: 2
  - name: Log Management
    url: data_security/logs/
    parent: data_security
    weight: 3
  - name: Synthetic Monitoring
    url: data_security/synthetics/
    parent: data_security
    weight: 4
  - name: Guides
    url: data_security/guide/
    parent: data_security
    weight: 5
  - name: Help
    url: help/
    pre: info-fill
    identifier: help_top_level
    parent: administration_heading
    weight: 240000
  - name: Aggregating Agents
    url: observability_pipelines/integrations/integrate_vector_with_datadog/
    parent: agent
    identifier: vector_aggregation
    weight: 13
api:
  - name: Overview
    url: /api/latest/
    identifier: API overview
    weight: -10
  - name: Using the API
    url: /api/latest/using-the-api/
    parent: API overview
    weight: 5
  - name: Authorization Scopes
    url: /api/latest/scopes/
    identifier: API Scopes
    parent: API overview
    weight: 6
  - name: Rate Limits
    url: /api/latest/rate-limits/
    parent: API overview
    weight: 7
    identifier: rate-limits
  - name: AWS Integration
    url: /api/latest/aws-integration/
    identifier: aws-integration
    generated: true
  - name: Generate a new external ID
    url: '#generate-a-new-external-id'
    identifier: aws-integration-generate-a-new-external-id
    parent: aws-integration
    generated: true
    params:
      versions:
        - v1
      operationids:
        - CreateNewAWSExternalID
      unstable: []
      order: 4
  - name: Set an AWS tag filter
    url: '#set-an-aws-tag-filter'
    identifier: aws-integration-set-an-aws-tag-filter
    parent: aws-integration
    generated: true
    params:
      versions:
        - v1
      operationids:
        - CreateAWSTagFilter
      unstable: []
      order: 2
  - name: Get all AWS tag filters
    url: '#get-all-aws-tag-filters'
    identifier: aws-integration-get-all-aws-tag-filters
    parent: aws-integration
    generated: true
    params:
      versions:
        - v1
      operationids:
        - ListAWSTagFilters
      unstable: []
      order: 1
  - name: Delete a tag filtering entry
    url: '#delete-a-tag-filtering-entry'
    identifier: aws-integration-delete-a-tag-filtering-entry
    parent: aws-integration
    generated: true
    params:
      versions:
        - v1
      operationids:
        - DeleteAWSTagFilter
      unstable: []
      order: 3
  - name: List namespace rules
    url: '#list-namespace-rules'
    identifier: aws-integration-list-namespace-rules
    parent: aws-integration
    generated: true
    params:
      versions:
        - v1
      operationids:
        - ListAvailableAWSNamespaces
      unstable: []
      order: 5
  - name: Update an AWS integration
    url: '#update-an-aws-integration'
    identifier: aws-integration-update-an-aws-integration
    parent: aws-integration
    generated: true
    params:
      versions:
        - v1
      operationids:
        - UpdateAWSAccount
      unstable: []
      order: 9
  - name: Create an AWS integration
    url: '#create-an-aws-integration'
    identifier: aws-integration-create-an-aws-integration
    parent: aws-integration
    generated: true
    params:
      versions:
        - v1
      operationids:
        - CreateAWSAccount
      unstable: []
      order: 8
  - name: List all AWS integrations
    url: '#list-all-aws-integrations'
    identifier: aws-integration-list-all-aws-integrations
    parent: aws-integration
    generated: true
    params:
      versions:
        - v1
      operationids:
        - ListAWSAccounts
      unstable: []
      order: 6
  - name: Delete an AWS integration
    url: '#delete-an-aws-integration'
    identifier: aws-integration-delete-an-aws-integration
    parent: aws-integration
    generated: true
    params:
      versions:
        - v1
      operationids:
        - DeleteAWSAccount
      unstable: []
      order: 7
  - name: AWS Logs Integration
    url: /api/latest/aws-logs-integration/
    identifier: aws-logs-integration
    generated: true
  - name: Check permissions for log services
    url: '#check-permissions-for-log-services'
    identifier: aws-logs-integration-check-permissions-for-log-services
    parent: aws-logs-integration
    generated: true
    params:
      versions:
        - v1
      operationids:
        - CheckAWSLogsServicesAsync
      unstable: []
      order: 6
  - name: Enable an AWS Logs integration
    url: '#enable-an-aws-logs-integration'
    identifier: aws-logs-integration-enable-an-aws-logs-integration
    parent: aws-logs-integration
    generated: true
    params:
      versions:
        - v1
      operationids:
        - EnableAWSLogServices
      unstable: []
      order: 5
  - name: Get list of AWS log ready services
    url: '#get-list-of-aws-log-ready-services'
    identifier: aws-logs-integration-get-list-of-aws-log-ready-services
    parent: aws-logs-integration
    generated: true
    params:
      versions:
        - v1
      operationids:
        - ListAWSLogsServices
      unstable: []
      order: 4
  - name: Check that an AWS Lambda Function exists
    url: '#check-that-an-aws-lambda-function-exists'
    identifier: aws-logs-integration-check-that-an-aws-lambda-function-exists
    parent: aws-logs-integration
    generated: true
    params:
      versions:
        - v1
      operationids:
        - CheckAWSLogsLambdaAsync
      unstable: []
      order: 7
  - name: Add AWS Log Lambda ARN
    url: '#add-aws-log-lambda-arn'
    identifier: aws-logs-integration-add-aws-log-lambda-arn
    parent: aws-logs-integration
    generated: true
    params:
      versions:
        - v1
      operationids:
        - CreateAWSLambdaARN
      unstable: []
      order: 2
  - name: List all AWS Logs integrations
    url: '#list-all-aws-logs-integrations'
    identifier: aws-logs-integration-list-all-aws-logs-integrations
    parent: aws-logs-integration
    generated: true
    params:
      versions:
        - v1
      operationids:
        - ListAWSLogsIntegrations
      unstable: []
      order: 1
  - name: Delete an AWS Logs integration
    url: '#delete-an-aws-logs-integration'
    identifier: aws-logs-integration-delete-an-aws-logs-integration
    parent: aws-logs-integration
    generated: true
    params:
      versions:
        - v1
      operationids:
        - DeleteAWSLambdaARN
      unstable: []
      order: 3
  - name: Authentication
    url: /api/latest/authentication/
    identifier: authentication
    generated: true
  - name: Validate API key
    url: '#validate-api-key'
    identifier: authentication-validate-api-key
    parent: authentication
    generated: true
    params:
      versions:
        - v1
      operationids:
        - Validate
      unstable: []
      order: 1
  - name: Azure Integration
    url: /api/latest/azure-integration/
    identifier: azure-integration
    generated: true
  - name: Update Azure integration host filters
    url: '#update-azure-integration-host-filters'
    identifier: azure-integration-update-azure-integration-host-filters
    parent: azure-integration
    generated: true
    params:
      versions:
        - v1
      operationids:
        - UpdateAzureHostFilters
      unstable: []
      order: 5
  - name: Update an Azure integration
    url: '#update-an-azure-integration'
    identifier: azure-integration-update-an-azure-integration
    parent: azure-integration
    generated: true
    params:
      versions:
        - v1
      operationids:
        - UpdateAzureIntegration
      unstable: []
      order: 4
  - name: Create an Azure integration
    url: '#create-an-azure-integration'
    identifier: azure-integration-create-an-azure-integration
    parent: azure-integration
    generated: true
    params:
      versions:
        - v1
      operationids:
        - CreateAzureIntegration
      unstable: []
      order: 2
  - name: List all Azure integrations
    url: '#list-all-azure-integrations'
    identifier: azure-integration-list-all-azure-integrations
    parent: azure-integration
    generated: true
    params:
      versions:
        - v1
      operationids:
        - ListAzureIntegration
      unstable: []
      order: 1
  - name: Delete an Azure integration
    url: '#delete-an-azure-integration'
    identifier: azure-integration-delete-an-azure-integration
    parent: azure-integration
    generated: true
    params:
      versions:
        - v1
      operationids:
        - DeleteAzureIntegration
      unstable: []
      order: 3
  - name: Dashboard Lists
    url: /api/latest/dashboard-lists/
    identifier: dashboard-lists
    generated: true
  - name: Update items of a dashboard list
    url: '#update-items-of-a-dashboard-list'
    identifier: dashboard-lists-update-items-of-a-dashboard-list
    parent: dashboard-lists
    generated: true
    params:
      versions:
        - v2
      operationids:
        - UpdateDashboardListItems
      unstable: []
      order: 3
  - name: Add Items to a Dashboard List
    url: '#add-items-to-a-dashboard-list'
    identifier: dashboard-lists-add-items-to-a-dashboard-list
    parent: dashboard-lists
    generated: true
    params:
      versions:
        - v2
      operationids:
        - CreateDashboardListItems
      unstable: []
      order: 2
  - name: Get items of a Dashboard List
    url: '#get-items-of-a-dashboard-list'
    identifier: dashboard-lists-get-items-of-a-dashboard-list
    parent: dashboard-lists
    generated: true
    params:
      versions:
        - v2
      operationids:
        - GetDashboardListItems
      unstable: []
      order: 1
  - name: Delete items from a dashboard list
    url: '#delete-items-from-a-dashboard-list'
    identifier: dashboard-lists-delete-items-from-a-dashboard-list
    parent: dashboard-lists
    generated: true
    params:
      versions:
        - v2
      operationids:
        - DeleteDashboardListItems
      unstable: []
      order: 4
  - name: Update a dashboard list
    url: '#update-a-dashboard-list'
    identifier: dashboard-lists-update-a-dashboard-list
    parent: dashboard-lists
    generated: true
    params:
      versions:
        - v1
      operationids:
        - UpdateDashboardList
      unstable: []
      order: 4
  - name: Get a dashboard list
    url: '#get-a-dashboard-list'
    identifier: dashboard-lists-get-a-dashboard-list
    parent: dashboard-lists
    generated: true
    params:
      versions:
        - v1
      operationids:
        - GetDashboardList
      unstable: []
      order: 3
  - name: Delete a dashboard list
    url: '#delete-a-dashboard-list'
    identifier: dashboard-lists-delete-a-dashboard-list
    parent: dashboard-lists
    generated: true
    params:
      versions:
        - v1
      operationids:
        - DeleteDashboardList
      unstable: []
      order: 5
  - name: Create a dashboard list
    url: '#create-a-dashboard-list'
    identifier: dashboard-lists-create-a-dashboard-list
    parent: dashboard-lists
    generated: true
    params:
      versions:
        - v1
      operationids:
        - CreateDashboardList
      unstable: []
      order: 2
  - name: Get all dashboard lists
    url: '#get-all-dashboard-lists'
    identifier: dashboard-lists-get-all-dashboard-lists
    parent: dashboard-lists
    generated: true
    params:
      versions:
        - v1
      operationids:
        - ListDashboardLists
      unstable: []
      order: 1
  - name: Dashboards
    url: /api/latest/dashboards/
    identifier: dashboards
    generated: true
  - name: Update a dashboard
    url: '#update-a-dashboard'
    identifier: dashboards-update-a-dashboard
    parent: dashboards
    generated: true
    params:
      versions:
        - v1
      operationids:
        - UpdateDashboard
      unstable: []
      order: 4
  - name: Get a dashboard
    url: '#get-a-dashboard'
    identifier: dashboards-get-a-dashboard
    parent: dashboards
    generated: true
    params:
      versions:
        - v1
      operationids:
        - GetDashboard
      unstable: []
      order: 2
  - name: Delete a dashboard
    url: '#delete-a-dashboard'
    identifier: dashboards-delete-a-dashboard
    parent: dashboards
    generated: true
    params:
      versions:
        - v1
      operationids:
        - DeleteDashboard
      unstable: []
      order: 5
  - name: Send shared dashboard invitation email
    url: '#send-shared-dashboard-invitation-email'
    identifier: dashboards-send-shared-dashboard-invitation-email
    parent: dashboards
    generated: true
    params:
      versions:
        - v1
      operationids:
        - SendPublicDashboardInvitation
      unstable: []
      order: 11
  - name: Get all invitations for a shared dashboard
    url: '#get-all-invitations-for-a-shared-dashboard'
    identifier: dashboards-get-all-invitations-for-a-shared-dashboard
    parent: dashboards
    generated: true
    params:
      versions:
        - v1
      operationids:
        - GetPublicDashboardInvitations
      unstable: []
      order: 12
  - name: Revoke shared dashboard invitations
    url: '#revoke-shared-dashboard-invitations'
    identifier: dashboards-revoke-shared-dashboard-invitations
    parent: dashboards
    generated: true
    params:
      versions:
        - v1
      operationids:
        - DeletePublicDashboardInvitation
      unstable: []
      order: 14
  - name: Update a shared dashboard
    url: '#update-a-shared-dashboard'
    identifier: dashboards-update-a-shared-dashboard
    parent: dashboards
    generated: true
    params:
      versions:
        - v1
      operationids:
        - UpdatePublicDashboard
      unstable: []
      order: 10
  - name: Get a shared dashboard
    url: '#get-a-shared-dashboard'
    identifier: dashboards-get-a-shared-dashboard
    parent: dashboards
    generated: true
    params:
      versions:
        - v1
      operationids:
        - GetPublicDashboard
      unstable: []
      order: 9
  - name: Revoke a shared dashboard URL
    url: '#revoke-a-shared-dashboard-url'
    identifier: dashboards-revoke-a-shared-dashboard-url
    parent: dashboards
    generated: true
    params:
      versions:
        - v1
      operationids:
        - DeletePublicDashboard
      unstable: []
      order: 13
  - name: Create a shared dashboard
    url: '#create-a-shared-dashboard'
    identifier: dashboards-create-a-shared-dashboard
    parent: dashboards
    generated: true
    params:
      versions:
        - v1
      operationids:
        - CreatePublicDashboard
      unstable: []
      order: 8
  - name: Create a new dashboard
    url: '#create-a-new-dashboard'
    identifier: dashboards-create-a-new-dashboard
    parent: dashboards
    generated: true
    params:
      versions:
        - v1
      operationids:
        - CreateDashboard
      unstable: []
      order: 1
  - name: Restore deleted dashboards
    url: '#restore-deleted-dashboards'
    identifier: dashboards-restore-deleted-dashboards
    parent: dashboards
    generated: true
    params:
      versions:
        - v1
      operationids:
        - RestoreDashboards
      unstable: []
      order: 7
  - name: Get all dashboards
    url: '#get-all-dashboards'
    identifier: dashboards-get-all-dashboards
    parent: dashboards
    generated: true
    params:
      versions:
        - v1
      operationids:
        - ListDashboards
      unstable: []
      order: 3
  - name: Delete dashboards
    url: '#delete-dashboards'
    identifier: dashboards-delete-dashboards
    parent: dashboards
    generated: true
    params:
      versions:
        - v1
      operationids:
        - DeleteDashboards
      unstable: []
      order: 6
  - name: Downtimes
    url: /api/latest/downtimes/
    identifier: downtimes
    generated: true
  - name: Get all downtimes for a monitor
    url: '#get-all-downtimes-for-a-monitor'
    identifier: downtimes-get-all-downtimes-for-a-monitor
    parent: downtimes
    generated: true
    params:
      versions:
        - v1
      operationids:
        - ListMonitorDowntimes
      unstable: []
      order: 7
  - name: Update a downtime
    url: '#update-a-downtime'
    identifier: downtimes-update-a-downtime
    parent: downtimes
    generated: true
    params:
      versions:
        - v1
      operationids:
        - UpdateDowntime
      unstable: []
      order: 6
  - name: Get a downtime
    url: '#get-a-downtime'
    identifier: downtimes-get-a-downtime
    parent: downtimes
    generated: true
    params:
      versions:
        - v1
      operationids:
        - GetDowntime
      unstable: []
      order: 5
  - name: Cancel a downtime
    url: '#cancel-a-downtime'
    identifier: downtimes-cancel-a-downtime
    parent: downtimes
    generated: true
    params:
      versions:
        - v1
      operationids:
        - CancelDowntime
      unstable: []
      order: 4
  - name: Cancel downtimes by scope
    url: '#cancel-downtimes-by-scope'
    identifier: downtimes-cancel-downtimes-by-scope
    parent: downtimes
    generated: true
    params:
      versions:
        - v1
      operationids:
        - CancelDowntimesByScope
      unstable: []
      order: 3
  - name: Schedule a downtime
    url: '#schedule-a-downtime'
    identifier: downtimes-schedule-a-downtime
    parent: downtimes
    generated: true
    params:
      versions:
        - v1
      operationids:
        - CreateDowntime
      unstable: []
      order: 2
  - name: Get all downtimes
    url: '#get-all-downtimes'
    identifier: downtimes-get-all-downtimes
    parent: downtimes
    generated: true
    params:
      versions:
        - v1
      operationids:
        - ListDowntimes
      unstable: []
      order: 1
  - name: Embeddable Graphs
    url: /api/latest/embeddable-graphs/
    identifier: embeddable-graphs
    generated: true
  - name: Revoke embed
    url: '#revoke-embed'
    identifier: embeddable-graphs-revoke-embed
    parent: embeddable-graphs
    generated: true
    params:
      versions:
        - v1
      operationids:
        - RevokeEmbeddableGraph
      unstable: []
      order: 1
  - name: Enable embed
    url: '#enable-embed'
    identifier: embeddable-graphs-enable-embed
    parent: embeddable-graphs
    generated: true
    params:
      versions:
        - v1
      operationids:
        - EnableEmbeddableGraph
      unstable: []
      order: 2
  - name: Get specific embed
    url: '#get-specific-embed'
    identifier: embeddable-graphs-get-specific-embed
    parent: embeddable-graphs
    generated: true
    params:
      versions:
        - v1
      operationids:
        - GetEmbeddableGraph
      unstable: []
      order: 3
  - name: Create embed
    url: '#create-embed'
    identifier: embeddable-graphs-create-embed
    parent: embeddable-graphs
    generated: true
    params:
      versions:
        - v1
      operationids:
        - CreateEmbeddableGraph
      unstable: []
      order: 4
  - name: Get all embeds
    url: '#get-all-embeds'
    identifier: embeddable-graphs-get-all-embeds
    parent: embeddable-graphs
    generated: true
    params:
      versions:
        - v1
      operationids:
        - ListEmbeddableGraphs
      unstable: []
      order: 5
  - name: Events
    url: /api/latest/events/
    identifier: events
    generated: true
  - name: Search events
    url: '#search-events'
    identifier: events-search-events
    parent: events
    generated: true
    params:
      versions:
        - v2
      operationids:
        - SearchEvents
      unstable:
        - v2
      order: 2
  - name: Get an event
    url: '#get-an-event'
    identifier: events-get-an-event
    parent: events
    generated: true
    params:
      versions:
        - v1
      operationids:
        - GetEvent
      unstable: []
      order: 2
  - name: Post an event
    url: '#post-an-event'
    identifier: events-post-an-event
    parent: events
    generated: true
    params:
      versions:
        - v1
      operationids:
        - CreateEvent
      unstable: []
      order: 1
  - name: Get a list of events
    url: '#get-a-list-of-events'
    identifier: events-get-a-list-of-events
    parent: events
    generated: true
    params:
      versions:
        - v1
        - v2
      operationids:
        - ListEvents
      unstable:
        - v2
      order: 1
  - name: GCP Integration
    url: /api/latest/gcp-integration/
    identifier: gcp-integration
    generated: true
  - name: Update a GCP integration
    url: '#update-a-gcp-integration'
    identifier: gcp-integration-update-a-gcp-integration
    parent: gcp-integration
    generated: true
    params:
      versions:
        - v1
      operationids:
        - UpdateGCPIntegration
      unstable: []
      order: 4
  - name: Create a GCP integration
    url: '#create-a-gcp-integration'
    identifier: gcp-integration-create-a-gcp-integration
    parent: gcp-integration
    generated: true
    params:
      versions:
        - v1
      operationids:
        - CreateGCPIntegration
      unstable: []
      order: 2
  - name: List all GCP integrations
    url: '#list-all-gcp-integrations'
    identifier: gcp-integration-list-all-gcp-integrations
    parent: gcp-integration
    generated: true
    params:
      versions:
        - v1
      operationids:
        - ListGCPIntegration
      unstable: []
      order: 1
  - name: Delete a GCP integration
    url: '#delete-a-gcp-integration'
    identifier: gcp-integration-delete-a-gcp-integration
    parent: gcp-integration
    generated: true
    params:
      versions:
        - v1
      operationids:
        - DeleteGCPIntegration
      unstable: []
      order: 3
  - name: Hosts
    url: /api/latest/hosts/
    identifier: hosts
    generated: true
  - name: Get the total number of active hosts
    url: '#get-the-total-number-of-active-hosts'
    identifier: hosts-get-the-total-number-of-active-hosts
    parent: hosts
    generated: true
    params:
      versions:
        - v1
      operationids:
        - GetHostTotals
      unstable: []
      order: 2
  - name: Get all hosts for your organization
    url: '#get-all-hosts-for-your-organization'
    identifier: hosts-get-all-hosts-for-your-organization
    parent: hosts
    generated: true
    params:
      versions:
        - v1
      operationids:
        - ListHosts
      unstable: []
      order: 1
  - name: Unmute a host
    url: '#unmute-a-host'
    identifier: hosts-unmute-a-host
    parent: hosts
    generated: true
    params:
      versions:
        - v1
      operationids:
        - UnmuteHost
      unstable: []
      order: 4
  - name: Mute a host
    url: '#mute-a-host'
    identifier: hosts-mute-a-host
    parent: hosts
    generated: true
    params:
      versions:
        - v1
      operationids:
        - MuteHost
      unstable: []
      order: 3
  - name: IP Ranges
    url: /api/latest/ip-ranges/
    identifier: ip-ranges
    generated: true
  - name: List IP Ranges
    url: '#list-ip-ranges'
    identifier: ip-ranges-list-ip-ranges
    parent: ip-ranges
    generated: true
    params:
      versions:
        - v1
      operationids:
        - GetIPRanges
      unstable: []
      order: 1
  - name: Key Management
    url: /api/latest/key-management/
    identifier: key-management
    generated: true
  - name: Edit an application key owned by current user
    url: '#edit-an-application-key-owned-by-current-user'
    identifier: key-management-edit-an-application-key-owned-by-current-user
    parent: key-management
    generated: true
    params:
      versions:
        - v2
      operationids:
        - UpdateCurrentUserApplicationKey
      unstable: []
      order: 2
  - name: Get one application key owned by current user
    url: '#get-one-application-key-owned-by-current-user'
    identifier: key-management-get-one-application-key-owned-by-current-user
    parent: key-management
    generated: true
    params:
      versions:
        - v2
      operationids:
        - GetCurrentUserApplicationKey
      unstable: []
      order: 3
  - name: Delete an application key owned by current user
    url: '#delete-an-application-key-owned-by-current-user'
    identifier: key-management-delete-an-application-key-owned-by-current-user
    parent: key-management
    generated: true
    params:
      versions:
        - v2
      operationids:
        - DeleteCurrentUserApplicationKey
      unstable: []
      order: 1
  - name: Create an application key for current user
    url: '#create-an-application-key-for-current-user'
    identifier: key-management-create-an-application-key-for-current-user
    parent: key-management
    generated: true
    params:
      versions:
        - v2
      operationids:
        - CreateCurrentUserApplicationKey
      unstable: []
      order: 4
  - name: Get all application keys owned by current user
    url: '#get-all-application-keys-owned-by-current-user'
    identifier: key-management-get-all-application-keys-owned-by-current-user
    parent: key-management
    generated: true
    params:
      versions:
        - v2
      operationids:
        - ListCurrentUserApplicationKeys
      unstable: []
      order: 5
  - name: Edit an application key
    url: '#edit-an-application-key'
    identifier: key-management-edit-an-application-key
    parent: key-management
    generated: true
    params:
      versions:
        - v1
        - v2
      operationids:
        - UpdateApplicationKey
      unstable: []
      order: 9
  - name: Get an application key
    url: '#get-an-application-key'
    identifier: key-management-get-an-application-key
    parent: key-management
    generated: true
    params:
      versions:
        - v1
        - v2
      operationids:
        - GetApplicationKey
      unstable: []
      order: 8
  - name: Delete an application key
    url: '#delete-an-application-key'
    identifier: key-management-delete-an-application-key
    parent: key-management
    generated: true
    params:
      versions:
        - v1
        - v2
      operationids:
        - DeleteApplicationKey
      unstable: []
      order: 10
  - name: Create an application key
    url: '#create-an-application-key'
    identifier: key-management-create-an-application-key
    parent: key-management
    generated: true
    params:
      versions:
        - v1
      operationids:
        - CreateApplicationKey
      unstable: []
      order: 7
  - name: Get all application keys
    url: '#get-all-application-keys'
    identifier: key-management-get-all-application-keys
    parent: key-management
    generated: true
    params:
      versions:
        - v1
        - v2
      operationids:
        - ListApplicationKeys
      unstable: []
      order: 6
  - name: Edit an API key
    url: '#edit-an-api-key'
    identifier: key-management-edit-an-api-key
    parent: key-management
    generated: true
    params:
      versions:
        - v1
        - v2
      operationids:
        - UpdateAPIKey
      unstable: []
      order: 4
  - name: Get API key
    url: '#get-api-key'
    identifier: key-management-get-api-key
    parent: key-management
    generated: true
    params:
      versions:
        - v1
        - v2
      operationids:
        - GetAPIKey
      unstable: []
      order: 3
  - name: Delete an API key
    url: '#delete-an-api-key'
    identifier: key-management-delete-an-api-key
    parent: key-management
    generated: true
    params:
      versions:
        - v1
        - v2
      operationids:
        - DeleteAPIKey
      unstable: []
      order: 5
  - name: Create an API key
    url: '#create-an-api-key'
    identifier: key-management-create-an-api-key
    parent: key-management
    generated: true
    params:
      versions:
        - v1
        - v2
      operationids:
        - CreateAPIKey
      unstable: []
      order: 2
  - name: Get all API keys
    url: '#get-all-api-keys'
    identifier: key-management-get-all-api-keys
    parent: key-management
    generated: true
    params:
      versions:
        - v1
        - v2
      operationids:
        - ListAPIKeys
      unstable: []
      order: 1
  - name: Logs
    url: /api/latest/logs/
    identifier: logs
    generated: true
  - name: Get a list of logs
    url: '#get-a-list-of-logs'
    identifier: logs-get-a-list-of-logs
    parent: logs
    generated: true
    params:
      versions:
        - v2
      operationids:
        - ListLogsGet
      unstable: []
      order: 4
  - name: Aggregate events
    url: '#aggregate-events'
    identifier: logs-aggregate-events
    parent: logs
    generated: true
    params:
      versions:
        - v2
      operationids:
        - AggregateLogs
      unstable: []
      order: 2
  - name: Send logs
    url: '#send-logs'
    identifier: logs-send-logs
    parent: logs
    generated: true
    params:
      versions:
        - v1
        - v2
      operationids:
        - SubmitLog
      unstable: []
      order: 1
  - name: Search logs
    url: '#search-logs'
    identifier: logs-search-logs
    parent: logs
    generated: true
    params:
      versions:
        - v1
        - v2
      operationids:
        - ListLogs
      unstable: []
      order: 3
  - name: Logs Indexes
    url: /api/latest/logs-indexes/
    identifier: logs-indexes
    generated: true
  - name: Update an index
    url: '#update-an-index'
    identifier: logs-indexes-update-an-index
    parent: logs-indexes
    generated: true
    params:
      versions:
        - v1
      operationids:
        - UpdateLogsIndex
      unstable: []
      order: 4
  - name: Get an index
    url: '#get-an-index'
    identifier: logs-indexes-get-an-index
    parent: logs-indexes
    generated: true
    params:
      versions:
        - v1
      operationids:
        - GetLogsIndex
      unstable: []
      order: 2
  - name: Create an index
    url: '#create-an-index'
    identifier: logs-indexes-create-an-index
    parent: logs-indexes
    generated: true
    params:
      versions:
        - v1
      operationids:
        - CreateLogsIndex
      unstable: []
      order: 3
  - name: Get all indexes
    url: '#get-all-indexes'
    identifier: logs-indexes-get-all-indexes
    parent: logs-indexes
    generated: true
    params:
      versions:
        - v1
      operationids:
        - ListLogIndexes
      unstable: []
      order: 1
  - name: Update indexes order
    url: '#update-indexes-order'
    identifier: logs-indexes-update-indexes-order
    parent: logs-indexes
    generated: true
    params:
      versions:
        - v1
      operationids:
        - UpdateLogsIndexOrder
      unstable: []
      order: 6
  - name: Get indexes order
    url: '#get-indexes-order'
    identifier: logs-indexes-get-indexes-order
    parent: logs-indexes
    generated: true
    params:
      versions:
        - v1
      operationids:
        - GetLogsIndexOrder
      unstable: []
      order: 5
  - name: Logs Pipelines
    url: /api/latest/logs-pipelines/
    identifier: logs-pipelines
    generated: true
  - name: Update a pipeline
    url: '#update-a-pipeline'
    identifier: logs-pipelines-update-a-pipeline
    parent: logs-pipelines
    generated: true
    params:
      versions:
        - v1
      operationids:
        - UpdateLogsPipeline
      unstable: []
      order: 7
  - name: Get a pipeline
    url: '#get-a-pipeline'
    identifier: logs-pipelines-get-a-pipeline
    parent: logs-pipelines
    generated: true
    params:
      versions:
        - v1
      operationids:
        - GetLogsPipeline
      unstable: []
      order: 5
  - name: Delete a pipeline
    url: '#delete-a-pipeline'
    identifier: logs-pipelines-delete-a-pipeline
    parent: logs-pipelines
    generated: true
    params:
      versions:
        - v1
      operationids:
        - DeleteLogsPipeline
      unstable: []
      order: 6
  - name: Create a pipeline
    url: '#create-a-pipeline'
    identifier: logs-pipelines-create-a-pipeline
    parent: logs-pipelines
    generated: true
    params:
      versions:
        - v1
      operationids:
        - CreateLogsPipeline
      unstable: []
      order: 4
  - name: Get all pipelines
    url: '#get-all-pipelines'
    identifier: logs-pipelines-get-all-pipelines
    parent: logs-pipelines
    generated: true
    params:
      versions:
        - v1
      operationids:
        - ListLogsPipelines
      unstable: []
      order: 3
  - name: Update pipeline order
    url: '#update-pipeline-order'
    identifier: logs-pipelines-update-pipeline-order
    parent: logs-pipelines
    generated: true
    params:
      versions:
        - v1
      operationids:
        - UpdateLogsPipelineOrder
      unstable: []
      order: 2
  - name: Get pipeline order
    url: '#get-pipeline-order'
    identifier: logs-pipelines-get-pipeline-order
    parent: logs-pipelines
    generated: true
    params:
      versions:
        - v1
      operationids:
        - GetLogsPipelineOrder
      unstable: []
      order: 1
  - name: Metrics
    url: /api/latest/metrics/
    identifier: metrics
    generated: true
  - name: Timeseries cross product query
    url: '#timeseries-cross-product-query'
    identifier: metrics-timeseries-cross-product-query
    parent: metrics
    generated: true
    params:
      versions:
        - v2
      operationids:
        - QueryTimeseriesData
      unstable:
        - v2
      order: 1
  - name: Scalar cross product query
    url: '#scalar-cross-product-query'
    identifier: metrics-scalar-cross-product-query
    parent: metrics
    generated: true
    params:
      versions:
        - v2
      operationids:
        - QueryScalarData
      unstable:
        - v2
      order: 2
  - name: List distinct metric volumes by metric name
    url: '#list-distinct-metric-volumes-by-metric-name'
    identifier: metrics-list-distinct-metric-volumes-by-metric-name
    parent: metrics
    generated: true
    params:
      versions:
        - v2
      operationids:
        - ListVolumesByMetricName
      unstable: []
      order: 8
  - name: Create a tag configuration
    url: '#create-a-tag-configuration'
    identifier: metrics-create-a-tag-configuration
    parent: metrics
    generated: true
    params:
      versions:
        - v2
      operationids:
        - CreateTagConfiguration
      unstable: []
      order: 1
  - name: Update a tag configuration
    url: '#update-a-tag-configuration'
    identifier: metrics-update-a-tag-configuration
    parent: metrics
    generated: true
    params:
      versions:
        - v2
      operationids:
        - UpdateTagConfiguration
      unstable: []
      order: 3
  - name: List tag configuration by name
    url: '#list-tag-configuration-by-name'
    identifier: metrics-list-tag-configuration-by-name
    parent: metrics
    generated: true
    params:
      versions:
        - v2
      operationids:
        - ListTagConfigurationByName
      unstable: []
      order: 2
  - name: Delete a tag configuration
    url: '#delete-a-tag-configuration'
    identifier: metrics-delete-a-tag-configuration
    parent: metrics
    generated: true
    params:
      versions:
        - v2
      operationids:
        - DeleteTagConfiguration
      unstable: []
      order: 4
  - name: Tag Configuration Cardinality Estimator
    url: '#tag-configuration-cardinality-estimator'
    identifier: metrics-tag-configuration-cardinality-estimator
    parent: metrics
    generated: true
    params:
      versions:
        - v2
      operationids:
        - EstimateMetricsOutputSeries
      unstable: []
      order: 11
  - name: List tags by metric name
    url: '#list-tags-by-metric-name'
    identifier: metrics-list-tags-by-metric-name
    parent: metrics
    generated: true
    params:
      versions:
        - v2
      operationids:
        - ListTagsByMetricName
      unstable: []
      order: 6
  - name: List active tags and aggregations
    url: '#list-active-tags-and-aggregations'
    identifier: metrics-list-active-tags-and-aggregations
    parent: metrics
    generated: true
    params:
      versions:
        - v2
      operationids:
        - ListActiveMetricConfigurations
      unstable: []
      order: 7
  - name: Configure tags for multiple metrics
    url: '#configure-tags-for-multiple-metrics'
    identifier: metrics-configure-tags-for-multiple-metrics
    parent: metrics
    generated: true
    params:
      versions:
        - v2
      operationids:
        - DeleteBulkTagsMetricsConfiguration
        - CreateBulkTagsMetricsConfiguration
      unstable: []
      order: 10
  - name: Get a list of metrics
    url: '#get-a-list-of-metrics'
    identifier: metrics-get-a-list-of-metrics
    parent: metrics
    generated: true
    params:
      versions:
        - v2
      operationids:
        - ListTagConfigurations
      unstable: []
      order: 5
  - name: Submit metrics
    url: '#submit-metrics'
    identifier: metrics-submit-metrics
    parent: metrics
    generated: true
    params:
      versions:
        - v1
        - v2
      operationids:
        - SubmitMetrics
      unstable: []
      order: 1
  - name: Search metrics
    url: '#search-metrics'
    identifier: metrics-search-metrics
    parent: metrics
    generated: true
    params:
      versions:
        - v1
      operationids:
        - ListMetrics
      unstable: []
      order: 4
  - name: Query timeseries points
    url: '#query-timeseries-points'
    identifier: metrics-query-timeseries-points
    parent: metrics
    generated: true
    params:
      versions:
        - v1
      operationids:
        - QueryMetrics
      unstable: []
      order: 5
  - name: Edit metric metadata
    url: '#edit-metric-metadata'
    identifier: metrics-edit-metric-metadata
    parent: metrics
    generated: true
    params:
      versions:
        - v1
      operationids:
        - UpdateMetricMetadata
      unstable: []
      order: 3
  - name: Get metric metadata
    url: '#get-metric-metadata'
    identifier: metrics-get-metric-metadata
    parent: metrics
    generated: true
    params:
      versions:
        - v1
      operationids:
        - GetMetricMetadata
      unstable: []
      order: 2
  - name: Get active metrics list
    url: '#get-active-metrics-list'
    identifier: metrics-get-active-metrics-list
    parent: metrics
    generated: true
    params:
      versions:
        - v1
      operationids:
        - ListActiveMetrics
      unstable: []
      order: 1
  - name: Submit distribution points
    url: '#submit-distribution-points'
    identifier: metrics-submit-distribution-points
    parent: metrics
    generated: true
    params:
      versions:
        - v1
      operationids:
        - SubmitDistributionPoints
      unstable: []
      order: 1
  - name: Monitors
    url: /api/latest/monitors/
    identifier: monitors
    generated: true
  - name: Unmute all monitors
    url: '#unmute-all-monitors'
    identifier: monitors-unmute-all-monitors
    parent: monitors
    generated: true
    params:
      versions:
        - v1
      operationids:
        - UnmuteAllMonitors
      unstable: []
      order: 3
  - name: Mute all monitors
    url: '#mute-all-monitors'
    identifier: monitors-mute-all-monitors
    parent: monitors
    generated: true
    params:
      versions:
        - v1
      operationids:
        - MuteAllMonitors
      unstable: []
      order: 4
  - name: Validate an existing monitor
    url: '#validate-an-existing-monitor'
    identifier: monitors-validate-an-existing-monitor
    parent: monitors
    generated: true
    params:
      versions:
        - v1
      operationids:
        - ValidateExistingMonitor
      unstable: []
      order: 8
  - name: Unmute a monitor
    url: '#unmute-a-monitor'
    identifier: monitors-unmute-a-monitor
    parent: monitors
    generated: true
    params:
      versions:
        - v1
      operationids:
        - UnmuteMonitor
      unstable: []
      order: 1
  - name: Mute a monitor
    url: '#mute-a-monitor'
    identifier: monitors-mute-a-monitor
    parent: monitors
    generated: true
    params:
      versions:
        - v1
      operationids:
        - MuteMonitor
      unstable: []
      order: 2
  - name: Edit a monitor
    url: '#edit-a-monitor'
    identifier: monitors-edit-a-monitor
    parent: monitors
    generated: true
    params:
      versions:
        - v1
      operationids:
        - UpdateMonitor
      unstable: []
      order: 3
  - name: Get a monitor's details
    url: '#get-a-monitors-details'
    identifier: monitors-get-a-monitors-details
    parent: monitors
    generated: true
    params:
      versions:
        - v1
      operationids:
        - GetMonitor
      unstable: []
      order: 4
  - name: Delete a monitor
    url: '#delete-a-monitor'
    identifier: monitors-delete-a-monitor
    parent: monitors
    generated: true
    params:
      versions:
        - v1
      operationids:
        - DeleteMonitor
      unstable: []
      order: 5
  - name: Validate a monitor
    url: '#validate-a-monitor'
    identifier: monitors-validate-a-monitor
    parent: monitors
    generated: true
    params:
      versions:
        - v1
      operationids:
        - ValidateMonitor
      unstable: []
      order: 7
  - name: Monitors search
    url: '#monitors-search'
    identifier: monitors-monitors-search
    parent: monitors
    generated: true
    params:
      versions:
        - v1
      operationids:
        - SearchMonitors
      unstable: []
      order: 1
  - name: Monitors group search
    url: '#monitors-group-search'
    identifier: monitors-monitors-group-search
    parent: monitors
    generated: true
    params:
      versions:
        - v1
      operationids:
        - SearchMonitorGroups
      unstable: []
      order: 2
  - name: Check if a monitor can be deleted
    url: '#check-if-a-monitor-can-be-deleted'
    identifier: monitors-check-if-a-monitor-can-be-deleted
    parent: monitors
    generated: true
    params:
      versions:
        - v1
      operationids:
        - CheckCanDeleteMonitor
      unstable: []
      order: 6
  - name: Create a monitor
    url: '#create-a-monitor'
    identifier: monitors-create-a-monitor
    parent: monitors
    generated: true
    params:
      versions:
        - v1
      operationids:
        - CreateMonitor
      unstable: []
      order: 1
  - name: Get all monitor details
    url: '#get-all-monitor-details'
    identifier: monitors-get-all-monitor-details
    parent: monitors
    generated: true
    params:
      versions:
        - v1
      operationids:
        - ListMonitors
      unstable: []
      order: 2
  - name: Notebooks
    url: /api/latest/notebooks/
    identifier: notebooks
    generated: true
  - name: Update a notebook
    url: '#update-a-notebook'
    identifier: notebooks-update-a-notebook
    parent: notebooks
    generated: true
    params:
      versions:
        - v1
      operationids:
        - UpdateNotebook
      unstable: []
      order: 4
  - name: Get a notebook
    url: '#get-a-notebook'
    identifier: notebooks-get-a-notebook
    parent: notebooks
    generated: true
    params:
      versions:
        - v1
      operationids:
        - GetNotebook
      unstable: []
      order: 5
  - name: Delete a notebook
    url: '#delete-a-notebook'
    identifier: notebooks-delete-a-notebook
    parent: notebooks
    generated: true
    params:
      versions:
        - v1
      operationids:
        - DeleteNotebook
      unstable: []
      order: 3
  - name: Create a notebook
    url: '#create-a-notebook'
    identifier: notebooks-create-a-notebook
    parent: notebooks
    generated: true
    params:
      versions:
        - v1
      operationids:
        - CreateNotebook
      unstable: []
      order: 1
  - name: Get all notebooks
    url: '#get-all-notebooks'
    identifier: notebooks-get-all-notebooks
    parent: notebooks
    generated: true
    params:
      versions:
        - v1
      operationids:
        - ListNotebooks
      unstable: []
      order: 2
  - name: Organizations
    url: /api/latest/organizations/
    identifier: organizations
    generated: true
  - name: Upload IdP metadata
    url: '#upload-idp-metadata'
    identifier: organizations-upload-idp-metadata
    parent: organizations
    generated: true
    params:
      versions:
        - v1
        - v2
      operationids:
        - UploadIdPForOrg
        - UploadIdPMetadata
      unstable: []
      order: 5
  - name: Spin-off Child Organization
    url: '#spin-off-child-organization'
    identifier: organizations-spin-off-child-organization
    parent: organizations
    generated: true
    params:
      versions:
        - v1
      operationids:
        - DowngradeOrg
      unstable: []
      order: 6
  - name: Update your organization
    url: '#update-your-organization'
    identifier: organizations-update-your-organization
    parent: organizations
    generated: true
    params:
      versions:
        - v1
      operationids:
        - UpdateOrg
      unstable: []
      order: 4
  - name: Get organization information
    url: '#get-organization-information'
    identifier: organizations-get-organization-information
    parent: organizations
    generated: true
    params:
      versions:
        - v1
      operationids:
        - GetOrg
      unstable: []
      order: 3
  - name: Create a child organization
    url: '#create-a-child-organization'
    identifier: organizations-create-a-child-organization
    parent: organizations
    generated: true
    params:
      versions:
        - v1
      operationids:
        - CreateChildOrg
      unstable: []
      order: 1
  - name: List your managed organizations
    url: '#list-your-managed-organizations'
    identifier: organizations-list-your-managed-organizations
    parent: organizations
    generated: true
    params:
      versions:
        - v1
      operationids:
        - ListOrgs
      unstable: []
      order: 2
  - name: PagerDuty Integration
    url: /api/latest/pagerduty-integration/
    identifier: pagerduty-integration
    generated: true
  - name: Update a single service object
    url: '#update-a-single-service-object'
    identifier: pagerduty-integration-update-a-single-service-object
    parent: pagerduty-integration
    generated: true
    params:
      versions:
        - v1
      operationids:
        - UpdatePagerDutyIntegrationService
      unstable: []
      order: 3
  - name: Get a single service object
    url: '#get-a-single-service-object'
    identifier: pagerduty-integration-get-a-single-service-object
    parent: pagerduty-integration
    generated: true
    params:
      versions:
        - v1
      operationids:
        - GetPagerDutyIntegrationService
      unstable: []
      order: 2
  - name: Delete a single service object
    url: '#delete-a-single-service-object'
    identifier: pagerduty-integration-delete-a-single-service-object
    parent: pagerduty-integration
    generated: true
    params:
      versions:
        - v1
      operationids:
        - DeletePagerDutyIntegrationService
      unstable: []
      order: 4
  - name: Create a new service object
    url: '#create-a-new-service-object'
    identifier: pagerduty-integration-create-a-new-service-object
    parent: pagerduty-integration
    generated: true
    params:
      versions:
        - v1
      operationids:
        - CreatePagerDutyIntegrationService
      unstable: []
      order: 1
  - name: Screenboards
    url: /api/latest/screenboards/
    identifier: screenboards
    generated: true
  - name: Security Monitoring
    url: /api/latest/security-monitoring/
    identifier: security-monitoring
    generated: true
  - name: Change the related incidents of a security signal
    url: '#change-the-related-incidents-of-a-security-signal'
    identifier: security-monitoring-change-the-related-incidents-of-a-security-signal
    parent: security-monitoring
    generated: true
    params:
      versions:
        - v2
      operationids:
        - EditSecurityMonitoringSignalIncidents
      unstable: []
      order: 9
  - name: Get a signal's details
    url: '#get-a-signals-details'
    identifier: security-monitoring-get-a-signals-details
    parent: security-monitoring
    generated: true
    params:
      versions:
        - v2
      operationids:
        - GetSecurityMonitoringSignal
      unstable: []
      order: 11
  - name: Get a list of security signals
    url: '#get-a-list-of-security-signals'
    identifier: security-monitoring-get-a-list-of-security-signals
    parent: security-monitoring
    generated: true
    params:
      versions:
        - v2
      operationids:
        - SearchSecurityMonitoringSignals
      unstable: []
      order: 6
  - name: Get a quick list of security signals
    url: '#get-a-quick-list-of-security-signals'
    identifier: security-monitoring-get-a-quick-list-of-security-signals
    parent: security-monitoring
    generated: true
    params:
      versions:
        - v2
      operationids:
        - ListSecurityMonitoringSignals
      unstable: []
      order: 7
  - name: Update an existing rule
    url: '#update-an-existing-rule'
    identifier: security-monitoring-update-an-existing-rule
    parent: security-monitoring
    generated: true
    params:
      versions:
        - v2
      operationids:
        - UpdateSecurityMonitoringRule
      unstable: []
      order: 4
  - name: Get a rule's details
    url: '#get-a-rules-details'
    identifier: security-monitoring-get-a-rules-details
    parent: security-monitoring
    generated: true
    params:
      versions:
        - v2
      operationids:
        - GetSecurityMonitoringRule
      unstable: []
      order: 3
  - name: Delete an existing rule
    url: '#delete-an-existing-rule'
    identifier: security-monitoring-delete-an-existing-rule
    parent: security-monitoring
    generated: true
    params:
      versions:
        - v2
      operationids:
        - DeleteSecurityMonitoringRule
      unstable: []
      order: 5
  - name: Create a detection rule
    url: '#create-a-detection-rule'
    identifier: security-monitoring-create-a-detection-rule
    parent: security-monitoring
    generated: true
    params:
      versions:
        - v2
      operationids:
        - CreateSecurityMonitoringRule
      unstable: []
      order: 2
  - name: List rules
    url: '#list-rules'
    identifier: security-monitoring-list-rules
    parent: security-monitoring
    generated: true
    params:
      versions:
        - v2
      operationids:
        - ListSecurityMonitoringRules
      unstable: []
      order: 1
  - name: Update a security filter
    url: '#update-a-security-filter'
    identifier: security-monitoring-update-a-security-filter
    parent: security-monitoring
    generated: true
    params:
      versions:
        - v2
      operationids:
        - UpdateSecurityFilter
      unstable: []
      order: 13
  - name: Get a security filter
    url: '#get-a-security-filter'
    identifier: security-monitoring-get-a-security-filter
    parent: security-monitoring
    generated: true
    params:
      versions:
        - v2
      operationids:
        - GetSecurityFilter
      unstable: []
      order: 14
  - name: Delete a security filter
    url: '#delete-a-security-filter'
    identifier: security-monitoring-delete-a-security-filter
    parent: security-monitoring
    generated: true
    params:
      versions:
        - v2
      operationids:
        - DeleteSecurityFilter
      unstable: []
      order: 12
  - name: Create a security filter
    url: '#create-a-security-filter'
    identifier: security-monitoring-create-a-security-filter
    parent: security-monitoring
    generated: true
    params:
      versions:
        - v2
      operationids:
        - CreateSecurityFilter
      unstable: []
      order: 15
  - name: Get all security filters
    url: '#get-all-security-filters'
    identifier: security-monitoring-get-all-security-filters
    parent: security-monitoring
    generated: true
    params:
      versions:
        - v2
      operationids:
        - ListSecurityFilters
      unstable: []
      order: 16
  - name: Change the triage state of a security signal
    url: '#change-the-triage-state-of-a-security-signal'
    identifier: security-monitoring-change-the-triage-state-of-a-security-signal
    parent: security-monitoring
    generated: true
    params:
      versions:
        - v1
        - v2
      operationids:
        - EditSecurityMonitoringSignalState
      unstable: []
      order: 2
  - name: Modify the triage assignee of a security signal
    url: '#modify-the-triage-assignee-of-a-security-signal'
    identifier: security-monitoring-modify-the-triage-assignee-of-a-security-signal
    parent: security-monitoring
    generated: true
    params:
      versions:
        - v1
        - v2
      operationids:
        - EditSecurityMonitoringSignalAssignee
      unstable: []
      order: 3
  - name: Add a security signal to an incident
    url: '#add-a-security-signal-to-an-incident'
    identifier: security-monitoring-add-a-security-signal-to-an-incident
    parent: security-monitoring
    generated: true
    params:
      versions:
        - v1
      operationids:
        - AddSecurityMonitoringSignalToIncident
      unstable: []
      order: 1
  - name: Service Checks
    url: /api/latest/service-checks/
    identifier: service-checks
    generated: true
  - name: Submit a Service Check
    url: '#submit-a-service-check'
    identifier: service-checks-submit-a-service-check
    parent: service-checks
    generated: true
    params:
      versions:
        - v1
      operationids:
        - SubmitServiceCheck
      unstable: []
      order: 1
  - name: Service Dependencies
    url: /api/latest/service-dependencies/
    identifier: service-dependencies
    generated: true
  - name: Get one APM service's dependencies
    url: '#get-one-apm-services-dependencies'
    identifier: service-dependencies-get-one-apm-services-dependencies
    parent: service-dependencies
    generated: true
    params:
      versions:
        - v1
      operationids:
        - ListSingleServiceDependencies
      unstable:
        - v1
      order: 2
  - name: Get all APM service dependencies
    url: '#get-all-apm-service-dependencies'
    identifier: service-dependencies-get-all-apm-service-dependencies
    parent: service-dependencies
    generated: true
    params:
      versions:
        - v1
      operationids:
        - ListServiceDependencies
      unstable:
        - v1
      order: 1
  - name: Service Level Objective Corrections
    url: /api/latest/service-level-objective-corrections/
    identifier: service-level-objective-corrections
    generated: true
  - name: Update an SLO correction
    url: '#update-an-slo-correction'
    identifier: service-level-objective-corrections-update-an-slo-correction
    parent: service-level-objective-corrections
    generated: true
    params:
      versions:
        - v1
      operationids:
        - UpdateSLOCorrection
      unstable: []
      order: 4
  - name: Get an SLO correction for an SLO
    url: '#get-an-slo-correction-for-an-slo'
    identifier: service-level-objective-corrections-get-an-slo-correction-for-an-slo
    parent: service-level-objective-corrections
    generated: true
    params:
      versions:
        - v1
      operationids:
        - GetSLOCorrection
      unstable: []
      order: 3
  - name: Delete an SLO correction
    url: '#delete-an-slo-correction'
    identifier: service-level-objective-corrections-delete-an-slo-correction
    parent: service-level-objective-corrections
    generated: true
    params:
      versions:
        - v1
      operationids:
        - DeleteSLOCorrection
      unstable: []
      order: 5
  - name: Create an SLO correction
    url: '#create-an-slo-correction'
    identifier: service-level-objective-corrections-create-an-slo-correction
    parent: service-level-objective-corrections
    generated: true
    params:
      versions:
        - v1
      operationids:
        - CreateSLOCorrection
      unstable: []
      order: 1
  - name: Get all SLO corrections
    url: '#get-all-slo-corrections'
    identifier: service-level-objective-corrections-get-all-slo-corrections
    parent: service-level-objective-corrections
    generated: true
    params:
      versions:
        - v1
      operationids:
        - ListSLOCorrection
      unstable: []
      order: 2
  - name: Service Level Objectives
    url: /api/latest/service-level-objectives/
    identifier: service-level-objectives
    generated: true
  - name: Get an SLO's history
    url: '#get-an-slos-history'
    identifier: service-level-objectives-get-an-slos-history
    parent: service-level-objectives
    generated: true
    params:
      versions:
        - v1
      operationids:
        - GetSLOHistory
      unstable: []
      order: 6
  - name: Get Corrections For an SLO
    url: '#get-corrections-for-an-slo'
    identifier: service-level-objectives-get-corrections-for-an-slo
    parent: service-level-objectives
    generated: true
    params:
      versions:
        - v1
      operationids:
        - GetSLOCorrections
      unstable: []
      order: 6
  - name: Update an SLO
    url: '#update-an-slo'
    identifier: service-level-objectives-update-an-slo
    parent: service-level-objectives
    generated: true
    params:
      versions:
        - v1
      operationids:
        - UpdateSLO
      unstable: []
      order: 3
  - name: Get an SLO's details
    url: '#get-an-slos-details'
    identifier: service-level-objectives-get-an-slos-details
    parent: service-level-objectives
    generated: true
    params:
      versions:
        - v1
      operationids:
        - GetSLO
      unstable: []
      order: 4
  - name: Delete an SLO
    url: '#delete-an-slo'
    identifier: service-level-objectives-delete-an-slo
    parent: service-level-objectives
    generated: true
    params:
      versions:
        - v1
      operationids:
        - DeleteSLO
      unstable: []
      order: 5
  - name: Search for SLOs
    url: '#search-for-slos'
    identifier: service-level-objectives-search-for-slos
    parent: service-level-objectives
    generated: true
    params:
      versions:
        - v1
      operationids:
        - SearchSLO
      unstable:
        - v1
      order: 1
  - name: Check if SLOs can be safely deleted
    url: '#check-if-slos-can-be-safely-deleted'
    identifier: service-level-objectives-check-if-slos-can-be-safely-deleted
    parent: service-level-objectives
    generated: true
    params:
      versions:
        - v1
      operationids:
        - CheckCanDeleteSLO
      unstable: []
      order: 7
  - name: Bulk Delete SLO Timeframes
    url: '#bulk-delete-slo-timeframes'
    identifier: service-level-objectives-bulk-delete-slo-timeframes
    parent: service-level-objectives
    generated: true
    params:
      versions:
        - v1
      operationids:
        - DeleteSLOTimeframeInBulk
      unstable: []
      order: 8
  - name: Create an SLO object
    url: '#create-an-slo-object'
    identifier: service-level-objectives-create-an-slo-object
    parent: service-level-objectives
    generated: true
    params:
      versions:
        - v1
      operationids:
        - CreateSLO
      unstable: []
      order: 1
  - name: Get all SLOs
    url: '#get-all-slos'
    identifier: service-level-objectives-get-all-slos
    parent: service-level-objectives
    generated: true
    params:
      versions:
        - v1
      operationids:
        - ListSLOs
      unstable: []
      order: 2
  - name: Slack Integration
    url: /api/latest/slack-integration/
    identifier: slack-integration
    generated: true
  - name: Update a Slack integration channel
    url: '#update-a-slack-integration-channel'
    identifier: slack-integration-update-a-slack-integration-channel
    parent: slack-integration
    generated: true
    params:
      versions:
        - v1
      operationids:
        - UpdateSlackIntegrationChannel
      unstable: []
      order: 4
  - name: Get a Slack integration channel
    url: '#get-a-slack-integration-channel'
    identifier: slack-integration-get-a-slack-integration-channel
    parent: slack-integration
    generated: true
    params:
      versions:
        - v1
      operationids:
        - GetSlackIntegrationChannel
      unstable: []
      order: 3
  - name: Remove a Slack integration channel
    url: '#remove-a-slack-integration-channel'
    identifier: slack-integration-remove-a-slack-integration-channel
    parent: slack-integration
    generated: true
    params:
      versions:
        - v1
      operationids:
        - RemoveSlackIntegrationChannel
      unstable: []
      order: 5
  - name: Create a Slack integration channel
    url: '#create-a-slack-integration-channel'
    identifier: slack-integration-create-a-slack-integration-channel
    parent: slack-integration
    generated: true
    params:
      versions:
        - v1
      operationids:
        - CreateSlackIntegrationChannel
      unstable: []
      order: 2
  - name: Get all channels in a Slack integration
    url: '#get-all-channels-in-a-slack-integration'
    identifier: slack-integration-get-all-channels-in-a-slack-integration
    parent: slack-integration
    generated: true
    params:
      versions:
        - v1
      operationids:
        - GetSlackIntegrationChannels
      unstable: []
      order: 1
  - name: Add channels to Slack integration
    url: '#add-channels-to-slack-integration'
    identifier: slack-integration-add-channels-to-slack-integration
    parent: slack-integration
    generated: true
    params:
      versions:
        - v1
      operationids:
        - UpdateSlackIntegration
      unstable: []
      order: 2
  - name: Create a Slack integration
    url: '#create-a-slack-integration'
    identifier: slack-integration-create-a-slack-integration
    parent: slack-integration
    generated: true
    params:
      versions:
        - v1
      operationids:
        - CreateSlackIntegration
      unstable: []
      order: 3
  - name: Get info about a Slack integration
    url: '#get-info-about-a-slack-integration'
    identifier: slack-integration-get-info-about-a-slack-integration
    parent: slack-integration
    generated: true
    params:
      versions:
        - v1
      operationids:
        - GetSlackIntegration
      unstable: []
      order: 4
  - name: Delete a Slack integration
    url: '#delete-a-slack-integration'
    identifier: slack-integration-delete-a-slack-integration
    parent: slack-integration
    generated: true
    params:
      versions:
        - v1
      operationids:
        - DeleteSlackIntegration
      unstable: []
      order: 1
  - name: Snapshots
    url: /api/latest/snapshots/
    identifier: snapshots
    generated: true
  - name: Take graph snapshots
    url: '#take-graph-snapshots'
    identifier: snapshots-take-graph-snapshots
    parent: snapshots
    generated: true
    params:
      versions:
        - v1
      operationids:
        - GetGraphSnapshot
      unstable: []
      order: 1
  - name: Synthetics
    url: /api/latest/synthetics/
    identifier: synthetics
    generated: true
  - name: Edit a global variable
    url: '#edit-a-global-variable'
    identifier: synthetics-edit-a-global-variable
    parent: synthetics
    generated: true
    params:
      versions:
        - v1
      operationids:
        - EditGlobalVariable
      unstable: []
      order: 20
  - name: Get a global variable
    url: '#get-a-global-variable'
    identifier: synthetics-get-a-global-variable
    parent: synthetics
    generated: true
    params:
      versions:
        - v1
      operationids:
        - GetGlobalVariable
      unstable: []
      order: 19
  - name: Delete a global variable
    url: '#delete-a-global-variable'
    identifier: synthetics-delete-a-global-variable
    parent: synthetics
    generated: true
    params:
      versions:
        - v1
      operationids:
        - DeleteGlobalVariable
      unstable: []
      order: 21
  - name: Create a global variable
    url: '#create-a-global-variable'
    identifier: synthetics-create-a-global-variable
    parent: synthetics
    generated: true
    params:
      versions:
        - v1
      operationids:
        - CreateGlobalVariable
      unstable: []
      order: 18
  - name: Get all global variables
    url: '#get-all-global-variables'
    identifier: synthetics-get-all-global-variables
    parent: synthetics
    generated: true
    params:
      versions:
        - v1
      operationids:
        - ListGlobalVariables
      unstable: []
      order: 17
  - name: Pause or start a test
    url: '#pause-or-start-a-test'
    identifier: synthetics-pause-or-start-a-test
    parent: synthetics
    generated: true
    params:
      versions:
        - v1
      operationids:
        - UpdateTestPauseStatus
      unstable: []
      order: 5
  - name: Get an API test result
    url: '#get-an-api-test-result'
    identifier: synthetics-get-an-api-test-result
    parent: synthetics
    generated: true
    params:
      versions:
        - v1
      operationids:
        - GetAPITestResult
      unstable: []
      order: 11
  - name: Get an API test's latest results summaries
    url: '#get-an-api-tests-latest-results-summaries'
    identifier: synthetics-get-an-api-tests-latest-results-summaries
    parent: synthetics
    generated: true
    params:
      versions:
        - v1
      operationids:
        - GetAPITestLatestResults
      unstable: []
      order: 13
  - name: Edit a test
    url: '#edit-a-test'
    identifier: synthetics-edit-a-test
    parent: synthetics
    generated: true
    params:
      versions:
        - v1
      operationids:
        - UpdateTest
      unstable: []
      order: 26
  - name: Get a test configuration
    url: '#get-a-test-configuration'
    identifier: synthetics-get-a-test-configuration
    parent: synthetics
    generated: true
    params:
      versions:
        - v1
      operationids:
        - GetTest
      unstable: []
      order: 27
  - name: Trigger tests from CI/CD pipelines
    url: '#trigger-tests-from-ci/cd-pipelines'
    identifier: synthetics-trigger-tests-from-ci/cd-pipelines
    parent: synthetics
    generated: true
    params:
      versions:
        - v1
      operationids:
        - TriggerCITests
      unstable: []
      order: 6
  - name: Trigger Synthetics tests
    url: '#trigger-synthetics-tests'
    identifier: synthetics-trigger-synthetics-tests
    parent: synthetics
    generated: true
    params:
      versions:
        - v1
      operationids:
        - TriggerTests
      unstable: []
      order: 7
  - name: Delete tests
    url: '#delete-tests'
    identifier: synthetics-delete-tests
    parent: synthetics
    generated: true
    params:
      versions:
        - v1
      operationids:
        - DeleteTests
      unstable: []
      order: 16
  - name: Get a browser test result
    url: '#get-a-browser-test-result'
    identifier: synthetics-get-a-browser-test-result
    parent: synthetics
    generated: true
    params:
      versions:
        - v1
      operationids:
        - GetBrowserTestResult
      unstable: []
      order: 12
  - name: Get a browser test's latest results summaries
    url: '#get-a-browser-tests-latest-results-summaries'
    identifier: synthetics-get-a-browser-tests-latest-results-summaries
    parent: synthetics
    generated: true
    params:
      versions:
        - v1
      operationids:
        - GetBrowserTestLatestResults
      unstable: []
      order: 14
  - name: Edit a browser test
    url: '#edit-a-browser-test'
    identifier: synthetics-edit-a-browser-test
    parent: synthetics
    generated: true
    params:
      versions:
        - v1
      operationids:
        - UpdateBrowserTest
      unstable: []
      order: 4
  - name: Get a browser test
    url: '#get-a-browser-test'
    identifier: synthetics-get-a-browser-test
    parent: synthetics
    generated: true
    params:
      versions:
        - v1
      operationids:
        - GetBrowserTest
      unstable: []
      order: 9
  - name: Create a browser test
    url: '#create-a-browser-test'
    identifier: synthetics-create-a-browser-test
    parent: synthetics
    generated: true
    params:
      versions:
        - v1
      operationids:
        - CreateSyntheticsBrowserTest
      unstable: []
      order: 2
  - name: Edit an API test
    url: '#edit-an-api-test'
    identifier: synthetics-edit-an-api-test
    parent: synthetics
    generated: true
    params:
      versions:
        - v1
      operationids:
        - UpdateAPITest
      unstable: []
      order: 3
  - name: Get an API test
    url: '#get-an-api-test'
    identifier: synthetics-get-an-api-test
    parent: synthetics
    generated: true
    params:
      versions:
        - v1
      operationids:
        - GetAPITest
      unstable: []
      order: 8
  - name: Create an API test
    url: '#create-an-api-test'
    identifier: synthetics-create-an-api-test
    parent: synthetics
    generated: true
    params:
      versions:
        - v1
      operationids:
        - CreateSyntheticsAPITest
      unstable: []
      order: 1
  - name: Create a test
    url: '#create-a-test'
    identifier: synthetics-create-a-test
    parent: synthetics
    generated: true
    params:
      versions:
        - v1
      operationids:
        - CreateTest
      unstable: []
      order: 27
  - name: Get the list of all Synthetic tests
    url: '#get-the-list-of-all-synthetic-tests'
    identifier: synthetics-get-the-list-of-all-synthetic-tests
    parent: synthetics
    generated: true
    params:
      versions:
        - v1
      operationids:
        - ListTests
      unstable: []
      order: 10
  - name: Edit a private location
    url: '#edit-a-private-location'
    identifier: synthetics-edit-a-private-location
    parent: synthetics
    generated: true
    params:
      versions:
        - v1
      operationids:
        - UpdatePrivateLocation
      unstable: []
      order: 24
  - name: Get a private location
    url: '#get-a-private-location'
    identifier: synthetics-get-a-private-location
    parent: synthetics
    generated: true
    params:
      versions:
        - v1
      operationids:
        - GetPrivateLocation
      unstable: []
      order: 23
  - name: Delete a private location
    url: '#delete-a-private-location'
    identifier: synthetics-delete-a-private-location
    parent: synthetics
    generated: true
    params:
      versions:
        - v1
      operationids:
        - DeletePrivateLocation
      unstable: []
      order: 26
  - name: Create a private location
    url: '#create-a-private-location'
    identifier: synthetics-create-a-private-location
    parent: synthetics
    generated: true
    params:
      versions:
        - v1
      operationids:
        - CreatePrivateLocation
      unstable: []
      order: 22
  - name: Get all locations (public and private)
    url: '#get-all-locations-public-and-private'
    identifier: synthetics-get-all-locations-public-and-private
    parent: synthetics
    generated: true
    params:
      versions:
        - v1
      operationids:
        - ListLocations
      unstable: []
      order: 25
  - name: Get details of batch
    url: '#get-details-of-batch'
    identifier: synthetics-get-details-of-batch
    parent: synthetics
    generated: true
    params:
      versions:
        - v1
      operationids:
        - GetSyntheticsCIBatch
      unstable: []
      order: 15
  - name: Tags
    url: /api/latest/tags/
    identifier: tags
    generated: true
  - name: Update host tags
    url: '#update-host-tags'
    identifier: tags-update-host-tags
    parent: tags
    generated: true
    params:
      versions:
        - v1
      operationids:
        - UpdateHostTags
      unstable: []
      order: 4
  - name: Add tags to a host
    url: '#add-tags-to-a-host'
    identifier: tags-add-tags-to-a-host
    parent: tags
    generated: true
    params:
      versions:
        - v1
      operationids:
        - CreateHostTags
      unstable: []
      order: 3
  - name: Get host tags
    url: '#get-host-tags'
    identifier: tags-get-host-tags
    parent: tags
    generated: true
    params:
      versions:
        - v1
      operationids:
        - GetHostTags
      unstable: []
      order: 2
  - name: Remove host tags
    url: '#remove-host-tags'
    identifier: tags-remove-host-tags
    parent: tags
    generated: true
    params:
      versions:
        - v1
      operationids:
        - DeleteHostTags
      unstable: []
      order: 5
  - name: Get Tags
    url: '#get-tags'
    identifier: tags-get-tags
    parent: tags
    generated: true
    params:
      versions:
        - v1
      operationids:
        - ListHostTags
      unstable: []
      order: 1
  - name: Timeboards
    url: /api/latest/timeboards/
    identifier: timeboards
    generated: true
  - name: Usage Metering
    url: /api/latest/usage-metering/
    identifier: usage-metering
    generated: true
  - name: Get hourly usage for observability pipelines
    url: '#get-hourly-usage-for-observability-pipelines'
    identifier: usage-metering-get-hourly-usage-for-observability-pipelines
    parent: usage-metering
    generated: true
    params:
      versions:
        - v2
      operationids:
        - GetUsageObservabilityPipelines
      unstable: []
      order: 39
  - name: Get hourly usage for lambda traced invocations
    url: '#get-hourly-usage-for-lambda-traced-invocations'
    identifier: usage-metering-get-hourly-usage-for-lambda-traced-invocations
    parent: usage-metering
    generated: true
    params:
      versions:
        - v2
      operationids:
        - GetUsageLambdaTracedInvocations
      unstable: []
      order: 37
  - name: Get hourly usage by product family
    url: '#get-hourly-usage-by-product-family'
    identifier: usage-metering-get-hourly-usage-by-product-family
    parent: usage-metering
    generated: true
    params:
      versions:
        - v2
      operationids:
        - GetHourlyUsage
      unstable: []
      order: 1
  - name: Get historical cost across your account
    url: '#get-historical-cost-across-your-account'
    identifier: usage-metering-get-historical-cost-across-your-account
    parent: usage-metering
    generated: true
    params:
      versions:
        - v2
      operationids:
        - GetHistoricalCostByOrg
      unstable: []
      order: 5
  - name: Get estimated cost across your account
    url: '#get-estimated-cost-across-your-account'
    identifier: usage-metering-get-estimated-cost-across-your-account
    parent: usage-metering
    generated: true
    params:
      versions:
        - v2
      operationids:
        - GetEstimatedCostByOrg
      unstable: []
      order: 6
  - name: Get cost across multi-org account
    url: '#get-cost-across-multi-org-account'
    identifier: usage-metering-get-cost-across-multi-org-account
    parent: usage-metering
    generated: true
    params:
      versions:
        - v2
      operationids:
        - GetCostByOrg
      unstable: []
      order: 45
  - name: Get hourly usage for application security
    url: '#get-hourly-usage-for-application-security'
    identifier: usage-metering-get-hourly-usage-for-application-security
    parent: usage-metering
    generated: true
    params:
      versions:
        - v2
      operationids:
        - GetUsageApplicationSecurityMonitoring
      unstable: []
      order: 38
  - name: Get all custom metrics by hourly average
    url: '#get-all-custom-metrics-by-hourly-average'
    identifier: usage-metering-get-all-custom-metrics-by-hourly-average
    parent: usage-metering
    generated: true
    params:
      versions:
        - v1
      operationids:
        - GetUsageTopAvgMetrics
      unstable: []
      order: 7
  - name: Get hourly usage for custom metrics
    url: '#get-hourly-usage-for-custom-metrics'
    identifier: usage-metering-get-hourly-usage-for-custom-metrics
    parent: usage-metering
    generated: true
    params:
      versions:
        - v1
      operationids:
        - GetUsageTimeseries
      unstable: []
      order: 13
  - name: Get hourly usage for synthetics browser checks
    url: '#get-hourly-usage-for-synthetics-browser-checks'
    identifier: usage-metering-get-hourly-usage-for-synthetics-browser-checks
    parent: usage-metering
    generated: true
    params:
      versions:
        - v1
      operationids:
        - GetUsageSyntheticsBrowser
      unstable: []
      order: 17
  - name: Get hourly usage for synthetics API checks
    url: '#get-hourly-usage-for-synthetics-api-checks'
    identifier: usage-metering-get-hourly-usage-for-synthetics-api-checks
    parent: usage-metering
    generated: true
    params:
      versions:
        - v1
      operationids:
        - GetUsageSyntheticsAPI
      unstable: []
      order: 16
  - name: Get hourly usage for synthetics checks
    url: '#get-hourly-usage-for-synthetics-checks'
    identifier: usage-metering-get-hourly-usage-for-synthetics-checks
    parent: usage-metering
    generated: true
    params:
      versions:
        - v1
      operationids:
        - GetUsageSynthetics
      unstable: []
      order: 15
  - name: Get usage across your account
    url: '#get-usage-across-your-account'
    identifier: usage-metering-get-usage-across-your-account
    parent: usage-metering
    generated: true
    params:
      versions:
        - v1
      operationids:
        - GetUsageSummary
      unstable: []
      order: 8
  - name: Get hourly usage for SNMP devices
    url: '#get-hourly-usage-for-snmp-devices'
    identifier: usage-metering-get-hourly-usage-for-snmp-devices
    parent: usage-metering
    generated: true
    params:
      versions:
        - v1
      operationids:
        - GetUsageSNMP
      unstable: []
      order: 24
  - name: Get hourly usage for sensitive data scanner
    url: '#get-hourly-usage-for-sensitive-data-scanner'
    identifier: usage-metering-get-hourly-usage-for-sensitive-data-scanner
    parent: usage-metering
    generated: true
    params:
      versions:
        - v1
      operationids:
        - GetUsageSDS
      unstable: []
      order: 32
  - name: Get hourly usage for RUM sessions
    url: '#get-hourly-usage-for-rum-sessions'
    identifier: usage-metering-get-hourly-usage-for-rum-sessions
    parent: usage-metering
    generated: true
    params:
      versions:
        - v1
      operationids:
        - GetUsageRumSessions
      unstable: []
      order: 20
  - name: Get hourly usage for RUM units
    url: '#get-hourly-usage-for-rum-units'
    identifier: usage-metering-get-hourly-usage-for-rum-units
    parent: usage-metering
    generated: true
    params:
      versions:
        - v1
      operationids:
        - GetUsageRumUnits
      unstable: []
      order: 33
  - name: Get hourly usage for profiled hosts
    url: '#get-hourly-usage-for-profiled-hosts'
    identifier: usage-metering-get-hourly-usage-for-profiled-hosts
    parent: usage-metering
    generated: true
    params:
      versions:
        - v1
      operationids:
        - GetUsageProfiling
      unstable: []
      order: 34
  - name: Get hourly usage for online archive
    url: '#get-hourly-usage-for-online-archive'
    identifier: usage-metering-get-hourly-usage-for-online-archive
    parent: usage-metering
    generated: true
    params:
      versions:
        - v1
      operationids:
        - GetUsageOnlineArchive
      unstable: []
      order: 36
  - name: Get hourly usage for network hosts
    url: '#get-hourly-usage-for-network-hosts'
    identifier: usage-metering-get-hourly-usage-for-network-hosts
    parent: usage-metering
    generated: true
    params:
      versions:
        - v1
      operationids:
        - GetUsageNetworkHosts
      unstable: []
      order: 21
  - name: get hourly usage for network flows
    url: '#get-hourly-usage-for-network-flows'
    identifier: usage-metering-get-hourly-usage-for-network-flows
    parent: usage-metering
    generated: true
    params:
      versions:
        - v1
      operationids:
        - GetUsageNetworkFlows
      unstable: []
      order: 22
  - name: Get monthly usage attribution
    url: '#get-monthly-usage-attribution'
    identifier: usage-metering-get-monthly-usage-attribution
    parent: usage-metering
    generated: true
    params:
      versions:
        - v1
      operationids:
        - GetMonthlyUsageAttribution
      unstable: []
      order: 3
  - name: Get hourly usage for logs by index
    url: '#get-hourly-usage-for-logs-by-index'
    identifier: usage-metering-get-hourly-usage-for-logs-by-index
    parent: usage-metering
    generated: true
    params:
      versions:
        - v1
      operationids:
        - GetUsageLogsByIndex
      unstable: []
      order: 9
  - name: Get hourly logs usage by retention
    url: '#get-hourly-logs-usage-by-retention'
    identifier: usage-metering-get-hourly-logs-usage-by-retention
    parent: usage-metering
    generated: true
    params:
      versions:
        - v1
      operationids:
        - GetUsageLogsByRetention
      unstable: []
      order: 10
  - name: Get hourly usage for logs
    url: '#get-hourly-usage-for-logs'
    identifier: usage-metering-get-hourly-usage-for-logs
    parent: usage-metering
    generated: true
    params:
      versions:
        - v1
      operationids:
        - GetUsageLogs
      unstable: []
      order: 12
  - name: Get hourly usage for IoT
    url: '#get-hourly-usage-for-iot'
    identifier: usage-metering-get-hourly-usage-for-iot
    parent: usage-metering
    generated: true
    params:
      versions:
        - v1
      operationids:
        - GetUsageInternetOfThings
      unstable: []
      order: 27
  - name: Get hourly usage for ingested spans
    url: '#get-hourly-usage-for-ingested-spans'
    identifier: usage-metering-get-hourly-usage-for-ingested-spans
    parent: usage-metering
    generated: true
    params:
      versions:
        - v1
      operationids:
        - GetIngestedSpans
      unstable: []
      order: 25
  - name: Get hourly usage for indexed spans
    url: '#get-hourly-usage-for-indexed-spans'
    identifier: usage-metering-get-hourly-usage-for-indexed-spans
    parent: usage-metering
    generated: true
    params:
      versions:
        - v1
      operationids:
        - GetUsageIndexedSpans
      unstable: []
      order: 14
  - name: Get hourly usage for incident management
    url: '#get-hourly-usage-for-incident-management'
    identifier: usage-metering-get-hourly-usage-for-incident-management
    parent: usage-metering
    generated: true
    params:
      versions:
        - v1
      operationids:
        - GetIncidentManagement
      unstable: []
      order: 26
  - name: Get hourly usage attribution
    url: '#get-hourly-usage-attribution'
    identifier: usage-metering-get-hourly-usage-attribution
    parent: usage-metering
    generated: true
    params:
      versions:
        - v1
      operationids:
        - GetHourlyUsageAttribution
      unstable: []
      order: 2
  - name: Get hourly usage for hosts and containers
    url: '#get-hourly-usage-for-hosts-and-containers'
    identifier: usage-metering-get-hourly-usage-for-hosts-and-containers
    parent: usage-metering
    generated: true
    params:
      versions:
        - v1
      operationids:
        - GetUsageHosts
      unstable: []
      order: 11
  - name: Get hourly usage for Fargate
    url: '#get-hourly-usage-for-fargate'
    identifier: usage-metering-get-hourly-usage-for-fargate
    parent: usage-metering
    generated: true
    params:
      versions:
        - v1
      operationids:
        - GetUsageFargate
      unstable: []
      order: 18
  - name: Get hourly usage for database monitoring
    url: '#get-hourly-usage-for-database-monitoring'
    identifier: usage-metering-get-hourly-usage-for-database-monitoring
    parent: usage-metering
    generated: true
    params:
      versions:
        - v1
      operationids:
        - GetUsageDBM
      unstable: []
      order: 31
  - name: Get hourly usage for cloud workload security
    url: '#get-hourly-usage-for-cloud-workload-security'
    identifier: usage-metering-get-hourly-usage-for-cloud-workload-security
    parent: usage-metering
    generated: true
    params:
      versions:
        - v1
      operationids:
        - GetUsageCWS
      unstable: []
      order: 30
  - name: Get hourly usage for CSPM
    url: '#get-hourly-usage-for-cspm'
    identifier: usage-metering-get-hourly-usage-for-cspm
    parent: usage-metering
    generated: true
    params:
      versions:
        - v1
      operationids:
        - GetUsageCloudSecurityPostureManagement
      unstable: []
      order: 28
  - name: Get hourly usage for CI visibility
    url: '#get-hourly-usage-for-ci-visibility'
    identifier: usage-metering-get-hourly-usage-for-ci-visibility
    parent: usage-metering
    generated: true
    params:
      versions:
        - v1
      operationids:
        - GetUsageCIApp
      unstable: []
      order: 35
  - name: Get billable usage across your account
    url: '#get-billable-usage-across-your-account'
    identifier: usage-metering-get-billable-usage-across-your-account
    parent: usage-metering
    generated: true
    params:
      versions:
        - v1
      operationids:
        - GetUsageBillableSummary
      unstable: []
      order: 5
  - name: Get hourly usage for lambda
    url: '#get-hourly-usage-for-lambda'
    identifier: usage-metering-get-hourly-usage-for-lambda
    parent: usage-metering
    generated: true
    params:
      versions:
        - v1
      operationids:
        - GetUsageLambda
      unstable: []
      order: 19
  - name: Get hourly usage for audit logs
    url: '#get-hourly-usage-for-audit-logs'
    identifier: usage-metering-get-hourly-usage-for-audit-logs
    parent: usage-metering
    generated: true
    params:
      versions:
        - v1
      operationids:
        - GetUsageAuditLogs
      unstable: []
      order: 29
  - name: Get usage attribution
    url: '#get-usage-attribution'
    identifier: usage-metering-get-usage-attribution
    parent: usage-metering
    generated: true
    params:
      versions:
        - v1
      operationids:
        - GetUsageAttribution
      unstable: []
      order: 40
  - name: Get hourly usage for analyzed logs
    url: '#get-hourly-usage-for-analyzed-logs'
    identifier: usage-metering-get-hourly-usage-for-analyzed-logs
    parent: usage-metering
    generated: true
    params:
      versions:
        - v1
      operationids:
        - GetUsageAnalyzedLogs
      unstable: []
      order: 23
  - name: Get specified monthly custom reports
    url: '#get-specified-monthly-custom-reports'
    identifier: usage-metering-get-specified-monthly-custom-reports
    parent: usage-metering
    generated: true
    params:
      versions:
        - v1
      operationids:
        - GetSpecifiedMonthlyCustomReports
      unstable: []
      order: 44
  - name: Get the list of available monthly custom reports
    url: '#get-the-list-of-available-monthly-custom-reports'
    identifier: usage-metering-get-the-list-of-available-monthly-custom-reports
    parent: usage-metering
    generated: true
    params:
      versions:
        - v1
      operationids:
        - GetMonthlyCustomReports
      unstable: []
      order: 43
  - name: Get specified daily custom reports
    url: '#get-specified-daily-custom-reports'
    identifier: usage-metering-get-specified-daily-custom-reports
    parent: usage-metering
    generated: true
    params:
      versions:
        - v1
      operationids:
        - GetSpecifiedDailyCustomReports
      unstable: []
      order: 42
  - name: Get the list of available daily custom reports
    url: '#get-the-list-of-available-daily-custom-reports'
    identifier: usage-metering-get-the-list-of-available-daily-custom-reports
    parent: usage-metering
    generated: true
    params:
      versions:
        - v1
      operationids:
        - GetDailyCustomReports
      unstable: []
      order: 41
  - name: Users
    url: /api/latest/users/
    identifier: users
    generated: true
  - name: Get a user permissions
    url: '#get-a-user-permissions'
    identifier: users-get-a-user-permissions
    parent: users
    generated: true
    params:
      versions:
        - v2
      operationids:
        - ListUserPermissions
      unstable: []
      order: 7
  - name: Get a user organization
    url: '#get-a-user-organization'
    identifier: users-get-a-user-organization
    parent: users
    generated: true
    params:
      versions:
        - v2
      operationids:
        - ListUserOrganizations
      unstable: []
      order: 6
  - name: Get a user invitation
    url: '#get-a-user-invitation'
    identifier: users-get-a-user-invitation
    parent: users
    generated: true
    params:
      versions:
        - v2
      operationids:
        - GetInvitation
      unstable: []
      order: 9
  - name: Send invitation emails
    url: '#send-invitation-emails'
    identifier: users-send-invitation-emails
    parent: users
    generated: true
    params:
      versions:
        - v2
      operationids:
        - SendInvitations
      unstable: []
      order: 8
  - name: Create a service account
    url: '#create-a-service-account'
    identifier: users-create-a-service-account
    parent: users
    generated: true
    params:
      versions:
        - v2
      operationids:
        - CreateServiceAccount
      unstable: []
      order: 1
  - name: Update a user
    url: '#update-a-user'
    identifier: users-update-a-user
    parent: users
    generated: true
    params:
      versions:
        - v1
        - v2
      operationids:
        - UpdateUser
      unstable: []
      order: 4
  - name: Get user details
    url: '#get-user-details'
    identifier: users-get-user-details
    parent: users
    generated: true
    params:
      versions:
        - v1
        - v2
      operationids:
        - GetUser
      unstable: []
      order: 3
  - name: Disable a user
    url: '#disable-a-user'
    identifier: users-disable-a-user
    parent: users
    generated: true
    params:
      versions:
        - v1
        - v2
      operationids:
        - DisableUser
      unstable: []
      order: 5
  - name: Create a user
    url: '#create-a-user'
    identifier: users-create-a-user
    parent: users
    generated: true
    params:
      versions:
        - v1
        - v2
      operationids:
        - CreateUser
      unstable: []
      order: 1
  - name: List all users
    url: '#list-all-users'
    identifier: users-list-all-users
    parent: users
    generated: true
    params:
      versions:
        - v1
        - v2
      operationids:
        - ListUsers
      unstable: []
      order: 2
  - name: Webhooks Integration
    url: /api/latest/webhooks-integration/
    identifier: webhooks-integration
    generated: true
  - name: Update a webhook
    url: '#update-a-webhook'
    identifier: webhooks-integration-update-a-webhook
    parent: webhooks-integration
    generated: true
    params:
      versions:
        - v1
      operationids:
        - UpdateWebhooksIntegration
      unstable: []
      order: 3
  - name: Get a webhook integration
    url: '#get-a-webhook-integration'
    identifier: webhooks-integration-get-a-webhook-integration
    parent: webhooks-integration
    generated: true
    params:
      versions:
        - v1
      operationids:
        - GetWebhooksIntegration
      unstable: []
      order: 2
  - name: Delete a webhook
    url: '#delete-a-webhook'
    identifier: webhooks-integration-delete-a-webhook
    parent: webhooks-integration
    generated: true
    params:
      versions:
        - v1
      operationids:
        - DeleteWebhooksIntegration
      unstable: []
      order: 4
  - name: Create a webhooks integration
    url: '#create-a-webhooks-integration'
    identifier: webhooks-integration-create-a-webhooks-integration
    parent: webhooks-integration
    generated: true
    params:
      versions:
        - v1
      operationids:
        - CreateWebhooksIntegration
      unstable: []
      order: 1
  - name: Update a custom variable
    url: '#update-a-custom-variable'
    identifier: webhooks-integration-update-a-custom-variable
    parent: webhooks-integration
    generated: true
    params:
      versions:
        - v1
      operationids:
        - UpdateWebhooksIntegrationCustomVariable
      unstable: []
      order: 7
  - name: Get a custom variable
    url: '#get-a-custom-variable'
    identifier: webhooks-integration-get-a-custom-variable
    parent: webhooks-integration
    generated: true
    params:
      versions:
        - v1
      operationids:
        - GetWebhooksIntegrationCustomVariable
      unstable: []
      order: 6
  - name: Delete a custom variable
    url: '#delete-a-custom-variable'
    identifier: webhooks-integration-delete-a-custom-variable
    parent: webhooks-integration
    generated: true
    params:
      versions:
        - v1
      operationids:
        - DeleteWebhooksIntegrationCustomVariable
      unstable: []
      order: 8
  - name: Create a custom variable
    url: '#create-a-custom-variable'
    identifier: webhooks-integration-create-a-custom-variable
    parent: webhooks-integration
    generated: true
    params:
      versions:
        - v1
      operationids:
        - CreateWebhooksIntegrationCustomVariable
      unstable: []
      order: 5
  - name: Audit
    url: /api/latest/audit/
    identifier: audit
    generated: true
  - name: Search Audit Logs events
    url: '#search-audit-logs-events'
    identifier: audit-search-audit-logs-events
    parent: audit
    generated: true
    params:
      versions:
        - v2
      operationids:
        - SearchAuditLogs
      unstable: []
      order: 1
  - name: Get a list of Audit Logs events
    url: '#get-a-list-of-audit-logs-events'
    identifier: audit-get-a-list-of-audit-logs-events
    parent: audit
    generated: true
    params:
      versions:
        - v2
      operationids:
        - ListAuditLogs
      unstable: []
      order: 2
  - name: AuthN Mappings
    url: /api/latest/authn-mappings/
    identifier: authn-mappings
    generated: true
  - name: Edit an AuthN Mapping
    url: '#edit-an-authn-mapping'
    identifier: authn-mappings-edit-an-authn-mapping
    parent: authn-mappings
    generated: true
    params:
      versions:
        - v2
      operationids:
        - UpdateAuthNMapping
      unstable: []
      order: 2
  - name: Get an AuthN Mapping by UUID
    url: '#get-an-authn-mapping-by-uuid'
    identifier: authn-mappings-get-an-authn-mapping-by-uuid
    parent: authn-mappings
    generated: true
    params:
      versions:
        - v2
      operationids:
        - GetAuthNMapping
      unstable: []
      order: 1
  - name: Delete an AuthN Mapping
    url: '#delete-an-authn-mapping'
    identifier: authn-mappings-delete-an-authn-mapping
    parent: authn-mappings
    generated: true
    params:
      versions:
        - v2
      operationids:
        - DeleteAuthNMapping
      unstable: []
      order: 3
  - name: Create an AuthN Mapping
    url: '#create-an-authn-mapping'
    identifier: authn-mappings-create-an-authn-mapping
    parent: authn-mappings
    generated: true
    params:
      versions:
        - v2
      operationids:
        - CreateAuthNMapping
      unstable: []
      order: 5
  - name: List all AuthN Mappings
    url: '#list-all-authn-mappings'
    identifier: authn-mappings-list-all-authn-mappings
    parent: authn-mappings
    generated: true
    params:
      versions:
        - v2
      operationids:
        - ListAuthNMappings
      unstable: []
      order: 4
  - name: CI Visibility Pipelines
    url: /api/latest/ci-visibility-pipelines/
    identifier: ci-visibility-pipelines
    generated: true
  - name: Search pipelines events
    url: '#search-pipelines-events'
    identifier: ci-visibility-pipelines-search-pipelines-events
    parent: ci-visibility-pipelines
    generated: true
    params:
      versions:
        - v2
      operationids:
        - SearchCIAppPipelineEvents
      unstable: []
      order: 2
  - name: Get a list of pipelines events
    url: '#get-a-list-of-pipelines-events'
    identifier: ci-visibility-pipelines-get-a-list-of-pipelines-events
    parent: ci-visibility-pipelines
    generated: true
    params:
      versions:
        - v2
      operationids:
        - ListCIAppPipelineEvents
      unstable: []
      order: 1
  - name: Aggregate pipelines events
    url: '#aggregate-pipelines-events'
    identifier: ci-visibility-pipelines-aggregate-pipelines-events
    parent: ci-visibility-pipelines
    generated: true
    params:
      versions:
        - v2
      operationids:
        - AggregateCIAppPipelineEvents
      unstable: []
      order: 3
  - name: CI Visibility Tests
    url: /api/latest/ci-visibility-tests/
    identifier: ci-visibility-tests
    generated: true
  - name: Search tests events
    url: '#search-tests-events'
    identifier: ci-visibility-tests-search-tests-events
    parent: ci-visibility-tests
    generated: true
    params:
      versions:
        - v2
      operationids:
        - SearchCIAppTestEvents
      unstable: []
      order: 2
  - name: Get a list of tests events
    url: '#get-a-list-of-tests-events'
    identifier: ci-visibility-tests-get-a-list-of-tests-events
    parent: ci-visibility-tests
    generated: true
    params:
      versions:
        - v2
      operationids:
        - ListCIAppTestEvents
      unstable: []
      order: 1
  - name: Aggregate tests events
    url: '#aggregate-tests-events'
    identifier: ci-visibility-tests-aggregate-tests-events
    parent: ci-visibility-tests
    generated: true
    params:
      versions:
        - v2
      operationids:
        - AggregateCIAppTestEvents
      unstable: []
      order: 3
  - name: Cloud Workload Security
    url: /api/latest/cloud-workload-security/
    identifier: cloud-workload-security
    generated: true
  - name: Update a Cloud Workload Security Agent rule
    url: '#update-a-cloud-workload-security-agent-rule'
    identifier: cloud-workload-security-update-a-cloud-workload-security-agent-rule
    parent: cloud-workload-security
    generated: true
    params:
      versions:
        - v2
      operationids:
        - UpdateCloudWorkloadSecurityAgentRule
      unstable: []
      order: 5
  - name: Get a Cloud Workload Security Agent rule
    url: '#get-a-cloud-workload-security-agent-rule'
    identifier: cloud-workload-security-get-a-cloud-workload-security-agent-rule
    parent: cloud-workload-security
    generated: true
    params:
      versions:
        - v2
      operationids:
        - GetCloudWorkloadSecurityAgentRule
      unstable: []
      order: 2
  - name: Delete a Cloud Workload Security Agent rule
    url: '#delete-a-cloud-workload-security-agent-rule'
    identifier: cloud-workload-security-delete-a-cloud-workload-security-agent-rule
    parent: cloud-workload-security
    generated: true
    params:
      versions:
        - v2
      operationids:
        - DeleteCloudWorkloadSecurityAgentRule
      unstable: []
      order: 6
  - name: Create a Cloud Workload Security Agent rule
    url: '#create-a-cloud-workload-security-agent-rule'
    identifier: cloud-workload-security-create-a-cloud-workload-security-agent-rule
    parent: cloud-workload-security
    generated: true
    params:
      versions:
        - v2
      operationids:
        - CreateCloudWorkloadSecurityAgentRule
      unstable: []
      order: 4
  - name: Get all Cloud Workload Security Agent rules
    url: '#get-all-cloud-workload-security-agent-rules'
    identifier: cloud-workload-security-get-all-cloud-workload-security-agent-rules
    parent: cloud-workload-security
    generated: true
    params:
      versions:
        - v2
      operationids:
        - ListCloudWorkloadSecurityAgentRules
      unstable: []
      order: 3
  - name: Get the latest Cloud Workload Security policy
    url: '#get-the-latest-cloud-workload-security-policy'
    identifier: cloud-workload-security-get-the-latest-cloud-workload-security-policy
    parent: cloud-workload-security
    generated: true
    params:
      versions:
        - v2
      operationids:
        - DownloadCloudWorkloadPolicyFile
      unstable: []
      order: 1
  - name: Confluent Cloud
    url: /api/latest/confluent-cloud/
    identifier: confluent-cloud
    generated: true
  - name: Update resource in Confluent account
    url: '#update-resource-in-confluent-account'
    identifier: confluent-cloud-update-resource-in-confluent-account
    parent: confluent-cloud
    generated: true
    params:
      versions:
        - v2
      operationids:
        - UpdateConfluentResource
      unstable: []
      order: 1
  - name: Get resource from Confluent account
    url: '#get-resource-from-confluent-account'
    identifier: confluent-cloud-get-resource-from-confluent-account
    parent: confluent-cloud
    generated: true
    params:
      versions:
        - v2
      operationids:
        - GetConfluentResource
      unstable: []
      order: 2
  - name: Delete resource from Confluent account
    url: '#delete-resource-from-confluent-account'
    identifier: confluent-cloud-delete-resource-from-confluent-account
    parent: confluent-cloud
    generated: true
    params:
      versions:
        - v2
      operationids:
        - DeleteConfluentResource
      unstable: []
      order: 3
  - name: Add resource to Confluent account
    url: '#add-resource-to-confluent-account'
    identifier: confluent-cloud-add-resource-to-confluent-account
    parent: confluent-cloud
    generated: true
    params:
      versions:
        - v2
      operationids:
        - CreateConfluentResource
      unstable: []
      order: 4
  - name: List Confluent Account resources
    url: '#list-confluent-account-resources'
    identifier: confluent-cloud-list-confluent-account-resources
    parent: confluent-cloud
    generated: true
    params:
      versions:
        - v2
      operationids:
        - ListConfluentResource
      unstable: []
      order: 5
  - name: Update Confluent account
    url: '#update-confluent-account'
    identifier: confluent-cloud-update-confluent-account
    parent: confluent-cloud
    generated: true
    params:
      versions:
        - v2
      operationids:
        - UpdateConfluentAccount
      unstable: []
      order: 6
  - name: Get Confluent account
    url: '#get-confluent-account'
    identifier: confluent-cloud-get-confluent-account
    parent: confluent-cloud
    generated: true
    params:
      versions:
        - v2
      operationids:
        - GetConfluentAccount
      unstable: []
      order: 7
  - name: Delete Confluent account
    url: '#delete-confluent-account'
    identifier: confluent-cloud-delete-confluent-account
    parent: confluent-cloud
    generated: true
    params:
      versions:
        - v2
      operationids:
        - DeleteConfluentAccount
      unstable: []
      order: 8
  - name: Add Confluent account
    url: '#add-confluent-account'
    identifier: confluent-cloud-add-confluent-account
    parent: confluent-cloud
    generated: true
    params:
      versions:
        - v2
      operationids:
        - CreateConfluentAccount
      unstable: []
      order: 9
  - name: List Confluent accounts
    url: '#list-confluent-accounts'
    identifier: confluent-cloud-list-confluent-accounts
    parent: confluent-cloud
    generated: true
    params:
      versions:
        - v2
      operationids:
        - ListConfluentAccount
      unstable: []
      order: 10
  - name: Incident Services
    url: /api/latest/incident-services/
    identifier: incident-services
    generated: true
  - name: Update an existing incident service
    url: '#update-an-existing-incident-service'
    identifier: incident-services-update-an-existing-incident-service
    parent: incident-services
    generated: true
    params:
      versions:
        - v2
      operationids:
        - UpdateIncidentService
      unstable:
        - v2
      order: 3
  - name: Get details of an incident service
    url: '#get-details-of-an-incident-service'
    identifier: incident-services-get-details-of-an-incident-service
    parent: incident-services
    generated: true
    params:
      versions:
        - v2
      operationids:
        - GetIncidentService
      unstable:
        - v2
      order: 1
  - name: Delete an existing incident service
    url: '#delete-an-existing-incident-service'
    identifier: incident-services-delete-an-existing-incident-service
    parent: incident-services
    generated: true
    params:
      versions:
        - v2
      operationids:
        - DeleteIncidentService
      unstable:
        - v2
      order: 2
  - name: Create a new incident service
    url: '#create-a-new-incident-service'
    identifier: incident-services-create-a-new-incident-service
    parent: incident-services
    generated: true
    params:
      versions:
        - v2
      operationids:
        - CreateIncidentService
      unstable:
        - v2
      order: 5
  - name: Get a list of all incident services
    url: '#get-a-list-of-all-incident-services'
    identifier: incident-services-get-a-list-of-all-incident-services
    parent: incident-services
    generated: true
    params:
      versions:
        - v2
      operationids:
        - ListIncidentServices
      unstable:
        - v2
      order: 4
  - name: Incident Teams
    url: /api/latest/incident-teams/
    identifier: incident-teams
    generated: true
  - name: Update an existing incident team
    url: '#update-an-existing-incident-team'
    identifier: incident-teams-update-an-existing-incident-team
    parent: incident-teams
    generated: true
    params:
      versions:
        - v2
      operationids:
        - UpdateIncidentTeam
      unstable:
        - v2
      order: 3
  - name: Get details of an incident team
    url: '#get-details-of-an-incident-team'
    identifier: incident-teams-get-details-of-an-incident-team
    parent: incident-teams
    generated: true
    params:
      versions:
        - v2
      operationids:
        - GetIncidentTeam
      unstable:
        - v2
      order: 1
  - name: Delete an existing incident team
    url: '#delete-an-existing-incident-team'
    identifier: incident-teams-delete-an-existing-incident-team
    parent: incident-teams
    generated: true
    params:
      versions:
        - v2
      operationids:
        - DeleteIncidentTeam
      unstable:
        - v2
      order: 2
  - name: Create a new incident team
    url: '#create-a-new-incident-team'
    identifier: incident-teams-create-a-new-incident-team
    parent: incident-teams
    generated: true
    params:
      versions:
        - v2
      operationids:
        - CreateIncidentTeam
      unstable:
        - v2
      order: 5
  - name: Get a list of all incident teams
    url: '#get-a-list-of-all-incident-teams'
    identifier: incident-teams-get-a-list-of-all-incident-teams
    parent: incident-teams
    generated: true
    params:
      versions:
        - v2
      operationids:
        - ListIncidentTeams
      unstable:
        - v2
      order: 4
  - name: Incidents
    url: /api/latest/incidents/
    identifier: incidents
    generated: true
  - name: 'Create, update, and delete incident attachments'
    url: '#create,-update,-and-delete-incident-attachments'
    identifier: 'incidents-create,-update,-and-delete-incident-attachments'
    parent: incidents
    generated: true
    params:
      versions:
        - v2
      operationids:
        - UpdateIncidentAttachments
      unstable:
        - v2
      order: 7
  - name: Get a list of attachments
    url: '#get-a-list-of-attachments'
    identifier: incidents-get-a-list-of-attachments
    parent: incidents
    generated: true
    params:
      versions:
        - v2
      operationids:
        - ListIncidentAttachments
      unstable:
        - v2
      order: 6
  - name: Update an existing incident
    url: '#update-an-existing-incident'
    identifier: incidents-update-an-existing-incident
    parent: incidents
    generated: true
    params:
      versions:
        - v2
      operationids:
        - UpdateIncident
      unstable:
        - v2
      order: 3
  - name: Get the details of an incident
    url: '#get-the-details-of-an-incident'
    identifier: incidents-get-the-details-of-an-incident
    parent: incidents
    generated: true
    params:
      versions:
        - v2
      operationids:
        - GetIncident
      unstable:
        - v2
      order: 2
  - name: Delete an existing incident
    url: '#delete-an-existing-incident'
    identifier: incidents-delete-an-existing-incident
    parent: incidents
    generated: true
    params:
      versions:
        - v2
      operationids:
        - DeleteIncident
      unstable:
        - v2
      order: 4
  - name: Create an incident
    url: '#create-an-incident'
    identifier: incidents-create-an-incident
    parent: incidents
    generated: true
    params:
      versions:
        - v2
      operationids:
        - CreateIncident
      unstable:
        - v2
      order: 1
  - name: Get a list of incidents
    url: '#get-a-list-of-incidents'
    identifier: incidents-get-a-list-of-incidents
    parent: incidents
    generated: true
    params:
      versions:
        - v2
      operationids:
        - ListIncidents
      unstable:
        - v2
      order: 5
  - name: Logs Archives
    url: /api/latest/logs-archives/
    identifier: logs-archives
    generated: true
  - name: Grant role to an archive
    url: '#grant-role-to-an-archive'
    identifier: logs-archives-grant-role-to-an-archive
    parent: logs-archives
    generated: true
    params:
      versions:
        - v2
      operationids:
        - AddReadRoleToArchive
      unstable: []
      order: 7
  - name: List read roles for an archive
    url: '#list-read-roles-for-an-archive'
    identifier: logs-archives-list-read-roles-for-an-archive
    parent: logs-archives
    generated: true
    params:
      versions:
        - v2
      operationids:
        - ListArchiveReadRoles
      unstable: []
      order: 6
  - name: Revoke role from an archive
    url: '#revoke-role-from-an-archive'
    identifier: logs-archives-revoke-role-from-an-archive
    parent: logs-archives
    generated: true
    params:
      versions:
        - v2
      operationids:
        - RemoveRoleFromArchive
      unstable: []
      order: 8
  - name: Update an archive
    url: '#update-an-archive'
    identifier: logs-archives-update-an-archive
    parent: logs-archives
    generated: true
    params:
      versions:
        - v2
      operationids:
        - UpdateLogsArchive
      unstable: []
      order: 4
  - name: Get an archive
    url: '#get-an-archive'
    identifier: logs-archives-get-an-archive
    parent: logs-archives
    generated: true
    params:
      versions:
        - v2
      operationids:
        - GetLogsArchive
      unstable: []
      order: 3
  - name: Delete an archive
    url: '#delete-an-archive'
    identifier: logs-archives-delete-an-archive
    parent: logs-archives
    generated: true
    params:
      versions:
        - v2
      operationids:
        - DeleteLogsArchive
      unstable: []
      order: 5
  - name: Create an archive
    url: '#create-an-archive'
    identifier: logs-archives-create-an-archive
    parent: logs-archives
    generated: true
    params:
      versions:
        - v2
      operationids:
        - CreateLogsArchive
      unstable: []
      order: 2
  - name: Get all archives
    url: '#get-all-archives'
    identifier: logs-archives-get-all-archives
    parent: logs-archives
    generated: true
    params:
      versions:
        - v2
      operationids:
        - ListLogsArchives
      unstable: []
      order: 1
  - name: Update archive order
    url: '#update-archive-order'
    identifier: logs-archives-update-archive-order
    parent: logs-archives
    generated: true
    params:
      versions:
        - v2
      operationids:
        - UpdateLogsArchiveOrder
      unstable: []
      order: 10
  - name: Get archive order
    url: '#get-archive-order'
    identifier: logs-archives-get-archive-order
    parent: logs-archives
    generated: true
    params:
      versions:
        - v2
      operationids:
        - GetLogsArchiveOrder
      unstable: []
      order: 9
  - name: Logs Metrics
    url: /api/latest/logs-metrics/
    identifier: logs-metrics
    generated: true
  - name: Update a log-based metric
    url: '#update-a-log-based-metric'
    identifier: logs-metrics-update-a-log-based-metric
    parent: logs-metrics
    generated: true
    params:
      versions:
        - v2
      operationids:
        - UpdateLogsMetric
      unstable: []
      order: 4
  - name: Get a log-based metric
    url: '#get-a-log-based-metric'
    identifier: logs-metrics-get-a-log-based-metric
    parent: logs-metrics
    generated: true
    params:
      versions:
        - v2
      operationids:
        - GetLogsMetric
      unstable: []
      order: 3
  - name: Delete a log-based metric
    url: '#delete-a-log-based-metric'
    identifier: logs-metrics-delete-a-log-based-metric
    parent: logs-metrics
    generated: true
    params:
      versions:
        - v2
      operationids:
        - DeleteLogsMetric
      unstable: []
      order: 5
  - name: Create a log-based metric
    url: '#create-a-log-based-metric'
    identifier: logs-metrics-create-a-log-based-metric
    parent: logs-metrics
    generated: true
    params:
      versions:
        - v2
      operationids:
        - CreateLogsMetric
      unstable: []
      order: 2
  - name: Get all log-based metrics
    url: '#get-all-log-based-metrics'
    identifier: logs-metrics-get-all-log-based-metrics
    parent: logs-metrics
    generated: true
    params:
      versions:
        - v2
      operationids:
        - ListLogsMetrics
      unstable: []
      order: 1
  - name: Logs Restriction Queries
    url: /api/latest/logs-restriction-queries/
    identifier: logs-restriction-queries
    generated: true
  - name: Grant role to a restriction query
    url: '#grant-role-to-a-restriction-query'
    identifier: logs-restriction-queries-grant-role-to-a-restriction-query
    parent: logs-restriction-queries
    generated: true
    params:
      versions:
        - v2
      operationids:
        - AddRoleToRestrictionQuery
      unstable:
        - v2
      order: 7
  - name: List roles for a restriction query
    url: '#list-roles-for-a-restriction-query'
    identifier: logs-restriction-queries-list-roles-for-a-restriction-query
    parent: logs-restriction-queries
    generated: true
    params:
      versions:
        - v2
      operationids:
        - ListRestrictionQueryRoles
      unstable:
        - v2
      order: 6
  - name: Revoke role from a restriction query
    url: '#revoke-role-from-a-restriction-query'
    identifier: logs-restriction-queries-revoke-role-from-a-restriction-query
    parent: logs-restriction-queries
    generated: true
    params:
      versions:
        - v2
      operationids:
        - RemoveRoleFromRestrictionQuery
      unstable:
        - v2
      order: 8
  - name: Update a restriction query
    url: '#update-a-restriction-query'
    identifier: logs-restriction-queries-update-a-restriction-query
    parent: logs-restriction-queries
    generated: true
    params:
      versions:
        - v2
      operationids:
        - UpdateRestrictionQuery
      unstable:
        - v2
      order: 4
  - name: Get a restriction query
    url: '#get-a-restriction-query'
    identifier: logs-restriction-queries-get-a-restriction-query
    parent: logs-restriction-queries
    generated: true
    params:
      versions:
        - v2
      operationids:
        - GetRestrictionQuery
      unstable:
        - v2
      order: 3
  - name: Delete a restriction query
    url: '#delete-a-restriction-query'
    identifier: logs-restriction-queries-delete-a-restriction-query
    parent: logs-restriction-queries
    generated: true
    params:
      versions:
        - v2
      operationids:
        - DeleteRestrictionQuery
      unstable:
        - v2
      order: 5
  - name: Get all restriction queries for a given user
    url: '#get-all-restriction-queries-for-a-given-user'
    identifier: logs-restriction-queries-get-all-restriction-queries-for-a-given-user
    parent: logs-restriction-queries
    generated: true
    params:
      versions:
        - v2
      operationids:
        - ListUserRestrictionQueries
      unstable:
        - v2
      order: 9
  - name: Get restriction query for a given role
    url: '#get-restriction-query-for-a-given-role'
    identifier: logs-restriction-queries-get-restriction-query-for-a-given-role
    parent: logs-restriction-queries
    generated: true
    params:
      versions:
        - v2
      operationids:
        - GetRoleRestrictionQuery
      unstable:
        - v2
      order: 10
  - name: Create a restriction query
    url: '#create-a-restriction-query'
    identifier: logs-restriction-queries-create-a-restriction-query
    parent: logs-restriction-queries
    generated: true
    params:
      versions:
        - v2
      operationids:
        - CreateRestrictionQuery
      unstable:
        - v2
      order: 2
  - name: List restriction queries
    url: '#list-restriction-queries'
    identifier: logs-restriction-queries-list-restriction-queries
    parent: logs-restriction-queries
    generated: true
    params:
      versions:
        - v2
      operationids:
        - ListRestrictionQueries
      unstable:
        - v2
      order: 1
  - name: Opsgenie Integration
    url: /api/latest/opsgenie-integration/
    identifier: opsgenie-integration
    generated: true
  - name: Update a single service object
    url: '#update-a-single-service-object'
    identifier: opsgenie-integration-update-a-single-service-object
    parent: opsgenie-integration
    generated: true
    params:
      versions:
        - v2
      operationids:
        - UpdateOpsgenieService
      unstable: []
      order: 4
  - name: Get a single service object
    url: '#get-a-single-service-object'
    identifier: opsgenie-integration-get-a-single-service-object
    parent: opsgenie-integration
    generated: true
    params:
      versions:
        - v2
      operationids:
        - GetOpsgenieService
      unstable: []
      order: 3
  - name: Delete a single service object
    url: '#delete-a-single-service-object'
    identifier: opsgenie-integration-delete-a-single-service-object
    parent: opsgenie-integration
    generated: true
    params:
      versions:
        - v2
      operationids:
        - DeleteOpsgenieService
      unstable: []
      order: 5
  - name: Create a new service object
    url: '#create-a-new-service-object'
    identifier: opsgenie-integration-create-a-new-service-object
    parent: opsgenie-integration
    generated: true
    params:
      versions:
        - v2
      operationids:
        - CreateOpsgenieService
      unstable: []
      order: 2
  - name: Get all service objects
    url: '#get-all-service-objects'
    identifier: opsgenie-integration-get-all-service-objects
    parent: opsgenie-integration
    generated: true
    params:
      versions:
        - v2
      operationids:
        - ListOpsgenieServices
      unstable: []
      order: 1
  - name: Processes
    url: /api/latest/processes/
    identifier: processes
    generated: true
  - name: Get all processes
    url: '#get-all-processes'
    identifier: processes-get-all-processes
    parent: processes
    generated: true
    params:
      versions:
        - v2
      operationids:
        - ListProcesses
      unstable: []
      order: 1
  - name: RUM
    url: /api/latest/rum/
    identifier: rum
    generated: true
  - name: Search RUM events
    url: '#search-rum-events'
    identifier: rum-search-rum-events
    parent: rum
    generated: true
    params:
      versions:
        - v2
      operationids:
        - SearchRUMEvents
      unstable: []
      order: 1
  - name: Get a list of RUM events
    url: '#get-a-list-of-rum-events'
    identifier: rum-get-a-list-of-rum-events
    parent: rum
    generated: true
    params:
      versions:
        - v2
      operationids:
        - ListRUMEvents
      unstable: []
      order: 2
  - name: Update a RUM application
    url: '#update-a-rum-application'
    identifier: rum-update-a-rum-application
    parent: rum
    generated: true
    params:
      versions:
        - v2
      operationids:
        - UpdateRUMApplication
      unstable: []
      order: 4
  - name: Get a RUM application
    url: '#get-a-rum-application'
    identifier: rum-get-a-rum-application
    parent: rum
    generated: true
    params:
      versions:
        - v2
      operationids:
        - GetRUMApplication
      unstable: []
      order: 5
  - name: Delete a RUM application
    url: '#delete-a-rum-application'
    identifier: rum-delete-a-rum-application
    parent: rum
    generated: true
    params:
      versions:
        - v2
      operationids:
        - DeleteRUMApplication
      unstable: []
      order: 6
  - name: Create a new RUM application
    url: '#create-a-new-rum-application'
    identifier: rum-create-a-new-rum-application
    parent: rum
    generated: true
    params:
      versions:
        - v2
      operationids:
        - CreateRUMApplication
      unstable: []
      order: 7
  - name: List all the RUM applications
    url: '#list-all-the-rum-applications'
    identifier: rum-list-all-the-rum-applications
    parent: rum
    generated: true
    params:
      versions:
        - v2
      operationids:
        - GetRUMApplications
      unstable: []
      order: 8
  - name: Aggregate RUM events
    url: '#aggregate-rum-events'
    identifier: rum-aggregate-rum-events
    parent: rum
    generated: true
    params:
      versions:
        - v2
      operationids:
        - AggregateRUMEvents
      unstable: []
      order: 3
  - name: Roles
    url: /api/latest/roles/
    identifier: roles
    generated: true
  - name: Add a user to a role
    url: '#add-a-user-to-a-role'
    identifier: roles-add-a-user-to-a-role
    parent: roles
    generated: true
    params:
      versions:
        - v2
      operationids:
        - AddUserToRole
      unstable: []
      order: 10
  - name: Get all users of a role
    url: '#get-all-users-of-a-role'
    identifier: roles-get-all-users-of-a-role
    parent: roles
    generated: true
    params:
      versions:
        - v2
      operationids:
        - ListRoleUsers
      unstable: []
      order: 9
  - name: Remove a user from a role
    url: '#remove-a-user-from-a-role'
    identifier: roles-remove-a-user-from-a-role
    parent: roles
    generated: true
    params:
      versions:
        - v2
      operationids:
        - RemoveUserFromRole
      unstable: []
      order: 11
  - name: Grant permission to a role
    url: '#grant-permission-to-a-role'
    identifier: roles-grant-permission-to-a-role
    parent: roles
    generated: true
    params:
      versions:
        - v2
      operationids:
        - AddPermissionToRole
      unstable: []
      order: 7
  - name: List permissions for a role
    url: '#list-permissions-for-a-role'
    identifier: roles-list-permissions-for-a-role
    parent: roles
    generated: true
    params:
      versions:
        - v2
      operationids:
        - ListRolePermissions
      unstable: []
      order: 6
  - name: Revoke permission
    url: '#revoke-permission'
    identifier: roles-revoke-permission
    parent: roles
    generated: true
    params:
      versions:
        - v2
      operationids:
        - RemovePermissionFromRole
      unstable: []
      order: 8
  - name: Create a new role by cloning an existing role
    url: '#create-a-new-role-by-cloning-an-existing-role'
    identifier: roles-create-a-new-role-by-cloning-an-existing-role
    parent: roles
    generated: true
    params:
      versions:
        - v2
      operationids:
        - CloneRole
      unstable: []
      order: 12
  - name: Update a role
    url: '#update-a-role'
    identifier: roles-update-a-role
    parent: roles
    generated: true
    params:
      versions:
        - v2
      operationids:
        - UpdateRole
      unstable: []
      order: 4
  - name: Get a role
    url: '#get-a-role'
    identifier: roles-get-a-role
    parent: roles
    generated: true
    params:
      versions:
        - v2
      operationids:
        - GetRole
      unstable: []
      order: 3
  - name: Delete role
    url: '#delete-role'
    identifier: roles-delete-role
    parent: roles
    generated: true
    params:
      versions:
        - v2
      operationids:
        - DeleteRole
      unstable: []
      order: 5
  - name: Create role
    url: '#create-role'
    identifier: roles-create-role
    parent: roles
    generated: true
    params:
      versions:
        - v2
      operationids:
        - CreateRole
      unstable: []
      order: 2
  - name: List roles
    url: '#list-roles'
    identifier: roles-list-roles
    parent: roles
    generated: true
    params:
      versions:
        - v2
      operationids:
        - ListRoles
      unstable: []
      order: 1
  - name: List permissions
    url: '#list-permissions'
    identifier: roles-list-permissions
    parent: roles
    generated: true
    params:
      versions:
        - v2
      operationids:
        - ListPermissions
      unstable: []
      order: 1
  - name: Sensitive Data Scanner
    url: /api/latest/sensitive-data-scanner/
    identifier: sensitive-data-scanner
    generated: true
  - name: List standard patterns
    url: '#list-standard-patterns'
    identifier: sensitive-data-scanner-list-standard-patterns
    parent: sensitive-data-scanner
    generated: true
    params:
      versions:
        - v2
      operationids:
        - ListStandardPatterns
      unstable: []
      order: 3
  - name: Update Scanning Rule
    url: '#update-scanning-rule'
    identifier: sensitive-data-scanner-update-scanning-rule
    parent: sensitive-data-scanner
    generated: true
    params:
      versions:
        - v2
      operationids:
        - UpdateScanningRule
      unstable: []
      order: 8
  - name: Delete Scanning Rule
    url: '#delete-scanning-rule'
    identifier: sensitive-data-scanner-delete-scanning-rule
    parent: sensitive-data-scanner
    generated: true
    params:
      versions:
        - v2
      operationids:
        - DeleteScanningRule
      unstable: []
      order: 9
  - name: Create Scanning Rule
    url: '#create-scanning-rule'
    identifier: sensitive-data-scanner-create-scanning-rule
    parent: sensitive-data-scanner
    generated: true
    params:
      versions:
        - v2
      operationids:
        - CreateScanningRule
      unstable: []
      order: 7
  - name: Update Scanning Group
    url: '#update-scanning-group'
    identifier: sensitive-data-scanner-update-scanning-group
    parent: sensitive-data-scanner
    generated: true
    params:
      versions:
        - v2
      operationids:
        - UpdateScanningGroup
      unstable: []
      order: 5
  - name: Delete Scanning Group
    url: '#delete-scanning-group'
    identifier: sensitive-data-scanner-delete-scanning-group
    parent: sensitive-data-scanner
    generated: true
    params:
      versions:
        - v2
      operationids:
        - DeleteScanningGroup
      unstable: []
      order: 6
  - name: Create Scanning Group
    url: '#create-scanning-group'
    identifier: sensitive-data-scanner-create-scanning-group
    parent: sensitive-data-scanner
    generated: true
    params:
      versions:
        - v2
      operationids:
        - CreateScanningGroup
      unstable: []
      order: 4
  - name: Reorder Groups
    url: '#reorder-groups'
    identifier: sensitive-data-scanner-reorder-groups
    parent: sensitive-data-scanner
    generated: true
    params:
      versions:
        - v2
      operationids:
        - ReorderScanningGroups
      unstable: []
      order: 2
  - name: List Scanning Groups
    url: '#list-scanning-groups'
    identifier: sensitive-data-scanner-list-scanning-groups
    parent: sensitive-data-scanner
    generated: true
    params:
      versions:
        - v2
      operationids:
        - ListScanningGroups
      unstable: []
      order: 1
  - name: Service Accounts
    url: /api/latest/service-accounts/
    identifier: service-accounts
    generated: true
  - name: Edit an application key for this service account
    url: '#edit-an-application-key-for-this-service-account'
    identifier: service-accounts-edit-an-application-key-for-this-service-account
    parent: service-accounts
    generated: true
    params:
      versions:
        - v2
      operationids:
        - UpdateServiceAccountApplicationKey
      unstable: []
      order: 2
  - name: Get one application key for this service account
    url: '#get-one-application-key-for-this-service-account'
    identifier: service-accounts-get-one-application-key-for-this-service-account
    parent: service-accounts
    generated: true
    params:
      versions:
        - v2
      operationids:
        - GetServiceAccountApplicationKey
      unstable: []
      order: 1
  - name: Delete an application key for this service account
    url: '#delete-an-application-key-for-this-service-account'
    identifier: service-accounts-delete-an-application-key-for-this-service-account
    parent: service-accounts
    generated: true
    params:
      versions:
        - v2
      operationids:
        - DeleteServiceAccountApplicationKey
      unstable: []
      order: 3
  - name: Create an application key for this service account
    url: '#create-an-application-key-for-this-service-account'
    identifier: service-accounts-create-an-application-key-for-this-service-account
    parent: service-accounts
    generated: true
    params:
      versions:
        - v2
      operationids:
        - CreateServiceAccountApplicationKey
      unstable: []
      order: 5
  - name: List application keys for this service account
    url: '#list-application-keys-for-this-service-account'
    identifier: service-accounts-list-application-keys-for-this-service-account
    parent: service-accounts
    generated: true
    params:
      versions:
        - v2
      operationids:
        - ListServiceAccountApplicationKeys
      unstable: []
      order: 6
  - name: Service Definition
    url: /api/latest/service-definition/
    identifier: service-definition
    generated: true
  - name: Get a single service definition
    url: '#get-a-single-service-definition'
    identifier: service-definition-get-a-single-service-definition
    parent: service-definition
    generated: true
    params:
      versions:
        - v2
      operationids:
        - GetServiceDefinition
      unstable: []
      order: 3
  - name: Delete a single service definition
    url: '#delete-a-single-service-definition'
    identifier: service-definition-delete-a-single-service-definition
    parent: service-definition
    generated: true
    params:
      versions:
        - v2
      operationids:
        - DeleteServiceDefinition
      unstable: []
      order: 4
  - name: Create or update service definition
    url: '#create-or-update-service-definition'
    identifier: service-definition-create-or-update-service-definition
    parent: service-definition
    generated: true
    params:
      versions:
        - v2
      operationids:
        - CreateOrUpdateServiceDefinitions
      unstable: []
      order: 2
  - name: Get all service definitions
    url: '#get-all-service-definitions'
    identifier: service-definition-get-all-service-definitions
    parent: service-definition
    generated: true
    params:
      versions:
        - v2
      operationids:
        - ListServiceDefinitions
      unstable: []
      order: 1<|MERGE_RESOLUTION|>--- conflicted
+++ resolved
@@ -530,16 +530,12 @@
     url: containers/troubleshooting/duplicate_hosts
     parent: containers_troubleshooting
     identifier: containers_troubleshooting_duplicate_hosts
-<<<<<<< HEAD
     weight: 801
-=======
-    weight: 701
   - name: Guides
     url: containers/guide
     parent: containers
     identifier: containers_guide
-    weight: 8
->>>>>>> 5504327c
+    weight: 9
   - name: Integrations
     url: integrations/
     identifier: integrations_top_level
