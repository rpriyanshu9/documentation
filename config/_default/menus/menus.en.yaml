--- conflicted
+++ resolved
@@ -1,4 +1,3 @@
-<<<<<<< HEAD
 main_left:
   - identifier: "product"
     name: "Product"
@@ -388,8 +387,6 @@
     name: Get Started Free
     url: '#'
     weight: -440
-=======
->>>>>>> 296c4e3d
 main:
   - name: Getting Started
     identifier: getting_started
