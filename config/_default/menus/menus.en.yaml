--- conflicted
+++ resolved
@@ -931,7 +931,6 @@
     parent: tracing_connect_logs_and_traces
     identifier: tracing_connect_logs_and_traces_dotnet
     weight: 607
-<<<<<<< HEAD
   - name: Trace Serverless Functions
     url: tracing/serverless_functions/
     parent: tracing
@@ -947,13 +946,6 @@
     parent: tracing_serverless_functions
     identifier: tracing_serverless_functions_enable_aws_xray
     weight: 702
-=======
-  - name: Connect Synthetics and Traces
-    url: synthetics/apm
-    parent: tracing
-    identifier: tracing_connect_synthetics_and_traces
-    weight: 7
->>>>>>> 9e72bdea
   - name: Runtime Metrics
     url: tracing/runtime_metrics/
     parent: tracing
