main:
  - name: Essentials
    identifier: essentials_heading
    weight: 1000000
  - name: In The App
    identifier: platform_heading
    weight: 2000000
  - name: Infrastructure
    identifier: infrastructure_heading
    weight: 3000000
  - name: Application Performance
    identifier: apm_heading
    weight: 4000000
  - name: Continuous Integration
    identifier: ci_visibility_heading
    weight: 5000000
  - name: Log Management
    identifier: log_management_heading
    weight: 6000000
  - name: Security
    identifier: security_platform_heading
    weight: 7000000
  - name: UX Monitoring
    identifier: ux_monitoring_heading
    weight: 8000000
  - name: Administration
    identifier: administration_heading
    weight: 9000000
  - name: Getting Started
    identifier: getting_started
    url: getting_started/
    pre: hex-ringed
    parent: essentials_heading
    weight: 10000
  - name: Datadog
    identifier: getting_started_datadog
    url: getting_started/application/
    parent: getting_started
    weight: 1
  - name: Datadog Site
    identifier: getting_started_datadog_site
    url: getting_started/site/
    parent: getting_started
    weight: 2
  - name: Agent
    identifier: getting_started_agent
    url: getting_started/agent/
    parent: getting_started
    weight: 3
  - name: Containers
    identifier: getting_started_containers
    url: getting_started/containers/
    parent: getting_started
    weight: 4
  - name: Autodiscovery
    identifier: getting_started_containers_autodiscovery
    url: getting_started/containers/autodiscovery
    parent: getting_started_containers
    weight: 401
  - name: Datadog Operator
    identifier: getting_started_containers_operator
    url: getting_started/containers/datadog_operator
    parent: getting_started_containers
    weight: 402
  - name: Serverless for AWS Lambda
    identifier: getting_started_serverless
    url: getting_started/serverless/
    parent: getting_started
    weight: 5
  - name: Integrations
    identifier: getting_started_integrations
    url: getting_started/integrations/
    parent: getting_started
    weight: 7
  - name: AWS
    identifier: getting_started_with_aws
    url: getting_started/integrations/aws/
    weight: 701
    parent: getting_started_integrations
  - name: Terraform
    identifier: getting_started_with_terraform
    url: getting_started/integrations/terraform/
    weight: 702
    parent: getting_started_integrations
  - name: Dashboards
    identifier: getting_started_dashboards
    url: getting_started/dashboards/
    parent: getting_started
    weight: 8
  - name: Monitors
    identifier: getting_started_monitors
    url: getting_started/monitors/
    parent: getting_started
    weight: 9
  - name: Logs
    identifier: getting_started_logs
    url: getting_started/logs/
    parent: getting_started
    weight: 10
  - name: Tracing
    identifier: getting_started_collect_traces
    url: getting_started/tracing/
    parent: getting_started
    weight: 11
  - name: Profiler
    identifier: getting_started_profiler
    url: getting_started/profiler/
    parent: getting_started
    weight: 12
  - name: Tags
    identifier: tagging_
    url: getting_started/tagging/
    parent: getting_started
    weight: 13
  - name: Assigning Tags
    identifier: assigning_tags
    url: getting_started/tagging/assigning_tags
    parent: tagging_
    weight: 1301
  - name: Unified Service Tagging
    identifier: unified_service_tagging
    url: getting_started/tagging/unified_service_tagging
    parent: tagging_
    weight: 1302
  - name: Using Tags
    identifier: using_tags
    url: getting_started/tagging/using_tags
    parent: tagging_
    weight: 1303
  - name: API
    identifier: getting_started_api
    url: getting_started/api/
    parent: getting_started
    weight: 14
  - name: Synthetic Monitoring
    identifier: getting_started_synthetics
    url: getting_started/synthetics/
    parent: getting_started
    weight: 15
  - name: Browser Tests
    identifier: getting_started_browser_test
    url: getting_started/synthetics/browser_test
    parent: getting_started_synthetics
    weight: 1502
  - name: API Tests
    identifier: getting_started_api_test
    url: getting_started/synthetics/api_test
    parent: getting_started_synthetics
    weight: 1501
  - name: Private Locations
    identifier: getting_started_private_location
    url: getting_started/synthetics/private_location
    parent: getting_started_synthetics
    weight: 1503
  - name: Incident Management
    url: getting_started/incident_management/
    parent: getting_started
    weight: 16
  - name: Database Monitoring
    url: getting_started/database_monitoring/
    parent: getting_started
    weight: 17
  - name: Learning Center
    url: getting_started/learning_center/
    parent: getting_started
    weight: 18
  - name: Agent
    url: agent/
    pre: agent-fill
    parent: essentials_heading
    weight: 30000
    identifier: agent
  - name: Basic Agent Usage
    url: agent/basic_agent_usage/
    parent: agent
    identifier: basic_agent_usage
    weight: 1
  - name: AIX
    identifier: basic_agent_usage_aix
    url: agent/basic_agent_usage/aix/
    weight: 101
    parent: basic_agent_usage
  - name: Amazon Linux
    identifier: basic_agent_usage_amazon_linux
    url: agent/basic_agent_usage/amazonlinux/
    weight: 102
    parent: basic_agent_usage
  - name: Ansible
    identifier: basic_agent_usage_ansible
    url: agent/basic_agent_usage/ansible/
    parent: basic_agent_usage
    weight: 103
  - name: CentOS
    identifier: basic_agent_usage_centos
    url: agent/basic_agent_usage/centos/
    weight: 104
    parent: basic_agent_usage
  - name: Chef
    identifier: basic_agent_usage_chef
    url: agent/basic_agent_usage/chef/
    weight: 105
    parent: basic_agent_usage
  - name: Debian
    identifier: basic_agent_usage_deb
    url: agent/basic_agent_usage/deb/
    weight: 106
    parent: basic_agent_usage
  - name: Fedora
    identifier: basic_agent_usage_fedora
    url: agent/basic_agent_usage/fedora/
    weight: 107
    parent: basic_agent_usage
  - name: Heroku
    identifier: basic_agent_usage_heroku
    url: agent/basic_agent_usage/heroku/
    weight: 108
    parent: basic_agent_usage
  - name: Mac OS X
    identifier: basic_agent_usage_osx
    url: agent/basic_agent_usage/osx/
    weight: 109
    parent: basic_agent_usage
  - name: Puppet
    identifier: basic_agent_usage_puppet
    url: agent/basic_agent_usage/puppet/
    weight: 110
    parent: basic_agent_usage
  - name: Red Hat
    identifier: basic_agent_usage_redhat
    url: agent/basic_agent_usage/redhat/
    weight: 111
    parent: basic_agent_usage
  - name: SaltStack
    identifier: basic_agent_usage_saltstack
    url: agent/basic_agent_usage/saltstack/
    weight: 112
    parent: basic_agent_usage
  - name: SUSE
    identifier: basic_agent_usage_suse
    url: agent/basic_agent_usage/suse/
    weight: 113
    parent: basic_agent_usage
  - name: Ubuntu
    identifier: basic_agent_usage_ubuntu
    url: agent/basic_agent_usage/ubuntu/
    weight: 114
    parent: basic_agent_usage
  - name: Windows
    identifier: basic_agent_usage_windows
    url: agent/basic_agent_usage/windows/
    weight: 115
    parent: basic_agent_usage
  - name: From Source
    identifier: basic_agent_usage_source
    url: agent/basic_agent_usage/source/
    weight: 116
    parent: basic_agent_usage
  - name: IoT
    url: agent/iot/
    parent: agent
    identifier: agent_iot
    weight: 7
  - name: Log Collection
    url: agent/logs/
    identifier: agent_logs
    parent: agent
    weight: 8
  - name: Advanced Configurations
    url: agent/logs/advanced_log_collection
    parent: agent_logs
    weight: 801
  - name: Proxy
    url: agent/logs/proxy
    parent: agent_logs
    weight: 802
  - name: Transport
    url: agent/logs/log_transport
    parent: agent_logs
    weight: 803
  - name: Proxy
    url: agent/proxy/
    parent: agent
    identifier: agent_proxy
    weight: 9
  - name: Versions
    url: agent/versions
    parent: agent
    identifier: agent_versions
    weight: 10
  - name: Upgrade to Agent v7
    url: agent/versions/upgrade_to_agent_v7/
    parent: agent_versions
    weight: 1001
  - name: Upgrade to Agent v6
    url: agent/versions/upgrade_to_agent_v6/
    parent: agent_versions
    weight: 1002
  - name: Upgrade Between Agent Minor Versions
    url: agent/versions/upgrade_between_agent_minor_versions
    parent: agent_versions
    weight: 1003
  - name: Troubleshooting
    url: agent/troubleshooting/
    parent: agent
    weight: 11
    identifier: agent_troubleshooting
  - name: Container Hostname Detection
    url: agent/troubleshooting/hostname_containers/
    parent: agent_troubleshooting
    weight: 1101
  - name: Debug Mode
    url: agent/troubleshooting/debug_mode/
    parent: agent_troubleshooting
    weight: 1102
  - name: Agent Flare
    url: agent/troubleshooting/send_a_flare/
    parent: agent_troubleshooting
    weight: 1103
  - name: Agent Check Status
    url: agent/troubleshooting/agent_check_status/
    parent: agent_troubleshooting
    weight: 1104
  - name: NTP Issues
    url: agent/troubleshooting/ntp/
    parent: agent_troubleshooting
    weight: 1105
  - name: Permission Issues
    url: agent/troubleshooting/permissions/
    parent: agent_troubleshooting
    weight: 1106
  - name: Integrations Issues
    url: agent/troubleshooting/integrations/
    parent: agent_troubleshooting
    weight: 1107
  - name: Site Issues
    url: agent/troubleshooting/site/
    parent: agent_troubleshooting
    weight: 1108
  - name: Autodiscovery Issues
    url: agent/troubleshooting/autodiscovery/
    parent: agent_troubleshooting
    weight: 1109
  - name: Windows Container Issues
    url: agent/troubleshooting/windows_containers
    weight: 1110
    parent: agent_troubleshooting
  - name: Agent Runtime Configuration
    url: agent/troubleshooting/config
    weight: 1111
    parent: agent_troubleshooting
  - name: High CPU or Memory Consumption
    url: agent/troubleshooting/high_memory_usage/
    weight: 1112
    parent: agent_troubleshooting
  - name: Guides
    url: agent/guide/
    identifier: agent_guides
    parent: agent
    weight: 12
  - name: Data Security
    identifier: agent_security
    url: data_security/agent/
    parent: agent
    weight: 13
  - name: Containers
    url: containers/
    identifier: containers
    parent: infrastructure_heading
    weight: 40000
    pre: container
  - name: Docker and other runtimes
    url: containers/docker/
    parent: containers
    identifier: containers_docker
    weight: 2
  - name: APM
    url: containers/docker/apm/
    parent: containers_docker
    identifier: containers_docker_apm
    weight: 201
  - name: Log collection
    url: containers/docker/log/
    parent: containers_docker
    identifier: containers_docker_log
    weight: 203
  - name: Tag extraction
    url: containers/docker/tag/
    parent: containers_docker
    identifier: containers_docker_tag
    weight: 204
  - name: Autodiscovery
    url: containers/docker/integrations/
    parent: containers_docker
    identifier: containers_docker_integrations
    weight: 205
  - name: Prometheus
    url: containers/docker/prometheus/
    parent: containers_docker
    identifier: containers_docker_prometheus
    weight: 206
  - name: Data Collected
    url: containers/docker/data_collected/
    parent: containers_docker
    identifier: containers_docker_data_collected
    weight: 207
  - name: Kubernetes
    url: containers/kubernetes/
    parent: containers
    identifier: containers_kubernetes
    weight: 3
  - name: Installation
    url: containers/kubernetes/installation
    parent: containers_kubernetes
    identifier: containers_kubernetes_installation
    weight: 301
  - name: Configuration
    url: containers/kubernetes/configuration
    parent: containers_kubernetes
    identifier: containers_kubernetes_configuration
    weight: 302
  - name: Distributions
    url: containers/kubernetes/distributions
    parent: containers_kubernetes
    identifier: containers_kubernetes_distributions
    weight: 303
  - name: APM
    url: containers/kubernetes/apm/
    parent: containers_kubernetes
    identifier: containers_kubernetes_apm
    weight: 304
  - name: Log collection
    url: containers/kubernetes/log/
    parent: containers_kubernetes
    identifier: containers_kubernetes_log
    weight: 305
  - name: Tag extraction
    url: containers/kubernetes/tag/
    parent: containers_kubernetes
    identifier: containers_kubernetes_tag
    weight: 306
  - name: Integrations & Autodiscovery
    url: containers/kubernetes/integrations/
    parent: containers_kubernetes
    identifier: containers_kubernetes_integrations
    weight: 307
  - name: Prometheus & OpenMetrics
    url: containers/kubernetes/prometheus/
    parent: containers_kubernetes
    identifier: containers_kubernetes_prometheus
    weight: 308
  - name: Control plane monitoring
    url: containers/kubernetes/control_plane/
    parent: containers_kubernetes
    identifier: containers_kubernetes_control_plane
    weight: 309
  - name: Data collected
    url: containers/kubernetes/data_collected/
    parent: containers_kubernetes
    identifier: containers_kubernetes_data_collected
    weight: 310
  - name: Cluster Agent
    url: containers/cluster_agent/
    parent: containers
    identifier: containers_cluster
    weight: 4
  - name: Setup
    url: containers/cluster_agent/setup/
    parent: containers_cluster
    identifier: cluster_agent_setup
    weight: 401
  - name: Commands & Options
    url: containers/cluster_agent/commands/
    identifier: cluster_agent_commands
    parent: containers_cluster
    weight: 402
  - name: Cluster Checks
    url: containers/cluster_agent/clusterchecks/
    parent: containers_cluster
    weight: 403
  - name: Endpoint Checks
    url: containers/cluster_agent/endpointschecks/
    parent: containers_cluster
    weight: 404
  - name: Admission Controller
    url: containers/cluster_agent/admission_controller/
    parent: containers_cluster
    weight: 405
  - name: Troubleshooting
    url: containers/cluster_agent/troubleshooting/
    identifier: cluster_agent_troubleshooting
    parent: containers_cluster
    weight: 406
  - name: Amazon ECS
    url: containers/amazon_ecs/
    parent: containers
    identifier: containers_amazon_ecs
    weight: 5
  - name: APM
    url: containers/amazon_ecs/apm/
    parent: containers_amazon_ecs
    identifier: containers_amazon_ecs_apm
    weight: 501
  - name: Log collection
    url: containers/amazon_ecs/logs/
    parent: containers_amazon_ecs
    identifier: containers_amazon_ecs_logs
    weight: 502
  - name: Tag extraction
    url: containers/amazon_ecs/tags/
    parent: containers_amazon_ecs
    identifier: containers_amazon_ecs_tags
    weight: 503
  - name: Data collected
    url: containers/amazon_ecs/data_collected/
    parent: containers_amazon_ecs
    identifier: containers_amazon_ecs_data_collected
    weight: 504
  - name: AWS Fargate
    url: integrations/ecs_fargate/
    parent: containers
    identifier: ecs_fargate
    weight: 6
  - name: Datadog Operator
    url: containers/datadog_operator
    identifier: containers_datadog_operator
    parent: containers
    weight: 7
  - name: Troubleshooting
    url: containers/troubleshooting/
    parent: containers
    identifier: containers_troubleshooting
    weight: 8
  - name: Duplicate hosts
    url: containers/troubleshooting/duplicate_hosts
    parent: containers_troubleshooting
    identifier: containers_troubleshooting_duplicate_hosts
    weight: 801
  - name: Guides
    url: containers/guide
    parent: containers
    identifier: containers_guide
    weight: 9
  - name: Integrations
    url: integrations/
    identifier: integrations_top_level
    pre: integrations
    parent: essentials_heading
    weight: 45000
  - name: Guides
    url: integrations/guide/
    identifier: integration_guides
    parent: integrations_top_level
    weight: 2
  - name: OpenTelemetry
    url: opentelemetry/
    identifier: opentelemetry_top_level
    pre: open-telemetry
    parent: essentials_heading
    weight: 46000
  - name: OpenTelemetry Collector Datadog Exporter
    url: opentelemetry/otel_collector_datadog_exporter/
    identifier: otel_dd_exporter
    parent: opentelemetry_top_level
    weight: 1
  - name: OTLP Ingestion by the Datadog Agent
    url: opentelemetry/otlp_ingest_in_the_agent/
    identifier: otel_ingest_agent
    parent: opentelemetry_top_level
    weight: 2
  - name: Guides
    url: opentelemetry/guide/
    identifier: otel_guides
    parent: opentelemetry_top_level
    weight: 3
  - name: Watchdog
    url: watchdog/
    identifier: watchdog_top_level
    pre: watchdog
    parent: platform_heading
    weight: 50000
  - name: Alerts
    url: watchdog/alerts
    identifier: watchdog_alerts
    parent: watchdog_top_level
    weight: 1
  - name: Impact Analysis
    url: watchdog/impact_analysis/
    identifier: watchdog_impact_analysis
    parent: watchdog_top_level
    weight: 2
  - name: RCA
    url: watchdog/rca/
    identifier: watchdog_rca
    parent: watchdog_top_level
    weight: 3
  - name: Insights
    url: watchdog/insights
    parent: watchdog_top_level
    weight: 4
  - name: Faulty Deployment Detection
    url: watchdog/faulty_deployment_detection/
    identifier: watchdog_faulty_deployment_detection
    parent: watchdog_top_level
    weight: 5
  - name: Events
    url: events/
    identifier: events_top_level
    pre: events
    parent: platform_heading
    weight: 60000
  - name: Explorer
    url: events/explorer/
    identifier: event_explorer
    parent: events_top_level
    weight: 2
  - name: Guides
    url: events/guides/
    identifier: events_guides
    parent: events_top_level
    weight: 3
  - name: Custom Agent Check
    url: events/guides/agent/
    parent: events_guides
    weight: 300
  - name: DogStatsD
    url: events/guides/dogstatsd/
    parent: events_guides
    weight: 301
  - name: Email
    url: events/guides/email/
    parent: events_guides
    weight: 302
  - name: API
    url: api/latest/events/#post-an-event
    parent: events_guides
    weight: 303
  - name: Dashboards
    url: dashboards/
    pre: dashboard
    identifier: dashboards
    parent: platform_heading
    weight: 70000
  - name: Widgets
    url: dashboards/widgets/
    parent: dashboards
    identifier: dashboards_widgets
    weight: 4
  - name: Alert Graph
    url: dashboards/widgets/alert_graph/
    parent: dashboards_widgets
    weight: 10
  - name: Alert Value
    url: dashboards/widgets/alert_value/
    parent: dashboards_widgets
    weight: 11
  - name: Change
    url: dashboards/widgets/change/
    parent: dashboards_widgets
    weight: 12
  - name: Check Status
    url: dashboards/widgets/check_status/
    parent: dashboards_widgets
    weight: 13
  - name: Distribution
    url: dashboards/widgets/distribution/
    parent: dashboards_widgets
    weight: 14
  - name: Event Stream
    url: dashboards/widgets/event_stream/
    parent: dashboards_widgets
    weight: 15
  - name: Event Timeline
    url: dashboards/widgets/event_timeline/
    parent: dashboards_widgets
    weight: 16
  - name: Free Text
    url: dashboards/widgets/free_text/
    parent: dashboards_widgets
    weight: 17
  - name: Funnel
    url: dashboards/widgets/funnel/
    parent: dashboards_widgets
    weight: 18
  - name: Geomap
    url: dashboards/widgets/geomap/
    parent: dashboards_widgets
    weight: 19
  - name: Group
    url: dashboards/widgets/group/
    parent: dashboards_widgets
    weight: 20
  - name: Heat Map
    url: dashboards/widgets/heat_map/
    parent: dashboards_widgets
    weight: 21
  - name: Host Map
    url: dashboards/widgets/hostmap/
    parent: dashboards_widgets
    weight: 22
    identifier: widgets_host_map
  - name: Iframe
    url: dashboards/widgets/iframe/
    parent: dashboards_widgets
    weight: 23
  - name: Image
    url: dashboards/widgets/image/
    parent: dashboards_widgets
    weight: 24
  - name: Log Stream
    url: dashboards/widgets/log_stream/
    parent: dashboards_widgets
    weight: 25
  - name: Monitor Summary
    url: dashboards/widgets/monitor_summary/
    parent: dashboards_widgets
    weight: 26
  - name: Notes and Links
    url: dashboards/widgets/note/
    parent: dashboards_widgets
    weight: 27
  - name: Query Value
    url: dashboards/widgets/query_value/
    parent: dashboards_widgets
    weight: 28
  - name: Scatter Plot
    url: dashboards/widgets/scatter_plot/
    parent: dashboards_widgets
    weight: 29
  - name: SLO Summary
    url: dashboards/widgets/slo/
    parent: dashboards_widgets
    weight: 30
  - name: Service Summary
    url: dashboards/widgets/service_summary/
    parent: dashboards_widgets
    weight: 31
  - name: Table
    url: dashboards/widgets/table/
    parent: dashboards_widgets
    weight: 32
  - name: Timeseries
    url: dashboards/widgets/timeseries/
    parent: dashboards_widgets
    weight: 33
  - name: Top List
    url: dashboards/widgets/top_list/
    parent: dashboards_widgets
    weight: 34
  - name: Topology Map
    url: dashboards/widgets/topology_map/
    parent: dashboards_widgets
    weight: 35
  - name: Querying
    url: dashboards/querying/
    parent: dashboards
    weight: 5
  - name: Functions
    url: dashboards/functions/
    parent: dashboards
    identifier: dashboards_functions
    weight: 6
  - name: Algorithms
    url: dashboards/functions/algorithms/
    parent: dashboards_functions
    weight: 601
  - name: Arithmetic
    url: dashboards/functions/arithmetic/
    parent: dashboards_functions
    weight: 602
  - name: Count
    url: dashboards/functions/count/
    parent: dashboards_functions
    weight: 603
  - name: Exclusion
    url: dashboards/functions/exclusion/
    parent: dashboards_functions
    weight: 603
  - name: Interpolation
    url: dashboards/functions/interpolation/
    parent: dashboards_functions
    weight: 604
  - name: Rank
    url: dashboards/functions/rank/
    parent: dashboards_functions
    weight: 605
  - name: Rate
    url: dashboards/functions/rate/
    parent: dashboards_functions
    weight: 606
  - name: Regression
    url: dashboards/functions/regression/
    parent: dashboards_functions
    weight: 607
  - name: Rollup
    url: dashboards/functions/rollup/
    parent: dashboards_functions
    weight: 608
  - name: Smoothing
    url: dashboards/functions/smoothing/
    parent: dashboards_functions
    weight: 609
  - name: Timeshift
    url: dashboards/functions/timeshift/
    parent: dashboards_functions
    weight: 610
  - name: Beta
    url: dashboards/functions/beta/
    parent: dashboards_functions
    weight: 611
  - name: Correlations
    url: dashboards/correlations/
    parent: dashboards
    weight: 7
  - name: Scheduled Reports
    url: dashboards/scheduled_reports/
    parent: dashboards
    weight: 8
    identifier: dashboards_reporting
  - name: Template Variables
    url: dashboards/template_variables/
    parent: dashboards
    weight: 9
    identifier: dashboards_temp_variables
  - name: Sharing
    url: dashboards/sharing/
    parent: dashboards
    weight: 10
  - name: Graphing with JSON
    url: dashboards/graphing_json/
    parent: dashboards
    identifier: graphing_json
    weight: 11
  - name: Widget JSON schema
    url: dashboards/graphing_json/widget_json/
    parent: graphing_json
    weight: 1001
  - name: Request JSON schema
    url: dashboards/graphing_json/request_json/
    parent: graphing_json
    weight: 1002
  - name: Guides
    url: dashboards/guide/
    parent: dashboards
    identifier: guides
    weight: 12
  - name: Mobile Application
    url: mobile/
    identifier: mobile
    pre: mobile
    parent: platform_heading
    weight: 80000
  - name: Infrastructure
    url: infrastructure/
    identifier: infrastructure
    pre: host-map
    parent: infrastructure_heading
    weight: 90000
  - name: Infrastructure List
    url: infrastructure/list/
    parent: infrastructure
    weight: 1
  - name: Host Map
    url: infrastructure/hostmap/
    parent: infrastructure
    weight: 2
    identifier: infrastructure_host_map
  - name: Container Map
    url: infrastructure/containermap/
    parent: infrastructure
    weight: 3
  - name: Live Processes
    url: infrastructure/process/
    parent: infrastructure
    identifier: infrastructure_process
    weight: 4
  - name: Increase Process Retention
    url: infrastructure/process/increase_process_retention/
    parent: infrastructure_process
    weight: 401
  - name: Live Containers
    url: infrastructure/livecontainers/
    parent: infrastructure
    identifier: infrastructure_livecontainers
    weight: 5
  - name: Configuration
    url: infrastructure/livecontainers/configuration
    parent: infrastructure_livecontainers
    weight: 501
  - name: Legacy Configuration
    url: infrastructure/livecontainers/legacy
    parent: infrastructure_livecontainers
    weight: 502
  - name: Serverless
    url: serverless
    pre: serverless
    identifier: serverless
    parent: infrastructure_heading
    weight: 100000
  - name: AWS Lambda
    url: serverless/aws_lambda
    parent: serverless
    identifier: serverless_aws_lambda
    weight: 1
  - name: Installation
    url: serverless/installation
    parent: serverless_aws_lambda
    identifier: serverless_aws_lambda_installation
    weight: 101
  - name: Advanced Configuration
    url: serverless/configuration
    parent: serverless_aws_lambda
    identifier: serverless_configuration
    weight: 102
  - name: Enhanced Lambda Metrics
    url: serverless/enhanced_lambda_metrics
    parent: serverless_aws_lambda
    weight: 103
  - name: Distributed Tracing
    url: serverless/distributed_tracing
    identifier: serverless_distributed_tracing
    parent: serverless_aws_lambda
    weight: 104
  - name: Custom Metrics
    url: serverless/custom_metrics
    parent: serverless_aws_lambda
    identifier: serverless_aws_lambdacustom_metrics
    weight: 105
  - name: Deployment Tracking
    url: serverless/deployment_tracking
    parent: serverless_aws_lambda
    identifier: serverless_aws_lambda_deployment_tracking
    weight: 106
  - name: Troubleshooting
    url: serverless/troubleshooting
    parent: serverless_aws_lambda
    identifier: serverless_aws_lambda_troubleshooting
    weight: 107
  - name: Libraries & Integrations
    url: serverless/libraries_integrations
    parent: serverless_aws_lambda
    identifier: libraries_integrations
    weight: 108
  - name: Azure App Service
    url: serverless/azure_app_services
    parent: serverless
    identifier: serverless_app_services
    weight: 2
  - name: Azure Container Apps
    url: serverless/azure_container_apps
    parent: serverless
    identifier: serverless_container_apps
    weight: 3
  - name: Google Cloud Run
    url: serverless/google_cloud_run
    parent: serverless
    identifier: serverless_gcr
    weight: 4
  - name: Glossary
    url: serverless/glossary
    parent: serverless
    identifier: serverless_glossary
    weight: 5
  - name: Guides
    url: serverless/guide/
    identifier: serverless_guides
    parent: serverless
    weight: 6
  - name: Cloud Cost
    url: cloud_cost_management/
    pre: cloud-cost-management
    parent: infrastructure_heading
    weight: 110000
  - name: Metrics
    url: metrics/
    identifier: metrics_top_level
    pre: metric
    parent: platform_heading
    weight: 110000
  - name: Explorer
    url: metrics/explorer/
    parent: metrics_top_level
    identifier: metrics_explorer
    weight: 1
  - name: Distributions
    url: metrics/distributions/
    parent: metrics_explorer
    identifier: metrics_distributions
    weight: 101
  - name: Summary
    url: metrics/summary/
    parent: metrics_top_level
    weight: 2
  - name: Metrics Types
    url: metrics/types/
    parent: metrics_top_level
    weight: 3
  - name: Metrics Units
    url: metrics/units/
    parent: metrics_top_level
    weight: 4
  - name: Metrics Without Limits™
    url: metrics/metrics-without-limits/
    parent: metrics_top_level
    weight: 5
  - name: Advanced Filtering
    url: metrics/advanced-filtering/
    parent: metrics_top_level
    identifier: metrics_advanced_filtering
    weight: 6
  - name: Custom Metrics
    url: metrics/custom_metrics/
    parent: metrics_top_level
    identifier: metrics_custom_metrics
    weight: 7
  - name: Metric Type Modifiers
    url: metrics/custom_metrics/type_modifiers/
    parent: metrics_custom_metrics
    identifier: metrics_modifiers
    weight: 701
  - name: 'Submission - Agent Check '
    url: metrics/custom_metrics/agent_metrics_submission/
    parent: metrics_custom_metrics
    identifier: dev_tools_metrics_agent
    weight: 702
  - name: Submission - DogStatsD
    url: metrics/custom_metrics/dogstatsd_metrics_submission/
    parent: metrics_custom_metrics
    identifier: dev_tools_metrics_dogstatsd
    weight: 703
  - name: Submission - Powershell
    url: metrics/custom_metrics/powershell_metrics_submission
    parent: metrics_custom_metrics
    identifier: dev_tools_metrics_powershell
    weight: 704
  - name: 'Submission - API '
    url: api/latest/metrics/#submit-metrics
    parent: metrics_custom_metrics
    identifier: dev_tools_metrics_api
    weight: 705
  - name: Send OpenTelemetry Metrics to Datadog
    url: opentelemetry/otel_metrics/
    parent: metrics_top_level
    identifier: metrics_otel
    weight: 8
  - name: OTLP Metric Types
    url: metrics/open_telemetry/otlp_metric_types
    parent: metrics_otel
    identifier: metrics_otlp_types
    weight: 801
  - name: Guides
    url: metrics/guide
    parent: metrics_top_level
    identifier: metrics_guide
    weight: 9
  - name: Notebooks
    url: notebooks/
    identifier: notebooks
    pre: notebook
    parent: platform_heading
    weight: 120000
  - name: Guides
    url: notebooks/guide
    parent: notebooks
    identifier: notebooks_guide
    weight: 1
  - name: Alerting
    url: monitors/
    pre: monitor
    identifier: alerting
    parent: platform_heading
    weight: 130000
  - name: Configure Monitors
    url: monitors/configuration/
    parent: alerting
    identifier: monitor_configuration
    weight: 1
  - name: Monitor Types
    url: monitors/types/
    parent: alerting
    identifier: monitor_types
    weight: 2
  - name: Host
    url: monitors/types/host/
    parent: monitor_types
    identifier: monitor_types_host
    weight: 201
  - name: Metric
    url: monitors/types/metric/
    parent: monitor_types
    identifier: monitor_types_metrics
    weight: 202
  - name: Anomaly
    url: monitors/types/anomaly/
    parent: monitor_types
    identifier: monitor_types_anomaly
    weight: 203
  - name: APM
    url: monitors/types/apm/
    parent: monitor_types
    identifier: monitor_types_apm
    weight: 204
  - name: Audit Trail
    url: monitors/types/audit_trail/
    parent: monitor_types
    identifier: monitor_types_auditlogs
    weight: 205
  - name: CI
    url: monitors/types/ci/
    parent: monitor_types
    identifier: monitor_types_ci
    weight: 206
  - name: Composite
    url: monitors/types/composite/
    parent: monitor_types
    identifier: monitor_types_composite
    weight: 207
  - name: Error Tracking
    url: monitors/types/error_tracking/
    parent: monitor_types
    identifier: monitor_types_error_tracking
    weight: 208
  - name: Event
    url: monitors/types/event/
    parent: monitor_types
    identifier: monitor_types_event
    weight: 209
  - name: Forecast
    url: monitors/types/forecasts/
    parent: monitor_types
    identifier: monitor_types_forecasts
    weight: 210
  - name: Integration
    url: monitors/types/integration/
    parent: monitor_types
    identifier: monitor_types_integration
    weight: 211
  - name: Live Process
    url: monitors/types/process/
    parent: monitor_types
    identifier: monitor_types_process
    weight: 212
  - name: Logs
    url: monitors/types/log/
    parent: monitor_types
    identifier: monitor_types_log
    weight: 213
  - name: Network
    url: monitors/types/network/
    parent: monitor_types
    identifier: monitor_types_network
    weight: 214
  - name: Outlier
    url: monitors/types/outlier/
    parent: monitor_types
    identifier: monitor_types_outlier
    weight: 215
  - name: Process Check
    url: monitors/types/process_check/
    parent: monitor_types
    identifier: monitor_types_process_check
    weight: 216
  - name: Real User Monitoring
    url: monitors/types/real_user_monitoring/
    parent: monitor_types
    identifier: monitor_types_rum
    weight: 217
  - name: Service Check
    url: monitors/types/service_check/
    parent: monitor_types
    identifier: monitor_types_service_check
    weight: 218
  - name: SLO Alerts
    url: monitors/types/slo/
    parent: monitor_types
    identifier: monitor_types_slo
    weight: 219
  - name: Watchdog
    url: monitors/types/watchdog/
    parent: monitor_types
    identifier: monitor_types_watchdog
    weight: 220
  - name: Notifications
    url: monitors/notify/
    parent: alerting
    identifier: monitors_notify
    weight: 3
  - name: Variables
    url: monitors/notify/variables/
    parent: monitors_notify
    identifier: monitors_notify_variables
    weight: 201
  - name: Downtimes
    url: monitors/notify/downtimes/
    parent: monitors_notify
    identifier: monitors_notify_downtimes
    weight: 202
  - name: Manage Monitors
    url: monitors/manage/
    parent: alerting
    identifier: monitors_manage
    weight: 4
  - name: Search Monitors
    url: monitors/manage/search/
    parent: monitors_manage
    identifier: monitors_manage_search
    weight: 301
  - name: Monitor Status
    url: monitors/manage/status/
    parent: monitors_manage
    identifier: monitors_manage_status
    weight: 302
  - name: Check Summary
    url: monitors/manage/check_summary/
    parent: monitors_manage
    identifier: monitors_check_summary
    weight: 303
  - name: Monitor Settings
    url: monitors/settings/
    weight: 5
    parent: alerting
    identifier: monitor_settings
  - name: Service Level Objectives
    url: monitors/service_level_objectives/
    weight: 6
    parent: alerting
    identifier: slos
  - name: Incident Management
    url: monitors/incident_management
    parent: alerting
    identifier: incidents
    weight: 8
  - name: Incident Details
    url: monitors/incident_management/incident_details
    parent: incidents
    identifier: incident_details
    weight: 801
  - name: Incident Settings
    url: monitors/incident_management/incident_settings
    parent: incidents
    identifier: incidents_settings
    weight: 802
  - name: Incident Analytics
    url: monitors/incident_management/analytics
    parent: incidents
    identifier: analytics
    weight: 803
  - name: Datadog Clipboard
    url: monitors/incident_management/datadog_clipboard
    parent: incidents
    identifier: incidents_clipboard
    weight: 804
  - name: Monitor-based SLOs
    url: monitors/service_level_objectives/monitor/
    parent: slos
    identifier: slos_monitor
    weight: 401
  - name: Metric-based SLOs
    url: monitors/service_level_objectives/metric/
    parent: slos
    identifier: slos_metric
    weight: 402
  - name: Error Budget Alerts
    url: monitors/service_level_objectives/error_budget/
    parent: slos
    identifier: error_budget
    weight: 403
  - name: Burn Rate Alerts
    url: monitors/service_level_objectives/burn_rate/
    parent: slos
    identifier: burn_rate
    weight: 404
  - name: Incident Management
    url: monitors/incident_management
    parent: alerting
    identifier: incidents
    weight: 5
  - name: Guides
    url: monitors/guide/
    weight: 100
    parent: alerting
    identifier: alerting_guide
  - name: Workflows
    url: workflows/
    pre: workflows
    identifier: workflows
    parent: platform_heading
    weight: 140000
  - name: Build Workflows
    url: workflows/build/
    parent: workflows
    identifier: workflows_build
    weight: 1
  - name: Authentication
    url: workflows/access/
    parent: workflows
    identifier: workflows_access
    weight: 2
  - name: Trigger Workflows
    url: workflows/trigger/
    parent: workflows
    identifier: workflows_trigger
    weight: 3
  - name: Actions Catalog
    url: workflows/actions_catalog/
    parent: workflows
    identifier: workflows_actions_catalog
    weight: 4
  - name: Generic Actions
    url: workflows/actions_catalog/generic_actions/
    parent: workflows_actions_catalog
    identifier: workflows_generic_actions
    weight: 101
  - name: Connections
    url: workflows/connections/
    parent: workflows
    identifier: workflows_connections
    weight: 5
  - name: APM
    url: tracing/
    pre: apm
    identifier: tracing
    parent: apm_heading
    weight: 140000
  - name: APM Terms and Concepts
    url: tracing/glossary/
    parent: tracing
    identifier: tracing_glossary
    weight: 1
  - name: Sending Traces to Datadog
    url: tracing/trace_collection/
    parent: tracing
    identifier: tracing_trace_collection
    weight: 2
  - name: Instrumenting with Datadog Tracing Libraries
    url: tracing/trace_collection/dd_libraries/
    parent: tracing_trace_collection
    identifier: tracing_dd_libraries
    weight: 101
  - name: Java
    url: tracing/trace_collection/dd_libraries/java/
    parent: tracing_dd_libraries
    identifier: tracing_ddlib_java
    weight: 101
  - name: Python
    url: tracing/trace_collection/dd_libraries/python/
    parent: tracing_dd_libraries
    identifier: tracing_ddlib_python
    weight: 102
  - name: Ruby
    url: tracing/trace_collection/dd_libraries/ruby/
    parent: tracing_dd_libraries
    identifier: tracing_ddlib_ruby
    weight: 103
  - name: Go
    url: tracing/trace_collection/dd_libraries/go/
    parent: tracing_dd_libraries
    identifier: tracing_ddlib_go
    weight: 104
  - name: NodeJS
    url: tracing/trace_collection/dd_libraries/nodejs/
    parent: tracing_dd_libraries
    identifier: tracing_ddlib_nodejs
    weight: 105
  - name: PHP
    url: tracing/trace_collection/dd_libraries/php/
    parent: tracing_dd_libraries
    identifier: tracing_ddlib_php
    weight: 106
  - name: C++
    url: tracing/trace_collection/dd_libraries/cpp/
    parent: tracing_dd_libraries
    identifier: tracing_ddlib_cpp
    weight: 107
  - name: .NET Core
    url: tracing/trace_collection/dd_libraries/dotnet-core/
    parent: tracing_dd_libraries
    identifier: tracing_ddlib_dotnet_core
    weight: 108
  - name: .NET Framework
    url: tracing/trace_collection/dd_libraries/dotnet-framework/
    parent: tracing_dd_libraries
    identifier: tracing_ddlib_dotnet_framework
    weight: 109
  - name: Library Compatibility
    url: tracing/trace_collection/compatibility/
    parent: tracing_trace_collection
    identifier: tracing_compatibility
    weight: 102
  - name: Java
    url: tracing/trace_collection/compatibility/java/
    parent: tracing_compatibility
    identifier: tracing_compatibility_java
    weight: 101
  - name: Python
    url: tracing/trace_collection/compatibility/python/
    parent: tracing_compatibility
    identifier: tracing_compatibility_python
    weight: 102
  - name: Ruby
    url: tracing/trace_collection/compatibility/ruby/
    parent: tracing_compatibility
    identifier: tracing_compatibility_ruby
    weight: 103
  - name: Go
    url: tracing/trace_collection/compatibility/go/
    parent: tracing_compatibility
    identifier: tracing_compatibility_go
    weight: 104
  - name: NodeJS
    url: tracing/trace_collection/compatibility/nodejs/
    parent: tracing_compatibility
    identifier: tracing_compatibility_nodejs
    weight: 105
  - name: PHP
    url: tracing/trace_collection/compatibility/php/
    parent: tracing_compatibility
    identifier: tracing_compatibility_php
    weight: 106
  - name: C++
    url: tracing/trace_collection/compatibility/cpp/
    parent: tracing_compatibility
    identifier: tracing_compatibility_cpp
    weight: 107
  - name: .NET Core
    url: tracing/trace_collection/compatibility/dotnet-core/
    parent: tracing_compatibility
    identifier: tracing_compatibility_dotnet_core
    weight: 108
  - name: .NET Framework
    url: tracing/trace_collection/compatibility/dotnet-framework/
    parent: tracing_compatibility
    identifier: tracing_compatibility_dotnet_framework
    weight: 109
  - name: Library Configuration
    url: tracing/trace_collection/library_config/
    parent: tracing_trace_collection
    identifier: tracing_library_config
    weight: 103
  - name: Java
    url: tracing/trace_collection/library_config/java/
    parent: tracing_library_config
    identifier: tracing_library_config_java
    weight: 101
  - name: Python
    url: tracing/trace_collection/library_config/python/
    parent: tracing_library_config
    identifier: tracing_library_config_python
    weight: 102
  - name: Ruby
    url: tracing/trace_collection/library_config/ruby/
    parent: tracing_library_config
    identifier: tracing_library_config_ruby
    weight: 103
  - name: Go
    url: tracing/trace_collection/library_config/go/
    parent: tracing_library_config
    identifier: tracing_library_config_go
    weight: 104
  - name: NodeJS
    url: tracing/trace_collection/library_config/nodejs/
    parent: tracing_library_config
    identifier: tracing_library_config_nodejs
    weight: 105
  - name: PHP
    url: tracing/trace_collection/library_config/php/
    parent: tracing_library_config
    identifier: tracing_library_config_php
    weight: 106
  - name: C++
    url: tracing/trace_collection/library_config/cpp/
    parent: tracing_library_config
    identifier: tracing_library_config_cpp
    weight: 107
  - name: .NET Core
    url: tracing/trace_collection/library_config/dotnet-core/
    parent: tracing_library_config
    identifier: tracing_library_config_dotnet_core
    weight: 108
  - name: .NET Framework
    url: tracing/trace_collection/library_config/dotnet-framework/
    parent: tracing_library_config
    identifier: tracing_library_config_dotnet_framework
    weight: 109
  - name: Custom Instrumentation
    url: tracing/trace_collection/custom_instrumentation/
    parent: tracing_trace_collection
    identifier: tracing_custom_inst
    weight: 104
  - name: Java
    url: tracing/trace_collection/custom_instrumentation/java/
    parent: tracing_custom_inst
    identifier: tracing_custom_inst_java
    weight: 101
  - name: Python
    url: tracing/trace_collection/custom_instrumentation/python/
    parent: tracing_custom_inst
    identifier: tracing_custom_inst_python
    weight: 102
  - name: Ruby
    url: tracing/trace_collection/custom_instrumentation/ruby/
    parent: tracing_custom_inst
    identifier: tracing_custom_inst_ruby
    weight: 103
  - name: Go
    url: tracing/trace_collection/custom_instrumentation/go/
    parent: tracing_custom_inst
    identifier: tracing_custom_inst_go
    weight: 104
  - name: NodeJS
    url: tracing/trace_collection/custom_instrumentation/nodejs/
    parent: tracing_custom_inst
    identifier: tracing_custom_inst_nodejs
    weight: 105
  - name: PHP
    url: tracing/trace_collection/custom_instrumentation/php/
    parent: tracing_custom_inst
    identifier: tracing_custom_inst_php
    weight: 106
  - name: C++
    url: tracing/trace_collection/custom_instrumentation/cpp/
    parent: tracing_custom_inst
    identifier: tracing_custom_inst_cpp
    weight: 107
  - name: .NET
    url: tracing/trace_collection/custom_instrumentation/dotnet/
    parent: tracing_custom_inst
    identifier: tracing_custom_inst_dotnet
    weight: 108
  - name: OpenStandards
    url: tracing/trace_collection/open_standards
    parent: tracing_trace_collection
    identifier: tracing_open_standards
    weight: 105  
  - name: OpenTelemetry
    url: opentelemetry/otel_tracing/
    parent: tracing_trace_collection
    identifier: tracing_open_telemetry
    weight: 106
  - name: Java
    url: tracing/trace_collection/open_standards/java/
    parent: tracing_open_standards
    identifier: tracing_open_standards_java
    weight: 101
  - name: Python
    url: tracing/trace_collection/open_standards/python/
    parent: tracing_open_standards
    identifier: tracing_open_standards_python
    weight: 102
  - name: Ruby
    url: tracing/trace_collection/open_standards/ruby/
    parent: tracing_open_standards
    identifier: tracing_open_standards_ruby
    weight: 108
  - name: Go
    url: tracing/trace_collection/open_standards/go/
    parent: tracing_open_standards
    identifier: tracing_open_standards_go
    weight: 104
  - name: NodeJS
    url: tracing/trace_collection/open_standards/nodejs/
    parent: tracing_open_standards
    identifier: tracing_open_standards_nodejs
    weight: 105
  - name: PHP
    url: tracing/trace_collection/open_standards/php/
    parent: tracing_open_standards
    identifier: tracing_open_standards_php
    weight: 106
  - name: .NET
    url: tracing/trace_collection/open_standards/dotnet/
    parent: tracing_open_standards
    identifier: tracing_open_standards_dotnet
    weight: 108
  - name: Tracing Serverless Applications
    url: serverless/distributed_tracing/
    parent: tracing_trace_collection
    identifier: tracing_serverless
<<<<<<< HEAD
    weight: 107
  - name: Admission Controller Injection
    url: tracing/trace_collection/admission_controller/
    parent: tracing_trace_collection
    identifier: tracing_admission_controller
    weight: 108
=======
    weight: 106
  - name: Injecting Libraries
    url: tracing/trace_collection/library_injection/
    parent: tracing_trace_collection
    identifier: tracing_library_injection
    weight: 107
>>>>>>> 0007cf3d
  - name: Tracing Proxies
    url: tracing/trace_collection/proxy_setup/
    parent: tracing_trace_collection
    identifier: tracing_proxies
    weight: 109
  - name: Span Tags Semantics
    url: tracing/trace_collection/tracing_naming_convention
    parent: tracing_trace_collection
    identifier: tracing_naming_convention
    weight: 110
  - name: APM Metrics Collection
    url: tracing/metrics/
    parent: tracing
    identifier: tracing_metrics
    weight: 3
  - name: Trace Metrics
    url: tracing/metrics/metrics_namespace/
    parent: tracing_metrics
    identifier: tracing_trace_metrics
    weight: 201
  - name: Runtime Metrics
    url: tracing/metrics/runtime_metrics/
    parent: tracing_metrics
    identifier: tracing_runtime_metrics
    weight: 202
  - name: Java
    url: tracing/metrics/runtime_metrics/java/
    parent: tracing_runtime_metrics
    identifier: tracing_runtime_java
    weight: 101
  - name: Python
    url: tracing/metrics/runtime_metrics/python/
    parent: tracing_runtime_metrics
    identifier: tracing_runtime_python
    weight: 102
  - name: Ruby
    url: tracing/metrics/runtime_metrics/ruby/
    parent: tracing_runtime_metrics
    identifier: tracing_runtime_ruby
    weight: 103
  - name: Go
    url: tracing/metrics/runtime_metrics/go/
    parent: tracing_runtime_metrics
    identifier: tracing_runtime_go
    weight: 104
  - name: NodeJS
    url: tracing/metrics/runtime_metrics/nodejs/
    parent: tracing_runtime_metrics
    identifier: tracing_runtime_nodejs
    weight: 105
  - name: .NET
    url: tracing/metrics/runtime_metrics/dotnet/
    parent: tracing_runtime_metrics
    identifier: tracing_runtime_dotnet
    weight: 106
  - name: Trace Pipeline Configuration
    url: tracing/trace_pipeline/
    parent: tracing
    identifier: tracing_trace_pipeline
    weight: 4
  - name: Ingestion Mechanisms
    url: tracing/trace_pipeline/ingestion_mechanisms/
    parent: tracing_trace_pipeline
    identifier: tracing_ingestion_mechanisms
    weight: 301
  - name: Ingestion Controls
    url: tracing/trace_pipeline/ingestion_controls/
    parent: tracing_trace_pipeline
    identifier: tracing_ingestion_controls
    weight: 302
  - name: Generate Metrics
    url: tracing/trace_pipeline/generate_metrics/
    parent: tracing_trace_pipeline
    identifier: tracing_pipeline_generate_metrics
    weight: 303
  - name: Trace Retention
    url: tracing/trace_pipeline/trace_retention/
    parent: tracing_trace_pipeline
    identifier: tracing_retention
    weight: 304
  - name: Usage Metrics
    url: tracing/trace_pipeline/metrics/
    parent: tracing_trace_pipeline
    identifier: tracing_pipeline_metrics
    weight: 305
  - name: Connect Traces with Other Telemetry
    url: tracing/other_telemetry/
    parent: tracing
    identifier: tracing_other_telemetry
    weight: 5
  - name: Connect Logs and Traces
    url: tracing/other_telemetry/connect_logs_and_traces/
    parent: tracing_other_telemetry
    identifier: tracing_connect_logs
    weight: 401
  - name: Java
    url: tracing/other_telemetry/connect_logs_and_traces/java/
    parent: tracing_connect_logs
    identifier: tracing_connect_logs_java
    weight: 101
  - name: Python
    url: tracing/other_telemetry/connect_logs_and_traces/python/
    parent: tracing_connect_logs
    identifier: tracing_connect_logs_python
    weight: 102
  - name: Ruby
    url: tracing/other_telemetry/connect_logs_and_traces/ruby/
    parent: tracing_connect_logs
    identifier: tracing_connect_logs_ruby
    weight: 103
  - name: Go
    url: tracing/other_telemetry/connect_logs_and_traces/go/
    parent: tracing_connect_logs
    identifier: tracing_connect_logs_go
    weight: 104
  - name: NodeJS
    url: tracing/other_telemetry/connect_logs_and_traces/nodejs/
    parent: tracing_connect_logs
    identifier: tracing_connect_logs_nodejs
    weight: 105
  - name: PHP
    url: tracing/other_telemetry/connect_logs_and_traces/php/
    parent: tracing_connect_logs
    identifier: tracing_connect_logs_php
    weight: 106
  - name: .NET
    url: tracing/other_telemetry/connect_logs_and_traces/dotnet/
    parent: tracing_connect_logs
    identifier: tracing_connect_logs_dotnet
    weight: 107
  - name: OpenTelemetry
    url: tracing/other_telemetry/connect_logs_and_traces/opentelemetry/
    parent: tracing_connect_logs
    identifier: tracing_connect_logs_otel
    weight: 108
  - name: Connect RUM and Traces
    url: /real_user_monitoring/connect_rum_and_traces/
    parent: tracing_other_telemetry
    identifier: tracing_connect_rum
    weight: 402
  - name: Connect Synthetics and Traces
    url: /synthetics/apm/
    parent: tracing_other_telemetry
    identifier: tracing_connect_sythetics
    weight: 403
  - name: Trace Explorer
    url: tracing/trace_explorer/
    parent: tracing
    identifier: trace_explorer
    weight: 6
  - name: Search Spans
    url: tracing/trace_explorer/search/
    parent: trace_explorer
    identifier: span_search
    weight: 501
  - name: Query Syntax
    url: tracing/trace_explorer/query_syntax/
    parent: trace_explorer
    identifier: span_query_syntax
    weight: 502
  - name: Span Facets
    url: tracing/trace_explorer/facets/
    parent: trace_explorer
    identifier: span_facets
    weight: 503
  - name: Span Visualizations
    url: tracing/trace_explorer/visualize/
    parent: trace_explorer
    identifier: visualize_spans
    weight: 504
  - name: Trace View
    url: tracing/trace_explorer/trace_view/
    parent: trace_explorer
    weight: 505
  - name: Request Flow Map
    url: tracing/trace_explorer/request_flow_map/
    parent: trace_explorer
    weight: 506
  - name: Service Observability
    url: tracing/services/
    parent: tracing
    identifier: tracing_services
    weight: 7
  - name: Services List
    url: tracing/services/services_list/
    parent: tracing_services
    identifier: tracing_services_list
    weight: 601
  - name: Service Page
    url: tracing/services/service_page/
    parent: tracing_services
    identifier: tracing_service_page
    weight: 602
  - name: Resource Page
    url: tracing/services/resource_page/
    parent: tracing_services
    identifier: tracing_resource_page
    weight: 603
  - name: Deployment Tracking
    url: tracing/services/deployment_tracking/
    parent: tracing_services
    identifier: tracing_deployment_tracking
    weight: 604
  - name: Service Map
    url: tracing/services/services_map/
    parent: tracing_services
    identifier: tracing_service_map
    weight: 605
  - name: APM Monitors
    url: /monitors/create/types/apm/
    parent: tracing_services
    identifier: tracing_apm_monitors
    weight: 607
  - name: Service Catalog
    url: tracing/service_catalog/
    parent: tracing
    identifier: service_catalog
    weight: 9
  - name: Setup
    url: tracing/service_catalog/setup
    parent: service_catalog
    identifier: service_catalog_setup
    weight: 901
  - name: Registering Services through the API
    url: tracing/service_catalog/service_definition_api
    parent: service_catalog
    identifier: service_catalog_api
    weight: 902
  - name: Integrations
    url: tracing/service_catalog/integrations
    parent: service_catalog
    identifier: service_catalog_integrations
    weight: 903
  - name: Troubleshooting
    url: tracing/service_catalog/troubleshooting
    parent: service_catalog
    identifier: service_catalog_troubleshooting
    weight: 904
  - name: Guides
    url: tracing/service_catalog/guides
    parent: service_catalog
    identifier: service_catalog_guides
    weight: 905
  - name: Error Tracking
    url: tracing/error_tracking/
    parent: tracing
    identifier: tracing_error_tracking
    weight: 10
  - name: Error Tracking Explorer
    url: tracing/error_tracking/explorer/
    parent: tracing_error_tracking
    identifier: tracing_error_tracking_explorer
    weight: 801
  - name: Custom Grouping
    url: tracing/error_tracking/custom_grouping
    parent: tracing_error_tracking
    identifier: tracing_error_tracking_custom_grouping
    weight: 1208
  - name: Data Security
    url: tracing/configure_data_security/
    parent: tracing
    identifier: tracing_data_security
    weight: 11
  - name: Guides
    url: tracing/guide/
    parent: tracing
    identifier: tracing_guides
    weight: 12
  - name: Troubleshooting
    url: tracing/troubleshooting/
    parent: tracing
    identifier: tracing_troubleshooting
    weight: 13
  - name: Tracer Startup Logs
    url: tracing/troubleshooting/tracer_startup_logs
    identifier: tracing_troubleshooting_startup_logs
    parent: tracing_troubleshooting
    weight: 1201
  - name: Tracer Debug Logs
    url: tracing/troubleshooting/tracer_debug_logs
    identifier: tracing_troubleshooting_debug_logs
    parent: tracing_troubleshooting
    weight: 1202
  - name: Connection Errors
    url: tracing/troubleshooting/connection_errors
    identifier: tracing_troubleshooting_connection_errors
    parent: tracing_troubleshooting
    weight: 1203
  - name: Agent Rate Limits
    url: tracing/troubleshooting/agent_rate_limits
    identifier: tracing_troubleshooting_rate_limits
    parent: tracing_troubleshooting
    weight: 1204
  - name: Agent APM metrics
    url: tracing/troubleshooting/agent_apm_metrics
    identifier: tracing_troubleshooting_apm_metrics
    parent: tracing_troubleshooting
    weight: 1205
  - name: Agent Resource Usage
    url: tracing/troubleshooting/agent_apm_resource_usage
    identifier: tracing_troubleshooting_agent_usage
    parent: tracing_troubleshooting
    weight: 1206
  - name: Correlated Logs
    url: tracing/troubleshooting/correlated-logs-not-showing-up-in-the-trace-id-panel
    identifier: tracing_troubleshooting_correlated_logs
    parent: tracing_troubleshooting
    weight: 1207
  - name: PHP 5 Deep Call Stacks
    url: tracing/troubleshooting/php_5_deep_call_stacks
    identifier: tracing_troubleshooting_php_5_deep_call_stacks
    parent: tracing_troubleshooting
    weight: 1208
  - name: .NET diagnostic tool
    url: tracing/troubleshooting/dotnet_diagnostic_tool
    identifier: tracing_troubleshooting_dotnet_diagnostic_tool
    parent: tracing_troubleshooting
    weight: 1209
  - name: APM Quantization
    url: tracing/troubleshooting/quantization
    identifier: tracing_troubleshooting_quantization
    parent: tracing_troubleshooting
    weight: 1210
  - name: Continuous Profiler
    url: profiler/
    pre: profiling-1
    identifier: profiler
    parent: apm_heading
    weight: 145000
  - name: Enabling the Profiler
    url: profiler/enabling/
    parent: profiler
    identifier: profiler_enabling
    weight: 1
  - name: Java
    url: profiler/enabling/java/
    parent: profiler_enabling
    identifier: profiler_enabling_java
    weight: 101
  - name: Python
    url: profiler/enabling/python/
    parent: profiler_enabling
    identifier: profiler_enabling_python
    weight: 102
  - name: Go
    url: profiler/enabling/go/
    parent: profiler_enabling
    identifier: profiler_enabling_go
    weight: 103
  - name: Ruby
    url: profiler/enabling/ruby/
    parent: profiler_enabling
    identifier: profiler_enabling_ruby
    weight: 104
  - name: Node.js
    url: profiler/enabling/nodejs/
    parent: profiler_enabling
    identifier: profiler_enabling_nodejs
    weight: 105
  - name: .NET
    url: profiler/enabling/dotnet/
    parent: profiler_enabling
    identifier: profiler_enabling_dotnet
    weight: 106
  - name: PHP
    url: profiler/enabling/php/
    parent: profiler_enabling
    identifier: profiler_enabling_php
    weight: 107
  - name: C/C++/Rust
    url: profiler/enabling/ddprof/
    parent: profiler_enabling
    identifier: profiler_enabling_linux
    weight: 108
  - name: Profile Types
    url: profiler/profile_types/
    parent: profiler
    identifier: profiler_types
    weight: 2
  - name: Search Profiles
    url: profiler/search_profiles/
    parent: profiler
    identifier: profiler_search_profiles
    weight: 3
  - name: Investigate Slow Traces or Endpoints
    url: profiler/connect_traces_and_profiles/
    parent: profiler
    identifier: profiler_traces_profiles
    weight: 4
  - name: Compare Profiles
    url: profiler/compare_profiles
    parent: profiler
    identifier: profiler_compare
    weight: 5
  - name: Profiler Troubleshooting
    url: profiler/profiler_troubleshooting/
    parent: profiler
    identifier: profiler_profiler_troubleshooting
    weight: 6
  - name: CI Visibility
    url: continuous_integration/
    pre: ci
    identifier: ci
    parent: ci_visibility_heading
    weight: 1
  - name: Test Visibility
    url: continuous_integration/tests/
    parent: ci
    identifier: tests_visibility
    weight: 1
  - name: .NET
    url: continuous_integration/tests/dotnet/
    parent: tests_visibility
    identifier: ci_dotnet
    weight: 101
  - name: Java
    url: continuous_integration/tests/java/
    parent: tests_visibility
    identifier: ci_java
    weight: 102
  - name: JavaScript and TypeScript
    url: continuous_integration/tests/javascript/
    parent: tests_visibility
    identifier: ci_javascript
    weight: 103
  - name: Python
    url: continuous_integration/tests/python/
    parent: tests_visibility
    identifier: ci_python
    weight: 104
  - name: Ruby
    url: continuous_integration/tests/ruby/
    parent: tests_visibility
    identifier: ci_ruby
    weight: 105
  - name: Swift
    url: continuous_integration/tests/swift/
    parent: tests_visibility
    identifier: ci_swift
    weight: 106
  - name: JUnit Report Uploads
    url: continuous_integration/tests/junit_upload/
    parent: tests_visibility
    identifier: ci_junit
    weight: 107
  - name: Tests in Containers
    url: continuous_integration/tests/containers/
    parent: tests_visibility
    identifier: ci_containers
    weight: 108
  - name: Pipeline Visibility
    url: continuous_integration/pipelines/
    parent: ci
    identifier: pipeline_visibility
    weight: 2
  - name: Buildkite
    url: continuous_integration/pipelines/buildkite/
    parent: pipeline_visibility
    identifier: ci_buildkite
    weight: 201
  - name: CircleCI
    url: continuous_integration/pipelines/circleci/
    parent: pipeline_visibility
    identifier: ci_circleci
    weight: 202
  - name: Codefresh
    url: continuous_integration/pipelines/codefresh/
    parent: pipeline_visibility
    identifier: ci_codefresh
    weight: 203
  - name: GitHub Actions
    url: continuous_integration/pipelines/github/
    parent: pipeline_visibility
    identifier: ci_github
    weight: 204
  - name: GitLab
    url: continuous_integration/pipelines/gitlab/
    parent: pipeline_visibility
    identifier: ci_gitlab
    weight: 205
  - name: Jenkins
    url: continuous_integration/pipelines/jenkins/
    parent: pipeline_visibility
    identifier: ci_jenkins
    weight: 206
  - name: TeamCity
    url: continuous_integration/pipelines/teamcity/
    parent: pipeline_visibility
    identifier: ci_teamcity
    weight: 207
  - name: Custom Commands
    url: continuous_integration/pipelines/custom_commands/
    parent: pipeline_visibility
    identifier: ci_custom_commands
    weight: 210
  - name: Custom Tags and Metrics
    url: continuous_integration/pipelines/custom_tags_and_metrics/
    parent: pipeline_visibility
    identifier: ci_custom_tags_and_metrics
    weight: 211
  - name: Intelligent Test Runner
    url: continuous_integration/intelligent_test_runner/
    parent: ci
    identifier: intelligent_test_runner
    weight: 3
  - name: Guides
    url: continuous_integration/guides/
    parent: ci
    identifier: ci_guides
    weight: 4
  - name: Troubleshooting
    url: continuous_integration/troubleshooting/
    parent: ci
    identifier: ci_troubleshooting
    weight: 5
  - name: Database Monitoring
    url: database_monitoring/
    pre: database-2
    identifier: dbm
    parent: apm_heading
    weight: 160000
  - name: Setup Architectures
    url: database_monitoring/architecture/
    parent: dbm
    identifier: dbm_setup_architecture
    weight: 1
  - name: Setting Up Postgres
    url: database_monitoring/setup_postgres/
    parent: dbm
    identifier: dbm_setup_postgres
    weight: 2
  - name: Self-hosted
    url: database_monitoring/setup_postgres/selfhosted
    parent: dbm_setup_postgres
    identifier: dbm_setup_postgres_selfhosted
    weight: 101
  - name: RDS
    url: database_monitoring/setup_postgres/rds
    parent: dbm_setup_postgres
    identifier: dbm_setup_postgres_rds
    weight: 102
  - name: Aurora
    url: database_monitoring/setup_postgres/aurora
    parent: dbm_setup_postgres
    identifier: dbm_setup_postgres_aurora
    weight: 103
  - name: Google Cloud SQL
    url: database_monitoring/setup_postgres/gcsql
    parent: dbm_setup_postgres
    identifier: dbm_setup_postgres_gcsql
    weight: 104
  - name: Azure
    url: database_monitoring/setup_postgres/azure
    parent: dbm_setup_postgres
    identifier: dbm_postgres_azure
    weight: 105
  - name: Advanced Configuration
    url: database_monitoring/setup_postgres/advanced_configuration
    parent: dbm_setup_postgres
    identifier: dbm_postgres_advanced_configuration
    weight: 106
  - name: Troubleshooting
    url: database_monitoring/setup_postgres/troubleshooting/
    parent: dbm_setup_postgres
    identifier: dbm_troubleshooting_postgres
    weight: 107
  - name: Setting Up MySQL
    url: database_monitoring/setup_mysql/
    parent: dbm
    identifier: dbm_setup_mysql
    weight: 3
  - name: Self-hosted
    url: database_monitoring/setup_mysql/selfhosted
    parent: dbm_setup_mysql
    identifier: dbm_setup_mysql_selfhosted
    weight: 101
  - name: RDS
    url: database_monitoring/setup_mysql/rds
    parent: dbm_setup_mysql
    identifier: dbm_setup_mysql_rds
    weight: 102
  - name: Aurora
    url: database_monitoring/setup_mysql/aurora
    parent: dbm_setup_mysql
    identifier: dbm_setup_mysql_aurora
    weight: 103
  - name: Google Cloud SQL
    url: database_monitoring/setup_mysql/gcsql
    parent: dbm_setup_mysql
    identifier: dbm_setup_mysql_gcsql
    weight: 104
  - name: Azure
    url: database_monitoring/setup_mysql/azure
    parent: dbm_setup_mysql
    identifier: dbm_mysql_azure
    weight: 105
  - name: Advanced Configuration
    url: database_monitoring/setup_mysql/advanced_configuration
    parent: dbm_setup_mysql
    identifier: dbm_mysql_advanced_configuration
    weight: 106
  - name: Troubleshooting
    url: database_monitoring/setup_mysql/troubleshooting/
    parent: dbm_setup_mysql
    identifier: dbm_troubleshooting_mysql
    weight: 107
  - name: Setting Up SQL Server
    url: database_monitoring/setup_sql_server/
    parent: dbm
    identifier: dbm_setup_sql_server
    weight: 4
  - name: Self-hosted
    url: database_monitoring/setup_sql_server/selfhosted/
    parent: dbm_setup_sql_server
    identifier: dbm_setup_sql_server_selfhosted
    weight: 101
  - name: RDS
    url: database_monitoring/setup_sql_server/rds/
    parent: dbm_setup_sql_server
    identifier: dbm_setup_sql_server_rds
    weight: 102
  - name: Azure
    url: database_monitoring/setup_sql_server/azure/
    parent: dbm_setup_sql_server
    identifier: dbm_setup_sql_server_azure
    weight: 103
  - name: Google Cloud SQL
    url: database_monitoring/setup_sql_server/gcsql/
    parent: dbm_setup_sql_server
    identifier: dbm_setup_sql_server_gcsql
    weight: 104
  - name: Troubleshooting
    url: database_monitoring/setup_sql_server/troubleshooting/
    parent: dbm_setup_sql_server
    identifier: dbm_troubleshooting_sql_server
    weight: 107
  - name: Data Collected
    url: database_monitoring/data_collected
    parent: dbm
    identifier: dbm_data_collected
    weight: 5
  - name: Exploring Query Metrics
    url: database_monitoring/query_metrics/
    parent: dbm
    identifier: dbm_query_metrics
    weight: 6
  - name: Exploring Query Samples
    url: database_monitoring/query_samples/
    parent: dbm
    identifier: dbm_query_samples
    weight: 7
  - name: Troubleshooting
    url: database_monitoring/troubleshooting/
    parent: dbm
    identifier: dbm_troubleshooting
    weight: 8
  - name: Guides
    url: database_monitoring/guide/
    parent: dbm
    identifier: dbm_guides
    weight: 9
  - name: Universal Service Monitoring
    url: universal_service_monitoring/
    pre: usm
    identifier: usm_parent
    parent: apm_heading
    weight: 165000
  - name: Log Management
    url: logs/
    pre: log
    identifier: log_management
    parent: log_management_heading
    weight: 170000
  - name: Log Collection & Integrations
    url: logs/log_collection/
    parent: log_management
    identifier: log_collection
    weight: 1
  - name: Browser
    identifier: log_browser
    url: logs/log_collection/javascript/
    parent: log_collection
    weight: 101
  - name: Android
    identifier: log_android
    url: logs/log_collection/android/
    parent: log_collection
    weight: 102
  - name: iOS
    identifier: log_ios
    url: logs/log_collection/ios/
    parent: log_collection
    weight: 103
  - name: Flutter
    identifier: log_flutter
    url: logs/log_collection/flutter/
    parent: log_collection
    weight: 104
  - name: C#
    url: logs/log_collection/csharp/
    parent: log_collection
    weight: 105
  - name: Go
    identifier: log_go
    url: logs/log_collection/go/
    parent: log_collection
    weight: 106
  - name: Java
    url: logs/log_collection/java/
    parent: log_collection
    identifier: log_collection_java
    weight: 107
  - name: NodeJS
    url: logs/log_collection/nodejs/
    parent: log_collection
    weight: 108
  - name: PHP
    identifier: log_php
    url: logs/log_collection/php/
    parent: log_collection
    weight: 109
  - name: Python
    identifier: log_python
    url: logs/log_collection/python/
    parent: log_collection
    weight: 110
  - name: Ruby
    url: logs/log_collection/ruby/
    parent: log_collection
    identifier: log_collection_ruby
    weight: 111
  - name: OpenTelemetry
    url: opentelemetry/otel_logs/
    parent: log_collection
    identifier: log_collection_opentelemetry
    weight: 112
  - name: Other Integrations
    url: integrations/#cat-log-collection
    identifier: other_integrations
    parent: log_collection
    weight: 113
  - name: Log Configuration
    url: logs/log_configuration/
    parent: log_management
    identifier: log_configuration
    weight: 2
  - name: Pipelines
    url: logs/log_configuration/pipelines/
    parent: log_configuration
    identifier: log_pipelines
    weight: 201
  - name: Processors
    url: logs/log_configuration/processors/
    parent: log_configuration
    weight: 202
  - name: Parsing
    url: logs/log_configuration/parsing/
    parent: log_configuration
    weight: 203
  - name: Attributes and Aliasing
    url: logs/log_collection/?tab=host#attributes-and-tags
    parent: log_processing
    weight: 204
  - name: Attributes and Aliasing
    url: logs/log_configuration/attributes_naming_convention/
    parent: log_configuration
    weight: 205
  - name: Generate Metrics
    url: logs/log_configuration/logs_to_metrics/
    parent: log_configuration
    identifier: log_to_metrics
    weight: 206
  - name: Indexes
    url: logs/log_configuration/indexes
    parent: log_configuration
    identifier: log_indexes
    weight: 207
  - name: Archives
    url: logs/log_configuration/archives/
    parent: log_configuration
    identifier: log_archives
    weight: 208
  - name: Rehydrate from Archives
    url: logs/log_configuration/rehydrating
    parent: log_configuration
    weight: 209
  - name: Connect Logs and Traces
    url: tracing/other_telemetry/connect_logs_and_traces/
    parent: log_management
    identifier: logs_traces_connection
    weight: 3
  - name: Log Explorer
    url: logs/explorer/
    parent: log_management
    identifier: log_explorer
    weight: 5
  - name: Live Tail
    url: logs/explorer/live_tail/
    parent: log_explorer
    weight: 501
  - name: Search
    url: logs/explorer/search/
    parent: log_explorer
    weight: 502
  - name: Search Syntax
    url: logs/explorer/search_syntax/
    parent: log_explorer
    weight: 503
  - name: Facets
    url: logs/explorer/facets/
    parent: log_explorer
    weight: 504
  - name: Analytics
    url: logs/explorer/analytics/
    parent: log_explorer
    weight: 505
  - name: Visualize
    url: logs/explorer/visualize/
    parent: log_explorer
    weight: 506
  - name: Log Side Panel
    url: logs/explorer/side_panel/
    parent: log_explorer
    weight: 507
  - name: Export
    url: logs/explorer/export/
    parent: log_explorer
    weight: 508
  - name: Watchdog Insights for Logs
    url: logs/explorer/watchdog_insights/
    parent: log_explorer
    weight: 509
  - name: Saved Views
    url: logs/explorer/saved_views/
    parent: log_explorer
    weight: 509
  - name: Error Tracking
    url: logs/error_tracking/
    parent: log_management
    identifier: log_management_error_tracking
    weight: 6
  - name: Error Tracking Explorer
    url: logs/error_tracking/explorer
    parent: log_management_error_tracking
    weight: 601
  - name: Track Browser and Mobile Errors
    url: logs/error_tracking/browser_and_mobile
    parent: log_management_error_tracking
    weight: 602
  - name: Track Backend Errors
    url: logs/error_tracking/backend
    parent: log_management_error_tracking
    weight: 603
  - name: Custom Grouping
    url: logs/error_tracking/custom_grouping
    parent: log_management_error_tracking
    identifier: log_management_error_tracking_custom_grouping
    weight: 604
  - name: Guides
    url: logs/guide/
    parent: log_management
    identifier: log_guides
    weight: 7
  - name: Data Security
    url: data_security/logs/
    parent: log_management
    identifier: log_security
    weight: 8
  - name: Troubleshooting
    url: logs/troubleshooting
    parent: log_management
    identifier: log_troubleshooting
    weight: 9
  - name: Observability Pipelines
    url: observability_pipelines/
    pre: pipelines
    identifier: observability_pipelines
    parent: log_management_heading
    weight: 175000
  - name: Installation
    url: observability_pipelines/installation/
    parent: observability_pipelines
    identifier: observability_pipelines_installation
    weight: 1
  - name: Production Deployment Overview
    url: observability_pipelines/production_deployment_overview/
    parent: observability_pipelines
    identifier: observability_pipelines_production_deployment_overview
    weight: 2
  - name: Architecture Design and Principles
    url: observability_pipelines/production_deployment_overview/architecture_design_and_principles/
    parent: observability_pipelines_production_deployment_overview
    identifier: observability_pipelines_architecture_design_and_principles
    weight: 201
  - name: Aggregator Architecture
    url: observability_pipelines/production_deployment_overview/aggregator_architecture/
    parent: observability_pipelines_production_deployment_overview
    identifier: observability_pipelines_aggregator_architecture
    weight: 202
  - name: Integrate Datadog and the Worker
    url: observability_pipelines/production_deployment_overview/integrate_datadog_and_the_observability_pipelines_worker/
    parent: observability_pipelines_production_deployment_overview
    identifier: observability_pipelines_integrate_datadog_and_the_op_worker
    weight: 203
  - name: Working with Data
    url: observability_pipelines/working_with_data/
    parent: observability_pipelines
    identifier: observability_pipelines_working_with_data
    weight: 3
  - name: Reference
    url: observability_pipelines/reference/
    parent: observability_pipelines
    identifier: observability_pipelines_reference
    weight: 4
  - name: Configurations
    url: observability_pipelines/configurations/
    parent: observability_pipelines_reference
    identifier: observability_pipelines_vector_configuration
    weight: 2
  - name: Sources
    url: observability_pipelines/reference/sources/
    parent: observability_pipelines_vector_configuration
    identifier: observability_pipelines_reference_sources
    weight: 401
  - name: Transforms
    url: observability_pipelines/reference/transforms/
    parent: observability_pipelines_vector_configuration
    identifier: observability_pipelines_reference_transforms
    weight: 402
  - name: Sinks
    url: observability_pipelines/reference/sinks/
    parent: observability_pipelines_vector_configuration
    identifier: observability_pipelines_reference_sinks
    weight: 403
  - name: Guides
    url: observability_pipelines/guide/
    parent: observability_pipelines
    identifier: observability_pipelines_guides
    weight: 5
  - name: Security Overview
    url: security/
    pre: security-platform
    identifier: security_platform
    parent: security_platform_heading
    weight: 180000
  - name: Detection Rules
    url: security/detection_rules/
    parent: security_platform
    identifier: security_rules
    weight: 5
  - name: OOTB Rules
    url: security/default_rules/#all
    parent: security_rules
    identifier: ootb_rules
    weight: 501
  - name: Notifications
    url: security/notifications/
    parent: security_platform
    identifier: security_notifications
    weight: 6
  - name: Rules
    url: security/notifications/rules/
    parent: security_notifications
    identifier: security_notification_rules
    weight: 601
  - name: Variables
    url: security/notifications/variables/
    parent: security_notifications
    identifier: security_notification_variables
    weight: 602
  - name: Signals Explorer
    url: security/explorer
    parent: security_platform
    identifier: signals_explorer
    weight: 7
  - name: Security Signal Management
    url: security/security_signal_management
    parent: security_platform
    identifier: security_signal_management
    weight: 8
  - name: Cloud SIEM
    url: security/cloud_siem/
    pre: siem
    parent: security_platform_heading
    identifier: cloud_siem
    weight: 181000
  - name: Getting Started
    url: security/cloud_siem/getting_started
    parent: cloud_siem
    identifier: cloud_siem_getting_started
    weight: 1
  - name: Log Detection Rules
    url: security/cloud_siem/log_detection_rules
    parent: cloud_siem
    identifier: cloud_siem_log_detection_rules
    weight: 2
  - name: Signal Correlation Rules
    url: security/cloud_siem/signal_correlation_rules
    parent: cloud_siem
    identifier: cloud_siem_signal_correlation_rules
    weight: 3
  - name: OOTB Rules
    url: /security/default_rules/#cat-cloud-siem-log-detection
    parent: cloud_siem
    identifier: cloud_siem_default_rules
    weight: 4
  - name: Signals Explorer
    url: /security/explorer
    parent: cloud_siem
    identifier: cloud_siem_signals_explorer
    weight: 5
  - name: Investigator
    url: security/cloud_siem/investigator
    parent: cloud_siem
    identifier: cloud_siem_investigator
    weight: 6
  - name: Guides
    url: security/cloud_siem/guide/
    parent: cloud_siem
    identifier: siem_guides
    weight: 7
  - name: Cloud Security Management
    url: security/cloud_security_management
    parent: security_platform_heading
    pre: cloud-security-management
    identifier: csm
    weight: 181500
  - name: Cloud Security Posture Management
    url: security/cspm/
    parent: csm
    identifier: cspm
    weight: 1
  - name: Getting Started
    url: security/cspm/getting_started
    parent: cspm
    identifier: cspm_getting_started
    weight: 101
  - name: Detection Rules
    url: security/cspm/detection_rules
    parent: cspm
    identifier: cspm_detection_rules
    weight: 102
  - name: Custom Rules
    url: security/cspm/custom_rules
    parent: cspm
    identifier: custom_rules
    weight: 103
  - name: Cloud Resources Schema
    url: security/cspm/custom_rules/schema/
    parent: cspm
    identifier: cspm_schema_gcp_test
    weight: 104
  - name: Compliance Reports
    url: security/cspm/frameworks_and_benchmarks
    parent: cspm
    identifier: cspm_frameworks_benchmarks
    weight: 106
  - name: Security Findings Explorer
    url: /security/cspm/findings
    parent: cspm
    identifier: cspm_findings_explorer
    weight: 107
  - name: Signals Explorer
    url: /security/cspm/signals_explorer/
    parent: cspm
    identifier: signals
    weight: 108
  - name: Cloud Workload Security
    url: security/cloud_workload_security/
    parent: csm
    identifier: cloud_workload_security
    weight: 2
  - name: Getting Started
    url: security/cloud_workload_security/getting_started
    parent: cloud_workload_security
    identifier: cws_getting_started
    weight: 201
  - name: Managing Detection Rules
    url: security/cloud_workload_security/workload_security_rules
    parent: cloud_workload_security
    identifier: cws_workload_security_rules
    weight: 202
  - name: Creating Custom Agent Rules
    url: security/cloud_workload_security/agent_expressions
    parent: cloud_workload_security
    identifier: cws_agent_expressions
    weight: 203
  - name: CWS Events Formats
    url: security/cloud_workload_security/backend
    parent: cloud_workload_security
    identifier: cws_backend_event_schema_documentation
    weight: 204
  - name: Default Detection Rules
    url: security/default_rules/#cat-cloud-security-management
    parent: csm
    identifier: csm_default_rules
    weight: 4
  - name: Guides
    url: security/cloud_security_management/guide/
    parent: csm
    identifier: csm_guides
    weight: 6
  - name: Troubleshooting
    url: security/cloud_security_management/troubleshooting/
    parent: csm
    identifier: csm_troubleshooting
    weight: 7
  - name: Application Security Management
    url: security/application_security/
    parent: security_platform_heading
    pre: app-sec
    identifier: application_security
    weight: 184000
  - name: Getting Started
    url: security/application_security/getting_started/
    parent: application_security
    identifier: appsec_getting_started
    weight: 1
  - name: Java
    url: security/application_security/getting_started/java/
    parent: appsec_getting_started
    identifier: appsec_java
    weight: 101
  - name: .NET
    url: security/application_security/getting_started/dotnet/
    parent: appsec_getting_started
    identifier: appsec_dotnet
    weight: 102
  - name: Go
    url: security/application_security/getting_started/go/
    parent: appsec_getting_started
    identifier: appsec_go
    weight: 103
  - name: Ruby
    url: security/application_security/getting_started/ruby/
    parent: appsec_getting_started
    identifier: appsec_ruby
    weight: 104
  - name: PHP
    url: security/application_security/getting_started/php/
    parent: appsec_getting_started
    identifier: appsec_php
    weight: 105
  - name: NodeJS
    url: security/application_security/getting_started/nodejs/
    parent: appsec_getting_started
    identifier: appsec_nodejs
    weight: 106
  - name: Python
    url: security/application_security/getting_started/python/
    parent: appsec_getting_started
    identifier: appsec_python
    weight: 107
  - name: How It Works
    url: security/application_security/how-appsec-works/
    parent: application_security
    identifier: appsec_howitworks
    weight: 2
  - name: Risk Management
    url: security/application_security/risk_management/
    parent: application_security
    identifier: application_risk_management
    weight: 3
  - name: Threat Monitoring and Protection
    url: security/application_security/threats/
    parent: application_security
    identifier: appsec_threats
    weight: 4
  - name: Setup and Configure
    url: security/application_security/threats/setup_and_configure/
    parent: appsec_threats
    identifier: threats_configuration
    weight: 401
  - name: OOTB Rules
    url: security/default_rules/#cat-application-security
    parent: appsec_threats
    identifier: appsec_default_rules
    weight: 402
  - name: Tracking User Activity
    url: security/application_security/threats/add-user-info/
    parent: appsec_threats
    identifier: threats_user_info
    weight: 403
  - name: Custom Detection Rules
    url: security/application_security/threats/custom_rules/
    parent: appsec_threats
    identifier: threats_custom_rules
    weight: 404
  - name: Event Rules
    url: security/application_security/threats/event_rules/
    parent: appsec_threats
    identifier: threats_event_rules
    weight: 405
  - name: Troubleshooting
    url: security/application_security/troubleshooting/
    parent: application_security
    identifier: appsec_troubleshooting
    weight: 5
  - name: Synthetic Monitoring
    url: synthetics/
    pre: synthetics
    identifier: synthetics
    parent: ux_monitoring_heading
    weight: 190000
  - name: API Tests
    url: synthetics/api_tests/
    parent: synthetics
    weight: 1
    identifier: api_tests
  - name: HTTP
    url: synthetics/api_tests/http_tests
    parent: api_tests
    weight: 101
  - name: SSL
    url: synthetics/api_tests/ssl_tests
    parent: api_tests
    weight: 102
  - name: DNS
    url: synthetics/api_tests/dns_tests
    parent: api_tests
    weight: 103
  - name: WebSocket
    url: synthetics/api_tests/websocket_tests
    parent: api_tests
    weight: 104
  - name: TCP
    url: synthetics/api_tests/tcp_tests
    parent: api_tests
    weight: 105
  - name: UDP
    url: synthetics/api_tests/udp_tests
    parent: api_tests
    weight: 106
  - name: ICMP
    url: synthetics/api_tests/icmp_tests
    parent: api_tests
    weight: 107
  - name: GRPC
    url: synthetics/api_tests/grpc_tests
    parent: api_tests
    weight: 108
  - name: Multistep API Tests
    url: synthetics/multistep
    parent: synthetics
    identifier: synthetics_multistep
    weight: 2
  - name: Browser Tests
    url: synthetics/browser_tests/
    parent: synthetics
    identifier: synthetics_browser_tests
    weight: 3
  - name: Recording Steps
    url: synthetics/browser_tests/actions
    parent: synthetics_browser_tests
    weight: 301
  - name: Test Results
    url: synthetics/browser_tests/test_results
    parent: synthetics_browser_tests
    weight: 302
  - name: Advanced Options for Steps
    url: synthetics/browser_tests/advanced_options
    parent: synthetics_browser_tests
    weight: 303
  - name: Private Locations
    url: synthetics/private_locations
    parent: synthetics
    identifier: synthetics_private_location
    weight: 4
  - name: Configuration
    url: synthetics/private_locations/configuration
    parent: synthetics_private_location
    identifier: synthetics_private_location_configuration
    weight: 401
  - name: Dimensioning
    url: synthetics/private_locations/dimensioning
    parent: synthetics_private_location
    identifier: synthetics_private_location_dimensioning
    weight: 402
  - name: Monitoring
    url: synthetics/private_locations/monitoring
    parent: synthetics_private_location
    identifier: synthetics_private_location_monitoring
    weight: 403
  - name: Search and Manage
    url: synthetics/search/
    parent: synthetics
    identifier: synthetics_search
    weight: 5
  - name: Saved Views
    url: synthetics/search/saved_views
    parent: synthetics_search
    identifier: synthetics_search_saved_views
    weight: 501
  - name: Explorer
    url: continuous_testing/explorer/
    parent: synthetics
    identifier: synthetics_explorer
    weight: 6
  - name: Search Test Batches
    url: continuous_testing/explorer/search/
    parent: synthetics_explorer
    identifier: continuous_testing_explorer_search
    weight: 601
  - name: Search Test Runs
    url: continuous_testing/explorer/search_runs/
    parent: synthetics_explorer
    identifier: continuous_testing_explorer_search_runs
    weight: 602
  - name: Search Syntax
    url: continuous_testing/explorer/search_syntax/
    parent: synthetics_explorer
    identifier: continuous_testing_explorer_search_syntax
    weight: 603
  - name: Test Coverage
    url: synthetics/test_coverage
    parent: synthetics
    identifier: synthetics_test_coverage
    weight: 7
  - name: Dashboards
    url: synthetics/dashboards
    parent: synthetics
    identifier: synthetics_dashboards
    weight: 8
  - name: API Test
    url: synthetics/dashboards/api_test
    parent: synthetics_dashboards
    identifier: synthetics_dashboards_api_test
    weight: 801
  - name: Browser Test
    url: synthetics/dashboards/browser_test
    parent: synthetics_dashboards
    identifier: synthetics_dashboards_browser_test
    weight: 802
  - name: Test Summary
    url: synthetics/dashboards/test_summary
    parent: synthetics_dashboards
    identifier: synthetics_dashboards_test_summary
    weight: 803
  - name: APM Integration
    url: synthetics/apm/
    parent: synthetics
    identifier: synthetics_apm
    weight: 9
  - name: Settings
    url: synthetics/settings/
    parent: synthetics
    weight: 10
  - name: Metrics
    url: synthetics/metrics/
    parent: synthetics
    weight: 11
  - name: Data Security
    url: data_security/synthetics/
    parent: synthetics
    weight: 12
  - name: Guides
    url: synthetics/guide/
    parent: synthetics
    identifier: synthetics_guides
    weight: 13
  - name: Troubleshooting
    url: synthetics/troubleshooting/
    parent: synthetics
    identifier: synthetics_troubleshooting
    weight: 14
  - name: Continuous Testing
    url: continuous_testing/
    pre: continuous-testing
    identifier: continuous_testing
    parent: ux_monitoring_heading
    weight: 200000
  - name: CI/CD Integrations
    url: continuous_testing/cicd_integrations
    parent: continuous_testing
    identifier: continuous_testing_cicd_integrations
    weight: 1
  - name: Configuration
    url: /continuous_testing/cicd_integrations/configuration
    parent: continuous_testing_cicd_integrations
    identifier: continuous_testing_cicd_integrations_configuration
    weight: 101
  - name: Azure DevOps Extension
    url: /continuous_testing/cicd_integrations/azure_devops_extension
    parent: continuous_testing_cicd_integrations
    identifier: continuous_testing_cicd_integrations_azure_devops_extension
    weight: 102
  - name: CircleCI Orb
    url: /continuous_testing/cicd_integrations/circleci_orb
    parent: continuous_testing_cicd_integrations
    identifier: continuous_testing_cicd_integrations_circleci_orb
    weight: 103
  - name: GitHub Actions
    url: /continuous_testing/cicd_integrations/github_actions
    parent: continuous_testing_cicd_integrations
    identifier: continuous_testing_cicd_integrations_github_actions
    weight: 104
  - name: GitLab
    url: /continuous_testing/cicd_integrations/gitlab
    parent: continuous_testing_cicd_integrations
    identifier: continuous_testing_cicd_integrations_gitlab
    weight: 105
  - name: Jenkins
    url: /continuous_testing/cicd_integrations/jenkins
    parent: continuous_testing_cicd_integrations
    identifier: continuous_testing_cicd_integrations_jenkins
    weight: 106
  - name: Settings
    url: /continuous_testing/settings
    parent: continuous_testing
    identifier: continuous_testing_settings
    weight: 2
  - name: Testing Tunnel
    url: /continuous_testing/testing_tunnel
    parent: continuous_testing
    identifier: continuous_testing_testing_tunnel
    weight: 3
  - name: Explorer
    url: continuous_testing/explorer/
    parent: continuous_testing
    identifier: continuous_testing_explorer
    weight: 4
  - name: Troubleshooting
    url: continuous_testing/troubleshooting/
    parent: continuous_testing
    identifier: continuous_testing_troubleshooting
    weight: 5
  - name: RUM & Session Replay
    url: real_user_monitoring/
    pre: rum
    identifier: rum
    parent: ux_monitoring_heading
    weight: 210000
  - name: Browser Monitoring
    url: real_user_monitoring/browser/
    parent: rum
    identifier: rum_browser
    weight: 1
  - name: Data Collected
    url: real_user_monitoring/browser/data_collected/
    parent: rum_browser
    identifier: rum_data_collected
    weight: 101
  - name: Modifying Data and Context
    url: real_user_monitoring/browser/modifying_data_and_context/
    parent: rum_browser
    identifier: rum_modify
    weight: 102
  - name: Monitoring Page Performance
    url: real_user_monitoring/browser/monitoring_page_performance/
    parent: rum_browser
    identifier: page_performance
    weight: 103
  - name: Monitoring Resource Performance
    url: real_user_monitoring/browser/monitoring_resource_performance/
    parent: rum_browser
    identifier: resource_performance
    weight: 104
  - name: Collecting Browser Errors
    url: real_user_monitoring/browser/collecting_browser_errors/
    parent: rum_browser
    identifier: collect_errors
    weight: 105
  - name: Tracking User Actions
    url: real_user_monitoring/browser/tracking_user_actions/
    parent: rum_browser
    identifier: track_actions
    weight: 106
  - name: Troubleshooting
    url: real_user_monitoring/browser/troubleshooting/
    parent: rum_browser
    identifier: troubleshooting
    weight: 107
  - name: Android and AndroidTV Monitoring
    url: real_user_monitoring/android/
    parent: rum
    identifier: rum_android
    weight: 2
  - name: Data Collected
    url: real_user_monitoring/android/data_collected/
    parent: rum_android
    identifier: rum_android_data_collected
    weight: 201
  - name: Advanced Configuration
    url: real_user_monitoring/android/advanced_configuration/
    parent: rum_android
    identifier: rum_android_advanced
    weight: 202
  - name: Mobile Vitals
    url: real_user_monitoring/android/mobile_vitals/
    parent: rum_android
    identifier: rum_android_mobile_vitals
    weight: 203
  - name: Web View Tracking
    url: real_user_monitoring/android/web_view_tracking/
    parent: rum_android
    identifier: rum_android_web_view_tracking
    weight: 204
  - name: Integrated Libraries
    url: real_user_monitoring/android/integrated_libraries/
    parent: rum_android
    identifier: rum_android_libraries
    weight: 205
  - name: Troubleshooting
    url: real_user_monitoring/android/troubleshooting/
    parent: rum_android
    identifier: rum_troubleshooting_android
    weight: 206
  - name: iOS and tvOS Monitoring
    url: real_user_monitoring/ios/
    parent: rum
    identifier: rum_ios
    weight: 3
  - name: Data Collected
    url: real_user_monitoring/ios/data_collected/
    parent: rum_ios
    identifier: rum_ios_data_collected
    weight: 301
  - name: Advanced Configuration
    url: real_user_monitoring/ios/advanced_configuration/
    parent: rum_ios
    identifier: rum_ios_advanced
    weight: 302
  - name: Mobile Vitals
    url: real_user_monitoring/ios/mobile_vitals/
    parent: rum_ios
    identifier: rum_ios_mobile_vitals
    weight: 303
  - name: Web View Tracking
    url: real_user_monitoring/ios/web_view_tracking/
    parent: rum_ios
    identifier: rum_ios_web_view_tracking
    weight: 304
  - name: SwiftUI
    url: real_user_monitoring/ios/swiftui/
    parent: rum_ios
    identifier: rum_ios_swiftui
    weight: 305
  - name: Troubleshooting
    url: real_user_monitoring/ios/troubleshooting/
    parent: rum_ios
    identifier: rum_troubleshooting_ios
    weight: 306
  - name: React Native Monitoring
    url: real_user_monitoring/reactnative/
    parent: rum
    identifier: rum_reactnative
    weight: 4
  - name: Advanced Configuration
    url: real_user_monitoring/reactnative/advanced_configuration/
    parent: rum_reactnative
    identifier: rum_reactnative_advanced_configuration
    weight: 401
  - name: Mobile Vitals
    url: real_user_monitoring/reactnative/mobile_vitals/
    parent: rum_reactnative
    identifier: rum_reactnative_mobile_vitals
    weight: 402
  - name: Expo
    url: real_user_monitoring/reactnative/expo/
    parent: rum_reactnative
    identifier: rum_reactnative_expo
    weight: 403
  - name: CodePush
    url: real_user_monitoring/reactnative/codepush/
    parent: rum_reactnative
    identifier: rum_reactnative_codepush
    weight: 404
  - name: Flutter Monitoring
    url: real_user_monitoring/flutter/
    parent: rum
    identifier: rum_flutter
    weight: 5
  - name: Setup
    url: real_user_monitoring/flutter/setup/
    parent: rum_flutter
    identifier: rum_flutter_setup
    weight: 501
  - name: Data Collected
    url: real_user_monitoring/flutter/data_collected/
    parent: rum_flutter
    identifier: rum_flutter_data_collected
    weight: 502
  - name: Advanced Configuration
    url: real_user_monitoring/flutter/advanced_configuration/
    parent: rum_flutter
    identifier: rum_flutter_advanced_configuration
    weight: 503
  - name: Mobile Vitals
    url: real_user_monitoring/flutter/mobile_vitals/
    parent: rum_flutter
    identifier: rum_flutter_mobile_vitals
    weight: 504
  - name: OpenTelemetry Support
    url: real_user_monitoring/flutter/otel_support/
    parent: rum_flutter
    identifier: rum_flutter_otel_support
    weight: 505
  - name: Troubleshooting
    url: real_user_monitoring/flutter/troubleshooting/
    parent: rum_flutter
    identifier: rum_flutter_troubleshooting
    weight: 506
  - name: Session Replay
    url: real_user_monitoring/session_replay/
    parent: rum
    identifier: rum_session_replay
    weight: 6
  - name: Privacy Options
    url: real_user_monitoring/session_replay/privacy_options
    parent: rum_session_replay
    identifier: rum_session_replay_privacy_options
    weight: 601
  - name: Developer Tools
    url: real_user_monitoring/session_replay/developer_tools
    parent: rum_session_replay
    identifier: rum_session_replay_developer_tools
    weight: 602
  - name: Troubleshooting
    url: real_user_monitoring/session_replay/troubleshooting
    parent: rum_session_replay
    identifier: rum_session_replay_troubleshooting
    weight: 603
  - name: Frustration Signals
    url: real_user_monitoring/frustration_signals/
    parent: rum
    identifier: rum_frustration_signals
    weight: 7
  - name: Dashboards
    url: real_user_monitoring/dashboards/
    parent: rum
    identifier: rum_dashboards
    weight: 8
  - name: Performance Overview
    url: real_user_monitoring/dashboards/performance_overview_dashboard
    parent: rum_dashboards
    identifier: rum_dashboards_performance
    weight: 801
  - name: Frustration Signals
    url: real_user_monitoring/dashboards/frustration_signals_dashboard
    parent: rum_dashboards
    identifier: rum_dashboards_frustration_signals
    weight: 802
  - name: User Sessions
    url: real_user_monitoring/dashboards/user_sessions_dashboard
    parent: rum_dashboards
    identifier: rum_dashboards_sessions
    weight: 803
  - name: Errors
    url: real_user_monitoring/dashboards/errors_dashboard
    parent: rum_dashboards
    identifier: rum_dashboards_errors
    weight: 804
  - name: Testing Coverage
    url: real_user_monitoring/dashboards/testing_coverage
    parent: rum_dashboards
    identifier: rum_dashboards_testing_coverage
    weight: 805
  - name: Resources
    url: real_user_monitoring/dashboards/resources_dashboard
    parent: rum_dashboards
    identifier: rum_dashboards_resources
    weight: 806
  - name: Mobile
    url: real_user_monitoring/dashboards/mobile_dashboard
    parent: rum_dashboards
    identifier: rum_dashboards_mobile
    weight: 807
  - name: Explorer
    url: real_user_monitoring/explorer/
    parent: rum
    identifier: rum_explorer
    weight: 9
  - name: Search RUM Events
    url: real_user_monitoring/explorer/search/
    parent: rum_explorer
    identifier: rum_explorer_search
    weight: 901
  - name: Search Syntax
    url: real_user_monitoring/explorer/search_syntax/
    parent: rum_explorer
    identifier: rum_explorer_search_syntax
    weight: 902
  - name: Group
    url: real_user_monitoring/explorer/group/
    parent: rum_explorer
    identifier: rum_explorer_group
    weight: 903
  - name: Visualize
    url: real_user_monitoring/explorer/visualize/
    parent: rum_explorer
    identifier: rum_explorer_visualize
    weight: 904
  - name: Events
    url: real_user_monitoring/explorer/events/
    parent: rum_explorer
    identifier: rum_explorer_events
    weight: 905
  - name: Export
    url: real_user_monitoring/explorer/export/
    parent: rum_explorer
    identifier: rum_explorer_export
    weight: 906
  - name: Saved Views
    url: real_user_monitoring/explorer/saved_views/
    parent: rum_explorer
    identifier: rum_explorer_saved_views
    weight: 907
  - name: Watchdog Insights for RUM
    url: real_user_monitoring/explorer/watchdog_insights/
    parent: rum_explorer
    identifier: rum_explorer_watchdog_insights
    weight: 908
  - name: Funnel Analysis
    url: real_user_monitoring/funnel_analysis
    parent: rum
    identifier: rum_funnel_analysis
    weight: 10
  - name: Generate Metrics
    url: real_user_monitoring/generate_metrics
    parent: rum
    identifier: rum_generate_metrics
    weight: 11
  - name: Connect RUM and Traces
    url: real_user_monitoring/connect_rum_and_traces
    parent: rum
    identifier: rum_connect_rum_and_traces
    weight: 12
  - name: Error Tracking
    url: real_user_monitoring/error_tracking/
    parent: rum
    identifier: rum_error_tracking
    weight: 13
  - name: Explorer
    url: real_user_monitoring/error_tracking/explorer/
    parent: rum_error_tracking
    identifier: rum_error_tracking_explorer
    weight: 1201
  - name: Track Browser Errors
    url: real_user_monitoring/error_tracking/browser/
    parent: rum_error_tracking
    identifier: rum_error_tracking_browser
    weight: 1202
  - name: Track Android Errors
    url: real_user_monitoring/error_tracking/android/
    parent: rum_error_tracking
    identifier: rum_error_tracking_android
    weight: 1203
  - name: Track iOS Errors
    url: real_user_monitoring/error_tracking/ios/
    parent: rum_error_tracking
    identifier: rum_error_tracking_ios
    weight: 1204
  - name: Track Expo Errors
    url: real_user_monitoring/error_tracking/expo/
    parent: rum_error_tracking
    identifier: rum_error_tracking_expo
    weight: 1205
  - name: Track React Native Errors
    url: real_user_monitoring/error_tracking/reactnative/
    parent: rum_error_tracking
    identifier: rum_error_tracking_reactnative
    weight: 1206
  - name: Track Flutter Errors
    url: real_user_monitoring/error_tracking/flutter/
    parent: rum_error_tracking
    identifier: rum_error_tracking_flutter
    weight: 1207
  - name: Custom Grouping
    url: real_user_monitoring/error_tracking/custom_grouping
    parent: rum_error_tracking
    identifier: rum_error_tracking_custom_grouping
    weight: 1208
  - name: Guides
    url: real_user_monitoring/guide/
    parent: rum
    identifier: rum_guides
    weight: 14
  - name: Network Monitoring
    url: network_monitoring/
    pre: network
    identifier: nm_parent
    parent: infrastructure_heading
    weight: 220000
  - name: Network Performance Monitoring
    url: network_monitoring/performance/
    parent: nm_parent
    identifier: npm
    weight: 100
  - name: Setup
    url: network_monitoring/performance/setup/
    parent: npm
    identifier: npm_setup
    weight: 101
  - name: Network Page
    url: network_monitoring/performance/network_page/
    parent: npm
    identifier: npm_page
    weight: 102
  - name: Network Map
    url: network_monitoring/performance/network_map/
    parent: npm
    identifier: npm_map
    weight: 103
  - name: Guides
    url: network_monitoring/performance/guide/
    identifier: npm_guides
    parent: npm
    weight: 104
  - name: DNS Monitoring
    url: network_monitoring/dns/
    parent: nm_parent
    identifier: dns_monitoring
    weight: 200
  - name: Network Device Monitoring
    url: network_monitoring/devices
    parent: nm_parent
    identifier: ndm
    weight: 300
  - name: SNMP Metrics
    url: network_monitoring/devices/snmp_metrics
    parent: ndm
    identifier: ndm_snmp_metrics
    weight: 301
  - name: SNMP Traps
    url: network_monitoring/devices/snmp_traps
    parent: ndm
    identifier: ndm_snmptraps
    weight: 302
  - name: NetFlow Monitoring
    url: network_monitoring/devices/netflow
    parent: ndm
    identifier: ndm_netflow
    weight: 303
  - name: Profiles
    url: network_monitoring/devices/profiles
    parent: ndm
    identifier: ndm_profiles
    weight: 304
  - name: Data Collected
    url: network_monitoring/devices/data
    parent: ndm
    identifier: ndm_data
    weight: 305
  - name: Troubleshooting
    url: network_monitoring/devices/troubleshooting
    parent: ndm
    identifier: ndm_trouble
    weight: 306
  - name: Guides
    url: network_monitoring/devices/guide/
    parent: ndm
    identifier: ndm_guide
    weight: 307
  - name: Developers
    url: developers/
    pre: dev-code
    identifier: dev_tools
    parent: essentials_heading
    weight: 210000
  - name: Authorization
    url: developers/authorization/
    parent: dev_tools
    identifier: dev_tools_authorization
    weight: 1
  - name: OAuth2 in Datadog
    url: developers/authorization/oauth2_in_datadog/
    parent: dev_tools_authorization
    identifier: dev_tools_authorization_oauth2_in_datadog
    weight: 101
  - name: Authorization Endpoints
    url: developers/authorization/oauth2_endpoints/
    parent: dev_tools_authorization
    identifier: dev_tools_authorization_oauth2_endpoints
    weight: 102
  - name: DogStatsD
    url: developers/dogstatsd/
    parent: dev_tools
    identifier: dev_tools_dogstatsd
    weight: 2
  - name: Datagram Format
    url: developers/dogstatsd/datagram_shell
    parent: dev_tools_dogstatsd
    weight: 201
  - name: Unix Domain Socket
    url: /developers/dogstatsd/unix_socket
    parent: dev_tools_dogstatsd
    weight: 202
  - name: High Throughput Data
    url: developers/dogstatsd/high_throughput/
    parent: dev_tools_dogstatsd
    weight: 203
  - name: Data Aggregation
    url: developers/dogstatsd/data_aggregation/
    parent: dev_tools_dogstatsd
    weight: 204
  - name: DogStatsD Mapper
    url: developers/dogstatsd/dogstatsd_mapper/
    parent: dev_tools_dogstatsd
    weight: 205
  - name: Custom Checks
    url: developers/custom_checks/
    parent: dev_tools
    identifier: custom_checks
    weight: 3
  - name: Writing a Custom Agent Check
    url: developers/custom_checks/write_agent_check/
    parent: custom_checks
    weight: 301
  - name: Writing a Custom OpenMetrics Check
    url: developers/custom_checks/prometheus/
    parent: custom_checks
    weight: 302
  - name: Integrations
    url: developers/integrations/
    parent: dev_tools
    identifier: dev_tools_integrations
    weight: 4
  - name: Create an Agent-based Integration
    url: developers/integrations/new_check_howto/
    parent: dev_tools_integrations
    weight: 401
  - name: Create an API Integration
    url: developers/integrations/api_integration/
    parent: dev_tools_integrations
    weight: 402
  - name: Integration Assets Reference
    url: developers/integrations/check_references/
    parent: dev_tools_integrations
    weight: 403
  - name: Create an Integration Dashboard
    url: developers/integrations/create-an-integration-dashboard
    parent: dev_tools_integrations
    weight: 404
  - name: OAuth for Integrations
    url: developers/integrations/oauth_for_integrations
    parent: dev_tools_integrations
    weight: 405
  - name: Install Agent Integration Developer Tool
    url: developers/integrations/python/
    parent: dev_tools_integrations
    weight: 406
  - name: Legacy
    url: developers/integrations/legacy/
    parent: dev_tools_integrations
    weight: 407
  - name: Marketplace
    url: developers/marketplace/
    parent: dev_tools
    identifier: dev_tools_marketplace
    weight: 5
  - name: Develop A Marketplace Offering
    url: developers/marketplace/offering
    parent: dev_tools_marketplace
    identifier: dev_tools_marketplace_offering
    weight: 501
  - name: Datadog Apps
    url: developers/datadog_apps
    parent: dev_tools
    identifier: dev_tools_datadog_apps
    weight: 6
  - name: Service Checks
    url: developers/service_checks/
    parent: dev_tools
    identifier: dev_tools_service_check
    weight: 7
  - name: 'Submission - Agent Check '
    url: developers/service_checks/agent_service_checks_submission/
    parent: dev_tools_service_check
    identifier: dev_tools_service_check_agent_check
    weight: 701
  - name: Submission - DogStatsD
    url: developers/service_checks/dogstatsd_service_checks_submission/
    parent: dev_tools_service_check
    identifier: dev_tools_service_check_dogstatsd
    weight: 702
  - name: Submission - API
    url: api/v1/service-checks/
    parent: dev_tools_service_check
    identifier: dev_tools_service_check_api
    weight: 703
  - name: IDE Integrations
    url: developers/ide_integrations/
    parent: dev_tools
    identifier: ide_integrations
    weight: 8
  - name: IntelliJ IDEA
    url: developers/ide_integrations/idea/
    parent: ide_integrations
    identifier: ide_integrations_idea
    weight: 801
  - name: Community
    url: developers/community/
    parent: dev_tools
    identifier: dev_community
    weight: 9
  - name: Libraries
    url: developers/community/libraries/
    parent: dev_community
    weight: 901
  - name: Community Office Hours
    url: developers/community/office_hours/
    parent: dev_community
    weight: 902
  - name: Guides
    url: developers/guide/
    parent: dev_tools
    identifier: dev_tools_guides
    weight: 10
  - name: API
    url: api/
    pre: api
    identifier: api
    parent: essentials_heading
    weight: 220000
  - name: CoScreen
    url: coscreen/
    pre: coscreen
    identifier: coscreen
    parent: essentials_heading
    weight: 230000
  - name: Troubleshooting
    url: coscreen/troubleshooting
    identifier: coscreen_troubleshooting
    parent: coscreen
    weight: 1
  - name: Account Management
    url: account_management/
    pre: cog-2
    identifier: account_management
    parent: administration_heading
    weight: 230000
  - name: Switching Between Orgs
    url: account_management/org_switching/
    parent: account_management
    weight: 1
  - name: Organization Settings
    url: account_management/org_settings/
    parent: account_management
    identifier: organization_settings
    weight: 2
  - name: User Management
    url: account_management/users/
    parent: organization_settings
    identifier: account_management_users
    weight: 201
  - name: Login Methods
    url: account_management/login_methods/
    parent: organization_settings
    identifier: login_methods
    weight: 202
  - name: OAuth Apps
    url: account_management/org_settings/oauth_apps
    parent: organization_settings
    weight: 203
  - name: Sensitive Data Scanner
    url: account_management/org_settings/sensitive_data_detection
    parent: organization_settings
    weight: 204
  - name: Custom Organization Landing Page
    url: account_management/org_settings/custom_landing
    parent: organization_settings
    weight: 205
  - name: Service Accounts
    url: account_management/org_settings/service_accounts
    parent: organization_settings
    weight: 206
  - name: RBAC
    url: account_management/rbac/
    parent: account_management
    identifier: account_management_rbac
    weight: 3
  - name: Permissions
    url: account_management/rbac/permissions
    parent: account_management_rbac
    identifier: account_management_rbac_permissions
    weight: 301
  - name: SSO with SAML
    url: account_management/saml/
    identifier: account_management_saml
    parent: account_management
    weight: 4
  - name: Active Directory
    url: account_management/saml/activedirectory/
    parent: account_management_saml
    weight: 401
  - name: Auth0
    url: account_management/saml/auth0/
    parent: account_management_saml
    weight: 402
  - name: Azure
    url: account_management/saml/azure/
    parent: account_management_saml
    weight: 403
  - name: Google
    url: account_management/saml/google/
    parent: account_management_saml
    weight: 404
  - name: NoPassword
    url: account_management/saml/lastpass/
    parent: account_management_saml
    weight: 405
  - name: Okta
    url: account_management/saml/okta/
    parent: account_management_saml
    weight: 406
  - name: SafeNet
    url: account_management/saml/safenet/
    parent: account_management_saml
    weight: 407
  - name: Troubleshooting
    url: account_management/saml/troubleshooting/
    parent: account_management_saml
    weight: 408
  - name: API and Application Keys
    url: account_management/api-app-keys/
    parent: account_management
    weight: 5
  - name: Audit Trail
    url: account_management/audit_trail/
    parent: account_management
    identifier: account_management_audit_trail
    weight: 6
  - name: Events
    url: account_management/audit_trail/events/
    parent: account_management_audit_trail
    identifier: account_management_audit_trail_events
    weight: 601
  - name: Plan and Usage
    url: account_management/plan_and_usage/
    parent: account_management
    weight: 7
  - name: Billing
    url: account_management/billing/
    parent: account_management
    weight: 8
  - name: Multi-org Accounts
    url: account_management/multi_organization/
    parent: account_management
    weight: 8
  - name: Guides
    url: account_management/guide/
    parent: account_management
    weight: 9
  - name: Data Security
    url: data_security/
    pre: security-lock
    identifier: data_security
    parent: administration_heading
    weight: 240000
  - name: Agent
    url: data_security/agent/
    parent: data_security
    weight: 1
  - name: Tracing
    url: /tracing/configure_data_security/
    parent: data_security
    weight: 2
  - name: Log Management
    url: data_security/logs/
    parent: data_security
    weight: 3
  - name: Synthetic Monitoring
    url: data_security/synthetics/
    parent: data_security
    weight: 4
  - name: Guides
    url: data_security/guide/
    parent: data_security
    weight: 5
  - name: Help
    url: help/
    pre: info-fill
    identifier: help_top_level
    parent: administration_heading
    weight: 240000
  - name: Aggregating Agents
    url: observability_pipelines/production_deployment_overview/integrate_datadog_and_the_observability_pipelines_worker/
    parent: agent
    identifier: vector_aggregation
    weight: 13
api:
  - name: Overview
    url: /api/latest/
    identifier: API overview
    weight: -10
  - name: Using the API
    url: /api/latest/using-the-api/
    parent: API overview
    weight: 5
  - name: Authorization Scopes
    url: /api/latest/scopes/
    identifier: API Scopes
    parent: API overview
    weight: 6
  - name: Rate Limits
    url: /api/latest/rate-limits/
    parent: API overview
    weight: 7
    identifier: rate-limits
  - name: AWS Integration
    url: /api/latest/aws-integration/
    identifier: aws-integration
    generated: true
  - name: Generate a new external ID
    url: '#generate-a-new-external-id'
    identifier: aws-integration-generate-a-new-external-id
    parent: aws-integration
    generated: true
    params:
      versions:
        - v1
      operationids:
        - CreateNewAWSExternalID
      unstable: []
      order: 4
  - name: Set an AWS tag filter
    url: '#set-an-aws-tag-filter'
    identifier: aws-integration-set-an-aws-tag-filter
    parent: aws-integration
    generated: true
    params:
      versions:
        - v1
      operationids:
        - CreateAWSTagFilter
      unstable: []
      order: 2
  - name: Get all AWS tag filters
    url: '#get-all-aws-tag-filters'
    identifier: aws-integration-get-all-aws-tag-filters
    parent: aws-integration
    generated: true
    params:
      versions:
        - v1
      operationids:
        - ListAWSTagFilters
      unstable: []
      order: 1
  - name: Delete a tag filtering entry
    url: '#delete-a-tag-filtering-entry'
    identifier: aws-integration-delete-a-tag-filtering-entry
    parent: aws-integration
    generated: true
    params:
      versions:
        - v1
      operationids:
        - DeleteAWSTagFilter
      unstable: []
      order: 3
  - name: List namespace rules
    url: '#list-namespace-rules'
    identifier: aws-integration-list-namespace-rules
    parent: aws-integration
    generated: true
    params:
      versions:
        - v1
      operationids:
        - ListAvailableAWSNamespaces
      unstable: []
      order: 5
  - name: Update an AWS integration
    url: '#update-an-aws-integration'
    identifier: aws-integration-update-an-aws-integration
    parent: aws-integration
    generated: true
    params:
      versions:
        - v1
      operationids:
        - UpdateAWSAccount
      unstable: []
      order: 9
  - name: Create an AWS integration
    url: '#create-an-aws-integration'
    identifier: aws-integration-create-an-aws-integration
    parent: aws-integration
    generated: true
    params:
      versions:
        - v1
      operationids:
        - CreateAWSAccount
      unstable: []
      order: 8
  - name: List all AWS integrations
    url: '#list-all-aws-integrations'
    identifier: aws-integration-list-all-aws-integrations
    parent: aws-integration
    generated: true
    params:
      versions:
        - v1
      operationids:
        - ListAWSAccounts
      unstable: []
      order: 6
  - name: Delete an AWS integration
    url: '#delete-an-aws-integration'
    identifier: aws-integration-delete-an-aws-integration
    parent: aws-integration
    generated: true
    params:
      versions:
        - v1
      operationids:
        - DeleteAWSAccount
      unstable: []
      order: 7
  - name: AWS Logs Integration
    url: /api/latest/aws-logs-integration/
    identifier: aws-logs-integration
    generated: true
  - name: Check permissions for log services
    url: '#check-permissions-for-log-services'
    identifier: aws-logs-integration-check-permissions-for-log-services
    parent: aws-logs-integration
    generated: true
    params:
      versions:
        - v1
      operationids:
        - CheckAWSLogsServicesAsync
      unstable: []
      order: 6
  - name: Enable an AWS Logs integration
    url: '#enable-an-aws-logs-integration'
    identifier: aws-logs-integration-enable-an-aws-logs-integration
    parent: aws-logs-integration
    generated: true
    params:
      versions:
        - v1
      operationids:
        - EnableAWSLogServices
      unstable: []
      order: 5
  - name: Get list of AWS log ready services
    url: '#get-list-of-aws-log-ready-services'
    identifier: aws-logs-integration-get-list-of-aws-log-ready-services
    parent: aws-logs-integration
    generated: true
    params:
      versions:
        - v1
      operationids:
        - ListAWSLogsServices
      unstable: []
      order: 4
  - name: Check that an AWS Lambda Function exists
    url: '#check-that-an-aws-lambda-function-exists'
    identifier: aws-logs-integration-check-that-an-aws-lambda-function-exists
    parent: aws-logs-integration
    generated: true
    params:
      versions:
        - v1
      operationids:
        - CheckAWSLogsLambdaAsync
      unstable: []
      order: 7
  - name: Add AWS Log Lambda ARN
    url: '#add-aws-log-lambda-arn'
    identifier: aws-logs-integration-add-aws-log-lambda-arn
    parent: aws-logs-integration
    generated: true
    params:
      versions:
        - v1
      operationids:
        - CreateAWSLambdaARN
      unstable: []
      order: 2
  - name: List all AWS Logs integrations
    url: '#list-all-aws-logs-integrations'
    identifier: aws-logs-integration-list-all-aws-logs-integrations
    parent: aws-logs-integration
    generated: true
    params:
      versions:
        - v1
      operationids:
        - ListAWSLogsIntegrations
      unstable: []
      order: 1
  - name: Delete an AWS Logs integration
    url: '#delete-an-aws-logs-integration'
    identifier: aws-logs-integration-delete-an-aws-logs-integration
    parent: aws-logs-integration
    generated: true
    params:
      versions:
        - v1
      operationids:
        - DeleteAWSLambdaARN
      unstable: []
      order: 3
  - name: Authentication
    url: /api/latest/authentication/
    identifier: authentication
    generated: true
  - name: Validate API key
    url: '#validate-api-key'
    identifier: authentication-validate-api-key
    parent: authentication
    generated: true
    params:
      versions:
        - v1
      operationids:
        - Validate
      unstable: []
      order: 1
  - name: Azure Integration
    url: /api/latest/azure-integration/
    identifier: azure-integration
    generated: true
  - name: Update Azure integration host filters
    url: '#update-azure-integration-host-filters'
    identifier: azure-integration-update-azure-integration-host-filters
    parent: azure-integration
    generated: true
    params:
      versions:
        - v1
      operationids:
        - UpdateAzureHostFilters
      unstable: []
      order: 5
  - name: Update an Azure integration
    url: '#update-an-azure-integration'
    identifier: azure-integration-update-an-azure-integration
    parent: azure-integration
    generated: true
    params:
      versions:
        - v1
      operationids:
        - UpdateAzureIntegration
      unstable: []
      order: 4
  - name: Create an Azure integration
    url: '#create-an-azure-integration'
    identifier: azure-integration-create-an-azure-integration
    parent: azure-integration
    generated: true
    params:
      versions:
        - v1
      operationids:
        - CreateAzureIntegration
      unstable: []
      order: 2
  - name: List all Azure integrations
    url: '#list-all-azure-integrations'
    identifier: azure-integration-list-all-azure-integrations
    parent: azure-integration
    generated: true
    params:
      versions:
        - v1
      operationids:
        - ListAzureIntegration
      unstable: []
      order: 1
  - name: Delete an Azure integration
    url: '#delete-an-azure-integration'
    identifier: azure-integration-delete-an-azure-integration
    parent: azure-integration
    generated: true
    params:
      versions:
        - v1
      operationids:
        - DeleteAzureIntegration
      unstable: []
      order: 3
  - name: Dashboard Lists
    url: /api/latest/dashboard-lists/
    identifier: dashboard-lists
    generated: true
  - name: Update items of a dashboard list
    url: '#update-items-of-a-dashboard-list'
    identifier: dashboard-lists-update-items-of-a-dashboard-list
    parent: dashboard-lists
    generated: true
    params:
      versions:
        - v2
      operationids:
        - UpdateDashboardListItems
      unstable: []
      order: 3
  - name: Add Items to a Dashboard List
    url: '#add-items-to-a-dashboard-list'
    identifier: dashboard-lists-add-items-to-a-dashboard-list
    parent: dashboard-lists
    generated: true
    params:
      versions:
        - v2
      operationids:
        - CreateDashboardListItems
      unstable: []
      order: 2
  - name: Get items of a Dashboard List
    url: '#get-items-of-a-dashboard-list'
    identifier: dashboard-lists-get-items-of-a-dashboard-list
    parent: dashboard-lists
    generated: true
    params:
      versions:
        - v2
      operationids:
        - GetDashboardListItems
      unstable: []
      order: 1
  - name: Delete items from a dashboard list
    url: '#delete-items-from-a-dashboard-list'
    identifier: dashboard-lists-delete-items-from-a-dashboard-list
    parent: dashboard-lists
    generated: true
    params:
      versions:
        - v2
      operationids:
        - DeleteDashboardListItems
      unstable: []
      order: 4
  - name: Update a dashboard list
    url: '#update-a-dashboard-list'
    identifier: dashboard-lists-update-a-dashboard-list
    parent: dashboard-lists
    generated: true
    params:
      versions:
        - v1
      operationids:
        - UpdateDashboardList
      unstable: []
      order: 4
  - name: Get a dashboard list
    url: '#get-a-dashboard-list'
    identifier: dashboard-lists-get-a-dashboard-list
    parent: dashboard-lists
    generated: true
    params:
      versions:
        - v1
      operationids:
        - GetDashboardList
      unstable: []
      order: 3
  - name: Delete a dashboard list
    url: '#delete-a-dashboard-list'
    identifier: dashboard-lists-delete-a-dashboard-list
    parent: dashboard-lists
    generated: true
    params:
      versions:
        - v1
      operationids:
        - DeleteDashboardList
      unstable: []
      order: 5
  - name: Create a dashboard list
    url: '#create-a-dashboard-list'
    identifier: dashboard-lists-create-a-dashboard-list
    parent: dashboard-lists
    generated: true
    params:
      versions:
        - v1
      operationids:
        - CreateDashboardList
      unstable: []
      order: 2
  - name: Get all dashboard lists
    url: '#get-all-dashboard-lists'
    identifier: dashboard-lists-get-all-dashboard-lists
    parent: dashboard-lists
    generated: true
    params:
      versions:
        - v1
      operationids:
        - ListDashboardLists
      unstable: []
      order: 1
  - name: Dashboards
    url: /api/latest/dashboards/
    identifier: dashboards
    generated: true
  - name: Update a dashboard
    url: '#update-a-dashboard'
    identifier: dashboards-update-a-dashboard
    parent: dashboards
    generated: true
    params:
      versions:
        - v1
      operationids:
        - UpdateDashboard
      unstable: []
      order: 4
  - name: Get a dashboard
    url: '#get-a-dashboard'
    identifier: dashboards-get-a-dashboard
    parent: dashboards
    generated: true
    params:
      versions:
        - v1
      operationids:
        - GetDashboard
      unstable: []
      order: 2
  - name: Delete a dashboard
    url: '#delete-a-dashboard'
    identifier: dashboards-delete-a-dashboard
    parent: dashboards
    generated: true
    params:
      versions:
        - v1
      operationids:
        - DeleteDashboard
      unstable: []
      order: 5
  - name: Send shared dashboard invitation email
    url: '#send-shared-dashboard-invitation-email'
    identifier: dashboards-send-shared-dashboard-invitation-email
    parent: dashboards
    generated: true
    params:
      versions:
        - v1
      operationids:
        - SendPublicDashboardInvitation
      unstable: []
      order: 11
  - name: Get all invitations for a shared dashboard
    url: '#get-all-invitations-for-a-shared-dashboard'
    identifier: dashboards-get-all-invitations-for-a-shared-dashboard
    parent: dashboards
    generated: true
    params:
      versions:
        - v1
      operationids:
        - GetPublicDashboardInvitations
      unstable: []
      order: 12
  - name: Revoke shared dashboard invitations
    url: '#revoke-shared-dashboard-invitations'
    identifier: dashboards-revoke-shared-dashboard-invitations
    parent: dashboards
    generated: true
    params:
      versions:
        - v1
      operationids:
        - DeletePublicDashboardInvitation
      unstable: []
      order: 14
  - name: Update a shared dashboard
    url: '#update-a-shared-dashboard'
    identifier: dashboards-update-a-shared-dashboard
    parent: dashboards
    generated: true
    params:
      versions:
        - v1
      operationids:
        - UpdatePublicDashboard
      unstable: []
      order: 10
  - name: Get a shared dashboard
    url: '#get-a-shared-dashboard'
    identifier: dashboards-get-a-shared-dashboard
    parent: dashboards
    generated: true
    params:
      versions:
        - v1
      operationids:
        - GetPublicDashboard
      unstable: []
      order: 9
  - name: Revoke a shared dashboard URL
    url: '#revoke-a-shared-dashboard-url'
    identifier: dashboards-revoke-a-shared-dashboard-url
    parent: dashboards
    generated: true
    params:
      versions:
        - v1
      operationids:
        - DeletePublicDashboard
      unstable: []
      order: 13
  - name: Create a shared dashboard
    url: '#create-a-shared-dashboard'
    identifier: dashboards-create-a-shared-dashboard
    parent: dashboards
    generated: true
    params:
      versions:
        - v1
      operationids:
        - CreatePublicDashboard
      unstable: []
      order: 8
  - name: Create a new dashboard
    url: '#create-a-new-dashboard'
    identifier: dashboards-create-a-new-dashboard
    parent: dashboards
    generated: true
    params:
      versions:
        - v1
      operationids:
        - CreateDashboard
      unstable: []
      order: 1
  - name: Restore deleted dashboards
    url: '#restore-deleted-dashboards'
    identifier: dashboards-restore-deleted-dashboards
    parent: dashboards
    generated: true
    params:
      versions:
        - v1
      operationids:
        - RestoreDashboards
      unstable: []
      order: 7
  - name: Get all dashboards
    url: '#get-all-dashboards'
    identifier: dashboards-get-all-dashboards
    parent: dashboards
    generated: true
    params:
      versions:
        - v1
      operationids:
        - ListDashboards
      unstable: []
      order: 3
  - name: Delete dashboards
    url: '#delete-dashboards'
    identifier: dashboards-delete-dashboards
    parent: dashboards
    generated: true
    params:
      versions:
        - v1
      operationids:
        - DeleteDashboards
      unstable: []
      order: 6
  - name: Downtimes
    url: /api/latest/downtimes/
    identifier: downtimes
    generated: true
  - name: Get all downtimes for a monitor
    url: '#get-all-downtimes-for-a-monitor'
    identifier: downtimes-get-all-downtimes-for-a-monitor
    parent: downtimes
    generated: true
    params:
      versions:
        - v1
      operationids:
        - ListMonitorDowntimes
      unstable: []
      order: 7
  - name: Update a downtime
    url: '#update-a-downtime'
    identifier: downtimes-update-a-downtime
    parent: downtimes
    generated: true
    params:
      versions:
        - v1
      operationids:
        - UpdateDowntime
      unstable: []
      order: 6
  - name: Get a downtime
    url: '#get-a-downtime'
    identifier: downtimes-get-a-downtime
    parent: downtimes
    generated: true
    params:
      versions:
        - v1
      operationids:
        - GetDowntime
      unstable: []
      order: 5
  - name: Cancel a downtime
    url: '#cancel-a-downtime'
    identifier: downtimes-cancel-a-downtime
    parent: downtimes
    generated: true
    params:
      versions:
        - v1
      operationids:
        - CancelDowntime
      unstable: []
      order: 4
  - name: Cancel downtimes by scope
    url: '#cancel-downtimes-by-scope'
    identifier: downtimes-cancel-downtimes-by-scope
    parent: downtimes
    generated: true
    params:
      versions:
        - v1
      operationids:
        - CancelDowntimesByScope
      unstable: []
      order: 3
  - name: Schedule a downtime
    url: '#schedule-a-downtime'
    identifier: downtimes-schedule-a-downtime
    parent: downtimes
    generated: true
    params:
      versions:
        - v1
      operationids:
        - CreateDowntime
      unstable: []
      order: 2
  - name: Get all downtimes
    url: '#get-all-downtimes'
    identifier: downtimes-get-all-downtimes
    parent: downtimes
    generated: true
    params:
      versions:
        - v1
      operationids:
        - ListDowntimes
      unstable: []
      order: 1
  - name: Embeddable Graphs
    url: /api/latest/embeddable-graphs/
    identifier: embeddable-graphs
    generated: true
  - name: Revoke embed
    url: '#revoke-embed'
    identifier: embeddable-graphs-revoke-embed
    parent: embeddable-graphs
    generated: true
    params:
      versions:
        - v1
      operationids:
        - RevokeEmbeddableGraph
      unstable: []
      order: 1
  - name: Enable embed
    url: '#enable-embed'
    identifier: embeddable-graphs-enable-embed
    parent: embeddable-graphs
    generated: true
    params:
      versions:
        - v1
      operationids:
        - EnableEmbeddableGraph
      unstable: []
      order: 2
  - name: Get specific embed
    url: '#get-specific-embed'
    identifier: embeddable-graphs-get-specific-embed
    parent: embeddable-graphs
    generated: true
    params:
      versions:
        - v1
      operationids:
        - GetEmbeddableGraph
      unstable: []
      order: 3
  - name: Create embed
    url: '#create-embed'
    identifier: embeddable-graphs-create-embed
    parent: embeddable-graphs
    generated: true
    params:
      versions:
        - v1
      operationids:
        - CreateEmbeddableGraph
      unstable: []
      order: 4
  - name: Get all embeds
    url: '#get-all-embeds'
    identifier: embeddable-graphs-get-all-embeds
    parent: embeddable-graphs
    generated: true
    params:
      versions:
        - v1
      operationids:
        - ListEmbeddableGraphs
      unstable: []
      order: 5
  - name: Events
    url: /api/latest/events/
    identifier: events
    generated: true
  - name: Search events
    url: '#search-events'
    identifier: events-search-events
    parent: events
    generated: true
    params:
      versions:
        - v2
      operationids:
        - SearchEvents
      unstable:
        - v2
      order: 2
  - name: Get an event
    url: '#get-an-event'
    identifier: events-get-an-event
    parent: events
    generated: true
    params:
      versions:
        - v1
      operationids:
        - GetEvent
      unstable: []
      order: 2
  - name: Post an event
    url: '#post-an-event'
    identifier: events-post-an-event
    parent: events
    generated: true
    params:
      versions:
        - v1
      operationids:
        - CreateEvent
      unstable: []
      order: 1
  - name: Get a list of events
    url: '#get-a-list-of-events'
    identifier: events-get-a-list-of-events
    parent: events
    generated: true
    params:
      versions:
        - v1
        - v2
      operationids:
        - ListEvents
      unstable:
        - v2
      order: 1
  - name: GCP Integration
    url: /api/latest/gcp-integration/
    identifier: gcp-integration
    generated: true
  - name: Update a GCP integration
    url: '#update-a-gcp-integration'
    identifier: gcp-integration-update-a-gcp-integration
    parent: gcp-integration
    generated: true
    params:
      versions:
        - v1
      operationids:
        - UpdateGCPIntegration
      unstable: []
      order: 4
  - name: Create a GCP integration
    url: '#create-a-gcp-integration'
    identifier: gcp-integration-create-a-gcp-integration
    parent: gcp-integration
    generated: true
    params:
      versions:
        - v1
      operationids:
        - CreateGCPIntegration
      unstable: []
      order: 2
  - name: List all GCP integrations
    url: '#list-all-gcp-integrations'
    identifier: gcp-integration-list-all-gcp-integrations
    parent: gcp-integration
    generated: true
    params:
      versions:
        - v1
      operationids:
        - ListGCPIntegration
      unstable: []
      order: 1
  - name: Delete a GCP integration
    url: '#delete-a-gcp-integration'
    identifier: gcp-integration-delete-a-gcp-integration
    parent: gcp-integration
    generated: true
    params:
      versions:
        - v1
      operationids:
        - DeleteGCPIntegration
      unstable: []
      order: 3
  - name: Hosts
    url: /api/latest/hosts/
    identifier: hosts
    generated: true
  - name: Get the total number of active hosts
    url: '#get-the-total-number-of-active-hosts'
    identifier: hosts-get-the-total-number-of-active-hosts
    parent: hosts
    generated: true
    params:
      versions:
        - v1
      operationids:
        - GetHostTotals
      unstable: []
      order: 2
  - name: Get all hosts for your organization
    url: '#get-all-hosts-for-your-organization'
    identifier: hosts-get-all-hosts-for-your-organization
    parent: hosts
    generated: true
    params:
      versions:
        - v1
      operationids:
        - ListHosts
      unstable: []
      order: 1
  - name: Unmute a host
    url: '#unmute-a-host'
    identifier: hosts-unmute-a-host
    parent: hosts
    generated: true
    params:
      versions:
        - v1
      operationids:
        - UnmuteHost
      unstable: []
      order: 4
  - name: Mute a host
    url: '#mute-a-host'
    identifier: hosts-mute-a-host
    parent: hosts
    generated: true
    params:
      versions:
        - v1
      operationids:
        - MuteHost
      unstable: []
      order: 3
  - name: IP Ranges
    url: /api/latest/ip-ranges/
    identifier: ip-ranges
    generated: true
  - name: List IP Ranges
    url: '#list-ip-ranges'
    identifier: ip-ranges-list-ip-ranges
    parent: ip-ranges
    generated: true
    params:
      versions:
        - v1
      operationids:
        - GetIPRanges
      unstable: []
      order: 1
  - name: Key Management
    url: /api/latest/key-management/
    identifier: key-management
    generated: true
  - name: Edit an application key owned by current user
    url: '#edit-an-application-key-owned-by-current-user'
    identifier: key-management-edit-an-application-key-owned-by-current-user
    parent: key-management
    generated: true
    params:
      versions:
        - v2
      operationids:
        - UpdateCurrentUserApplicationKey
      unstable: []
      order: 2
  - name: Get one application key owned by current user
    url: '#get-one-application-key-owned-by-current-user'
    identifier: key-management-get-one-application-key-owned-by-current-user
    parent: key-management
    generated: true
    params:
      versions:
        - v2
      operationids:
        - GetCurrentUserApplicationKey
      unstable: []
      order: 3
  - name: Delete an application key owned by current user
    url: '#delete-an-application-key-owned-by-current-user'
    identifier: key-management-delete-an-application-key-owned-by-current-user
    parent: key-management
    generated: true
    params:
      versions:
        - v2
      operationids:
        - DeleteCurrentUserApplicationKey
      unstable: []
      order: 1
  - name: Create an application key for current user
    url: '#create-an-application-key-for-current-user'
    identifier: key-management-create-an-application-key-for-current-user
    parent: key-management
    generated: true
    params:
      versions:
        - v2
      operationids:
        - CreateCurrentUserApplicationKey
      unstable: []
      order: 4
  - name: Get all application keys owned by current user
    url: '#get-all-application-keys-owned-by-current-user'
    identifier: key-management-get-all-application-keys-owned-by-current-user
    parent: key-management
    generated: true
    params:
      versions:
        - v2
      operationids:
        - ListCurrentUserApplicationKeys
      unstable: []
      order: 5
  - name: Edit an application key
    url: '#edit-an-application-key'
    identifier: key-management-edit-an-application-key
    parent: key-management
    generated: true
    params:
      versions:
        - v1
        - v2
      operationids:
        - UpdateApplicationKey
      unstable: []
      order: 9
  - name: Get an application key
    url: '#get-an-application-key'
    identifier: key-management-get-an-application-key
    parent: key-management
    generated: true
    params:
      versions:
        - v1
        - v2
      operationids:
        - GetApplicationKey
      unstable: []
      order: 8
  - name: Delete an application key
    url: '#delete-an-application-key'
    identifier: key-management-delete-an-application-key
    parent: key-management
    generated: true
    params:
      versions:
        - v1
        - v2
      operationids:
        - DeleteApplicationKey
      unstable: []
      order: 10
  - name: Create an application key
    url: '#create-an-application-key'
    identifier: key-management-create-an-application-key
    parent: key-management
    generated: true
    params:
      versions:
        - v1
      operationids:
        - CreateApplicationKey
      unstable: []
      order: 7
  - name: Get all application keys
    url: '#get-all-application-keys'
    identifier: key-management-get-all-application-keys
    parent: key-management
    generated: true
    params:
      versions:
        - v1
        - v2
      operationids:
        - ListApplicationKeys
      unstable: []
      order: 6
  - name: Edit an API key
    url: '#edit-an-api-key'
    identifier: key-management-edit-an-api-key
    parent: key-management
    generated: true
    params:
      versions:
        - v1
        - v2
      operationids:
        - UpdateAPIKey
      unstable: []
      order: 4
  - name: Get API key
    url: '#get-api-key'
    identifier: key-management-get-api-key
    parent: key-management
    generated: true
    params:
      versions:
        - v1
        - v2
      operationids:
        - GetAPIKey
      unstable: []
      order: 3
  - name: Delete an API key
    url: '#delete-an-api-key'
    identifier: key-management-delete-an-api-key
    parent: key-management
    generated: true
    params:
      versions:
        - v1
        - v2
      operationids:
        - DeleteAPIKey
      unstable: []
      order: 5
  - name: Create an API key
    url: '#create-an-api-key'
    identifier: key-management-create-an-api-key
    parent: key-management
    generated: true
    params:
      versions:
        - v1
        - v2
      operationids:
        - CreateAPIKey
      unstable: []
      order: 2
  - name: Get all API keys
    url: '#get-all-api-keys'
    identifier: key-management-get-all-api-keys
    parent: key-management
    generated: true
    params:
      versions:
        - v1
        - v2
      operationids:
        - ListAPIKeys
      unstable: []
      order: 1
  - name: Logs
    url: /api/latest/logs/
    identifier: logs
    generated: true
  - name: Get a list of logs
    url: '#get-a-list-of-logs'
    identifier: logs-get-a-list-of-logs
    parent: logs
    generated: true
    params:
      versions:
        - v2
      operationids:
        - ListLogsGet
      unstable: []
      order: 4
  - name: Aggregate events
    url: '#aggregate-events'
    identifier: logs-aggregate-events
    parent: logs
    generated: true
    params:
      versions:
        - v2
      operationids:
        - AggregateLogs
      unstable: []
      order: 2
  - name: Send logs
    url: '#send-logs'
    identifier: logs-send-logs
    parent: logs
    generated: true
    params:
      versions:
        - v1
        - v2
      operationids:
        - SubmitLog
      unstable: []
      order: 1
  - name: Search logs
    url: '#search-logs'
    identifier: logs-search-logs
    parent: logs
    generated: true
    params:
      versions:
        - v1
        - v2
      operationids:
        - ListLogs
      unstable: []
      order: 3
  - name: Logs Indexes
    url: /api/latest/logs-indexes/
    identifier: logs-indexes
    generated: true
  - name: Update an index
    url: '#update-an-index'
    identifier: logs-indexes-update-an-index
    parent: logs-indexes
    generated: true
    params:
      versions:
        - v1
      operationids:
        - UpdateLogsIndex
      unstable: []
      order: 4
  - name: Get an index
    url: '#get-an-index'
    identifier: logs-indexes-get-an-index
    parent: logs-indexes
    generated: true
    params:
      versions:
        - v1
      operationids:
        - GetLogsIndex
      unstable: []
      order: 2
  - name: Create an index
    url: '#create-an-index'
    identifier: logs-indexes-create-an-index
    parent: logs-indexes
    generated: true
    params:
      versions:
        - v1
      operationids:
        - CreateLogsIndex
      unstable: []
      order: 3
  - name: Get all indexes
    url: '#get-all-indexes'
    identifier: logs-indexes-get-all-indexes
    parent: logs-indexes
    generated: true
    params:
      versions:
        - v1
      operationids:
        - ListLogIndexes
      unstable: []
      order: 1
  - name: Update indexes order
    url: '#update-indexes-order'
    identifier: logs-indexes-update-indexes-order
    parent: logs-indexes
    generated: true
    params:
      versions:
        - v1
      operationids:
        - UpdateLogsIndexOrder
      unstable: []
      order: 6
  - name: Get indexes order
    url: '#get-indexes-order'
    identifier: logs-indexes-get-indexes-order
    parent: logs-indexes
    generated: true
    params:
      versions:
        - v1
      operationids:
        - GetLogsIndexOrder
      unstable: []
      order: 5
  - name: Logs Pipelines
    url: /api/latest/logs-pipelines/
    identifier: logs-pipelines
    generated: true
  - name: Update a pipeline
    url: '#update-a-pipeline'
    identifier: logs-pipelines-update-a-pipeline
    parent: logs-pipelines
    generated: true
    params:
      versions:
        - v1
      operationids:
        - UpdateLogsPipeline
      unstable: []
      order: 7
  - name: Get a pipeline
    url: '#get-a-pipeline'
    identifier: logs-pipelines-get-a-pipeline
    parent: logs-pipelines
    generated: true
    params:
      versions:
        - v1
      operationids:
        - GetLogsPipeline
      unstable: []
      order: 5
  - name: Delete a pipeline
    url: '#delete-a-pipeline'
    identifier: logs-pipelines-delete-a-pipeline
    parent: logs-pipelines
    generated: true
    params:
      versions:
        - v1
      operationids:
        - DeleteLogsPipeline
      unstable: []
      order: 6
  - name: Create a pipeline
    url: '#create-a-pipeline'
    identifier: logs-pipelines-create-a-pipeline
    parent: logs-pipelines
    generated: true
    params:
      versions:
        - v1
      operationids:
        - CreateLogsPipeline
      unstable: []
      order: 4
  - name: Get all pipelines
    url: '#get-all-pipelines'
    identifier: logs-pipelines-get-all-pipelines
    parent: logs-pipelines
    generated: true
    params:
      versions:
        - v1
      operationids:
        - ListLogsPipelines
      unstable: []
      order: 3
  - name: Update pipeline order
    url: '#update-pipeline-order'
    identifier: logs-pipelines-update-pipeline-order
    parent: logs-pipelines
    generated: true
    params:
      versions:
        - v1
      operationids:
        - UpdateLogsPipelineOrder
      unstable: []
      order: 2
  - name: Get pipeline order
    url: '#get-pipeline-order'
    identifier: logs-pipelines-get-pipeline-order
    parent: logs-pipelines
    generated: true
    params:
      versions:
        - v1
      operationids:
        - GetLogsPipelineOrder
      unstable: []
      order: 1
  - name: Metrics
    url: /api/latest/metrics/
    identifier: metrics
    generated: true
  - name: Query timeseries data across multiple products
    url: '#query-timeseries-data-across-multiple-products'
    identifier: metrics-query-timeseries-data-across-multiple-products
    parent: metrics
    generated: true
    params:
      versions:
        - v2
      operationids:
        - QueryTimeseriesData
      unstable:
        - v2
      order: 1
  - name: Query scalar data across multiple products
    url: '#query-scalar-data-across-multiple-products'
    identifier: metrics-query-scalar-data-across-multiple-products
    parent: metrics
    generated: true
    params:
      versions:
        - v2
      operationids:
        - QueryScalarData
      unstable:
        - v2
      order: 2
  - name: List distinct metric volumes by metric name
    url: '#list-distinct-metric-volumes-by-metric-name'
    identifier: metrics-list-distinct-metric-volumes-by-metric-name
    parent: metrics
    generated: true
    params:
      versions:
        - v2
      operationids:
        - ListVolumesByMetricName
      unstable: []
      order: 8
  - name: Create a tag configuration
    url: '#create-a-tag-configuration'
    identifier: metrics-create-a-tag-configuration
    parent: metrics
    generated: true
    params:
      versions:
        - v2
      operationids:
        - CreateTagConfiguration
      unstable: []
      order: 1
  - name: Update a tag configuration
    url: '#update-a-tag-configuration'
    identifier: metrics-update-a-tag-configuration
    parent: metrics
    generated: true
    params:
      versions:
        - v2
      operationids:
        - UpdateTagConfiguration
      unstable: []
      order: 3
  - name: List tag configuration by name
    url: '#list-tag-configuration-by-name'
    identifier: metrics-list-tag-configuration-by-name
    parent: metrics
    generated: true
    params:
      versions:
        - v2
      operationids:
        - ListTagConfigurationByName
      unstable: []
      order: 2
  - name: Delete a tag configuration
    url: '#delete-a-tag-configuration'
    identifier: metrics-delete-a-tag-configuration
    parent: metrics
    generated: true
    params:
      versions:
        - v2
      operationids:
        - DeleteTagConfiguration
      unstable: []
      order: 4
  - name: Tag Configuration Cardinality Estimator
    url: '#tag-configuration-cardinality-estimator'
    identifier: metrics-tag-configuration-cardinality-estimator
    parent: metrics
    generated: true
    params:
      versions:
        - v2
      operationids:
        - EstimateMetricsOutputSeries
      unstable: []
      order: 11
  - name: List tags by metric name
    url: '#list-tags-by-metric-name'
    identifier: metrics-list-tags-by-metric-name
    parent: metrics
    generated: true
    params:
      versions:
        - v2
      operationids:
        - ListTagsByMetricName
      unstable: []
      order: 6
  - name: List active tags and aggregations
    url: '#list-active-tags-and-aggregations'
    identifier: metrics-list-active-tags-and-aggregations
    parent: metrics
    generated: true
    params:
      versions:
        - v2
      operationids:
        - ListActiveMetricConfigurations
      unstable: []
      order: 7
  - name: Configure tags for multiple metrics
    url: '#configure-tags-for-multiple-metrics'
    identifier: metrics-configure-tags-for-multiple-metrics
    parent: metrics
    generated: true
    params:
      versions:
        - v2
      operationids:
        - DeleteBulkTagsMetricsConfiguration
        - CreateBulkTagsMetricsConfiguration
      unstable: []
      order: 10
  - name: Get a list of metrics
    url: '#get-a-list-of-metrics'
    identifier: metrics-get-a-list-of-metrics
    parent: metrics
    generated: true
    params:
      versions:
        - v2
      operationids:
        - ListTagConfigurations
      unstable: []
      order: 5
  - name: Submit metrics
    url: '#submit-metrics'
    identifier: metrics-submit-metrics
    parent: metrics
    generated: true
    params:
      versions:
        - v1
        - v2
      operationids:
        - SubmitMetrics
      unstable: []
      order: 1
  - name: Search metrics
    url: '#search-metrics'
    identifier: metrics-search-metrics
    parent: metrics
    generated: true
    params:
      versions:
        - v1
      operationids:
        - ListMetrics
      unstable: []
      order: 4
  - name: Query timeseries points
    url: '#query-timeseries-points'
    identifier: metrics-query-timeseries-points
    parent: metrics
    generated: true
    params:
      versions:
        - v1
      operationids:
        - QueryMetrics
      unstable: []
      order: 5
  - name: Edit metric metadata
    url: '#edit-metric-metadata'
    identifier: metrics-edit-metric-metadata
    parent: metrics
    generated: true
    params:
      versions:
        - v1
      operationids:
        - UpdateMetricMetadata
      unstable: []
      order: 3
  - name: Get metric metadata
    url: '#get-metric-metadata'
    identifier: metrics-get-metric-metadata
    parent: metrics
    generated: true
    params:
      versions:
        - v1
      operationids:
        - GetMetricMetadata
      unstable: []
      order: 2
  - name: Get active metrics list
    url: '#get-active-metrics-list'
    identifier: metrics-get-active-metrics-list
    parent: metrics
    generated: true
    params:
      versions:
        - v1
      operationids:
        - ListActiveMetrics
      unstable: []
      order: 1
  - name: Submit distribution points
    url: '#submit-distribution-points'
    identifier: metrics-submit-distribution-points
    parent: metrics
    generated: true
    params:
      versions:
        - v1
      operationids:
        - SubmitDistributionPoints
      unstable: []
      order: 1
  - name: Monitors
    url: /api/latest/monitors/
    identifier: monitors
    generated: true
  - name: Edit a monitor configuration policy
    url: '#edit-a-monitor-configuration-policy'
    identifier: monitors-edit-a-monitor-configuration-policy
    parent: monitors
    generated: true
    params:
      versions:
        - v2
      operationids:
        - UpdateMonitorConfigPolicy
      unstable: []
      order: 12
  - name: Get a monitor configuration policy
    url: '#get-a-monitor-configuration-policy'
    identifier: monitors-get-a-monitor-configuration-policy
    parent: monitors
    generated: true
    params:
      versions:
        - v2
      operationids:
        - GetMonitorConfigPolicy
      unstable: []
      order: 9
  - name: Delete a monitor configuration policy
    url: '#delete-a-monitor-configuration-policy'
    identifier: monitors-delete-a-monitor-configuration-policy
    parent: monitors
    generated: true
    params:
      versions:
        - v2
      operationids:
        - DeleteMonitorConfigPolicy
      unstable: []
      order: 13
  - name: Create a monitor configuration policy
    url: '#create-a-monitor-configuration-policy'
    identifier: monitors-create-a-monitor-configuration-policy
    parent: monitors
    generated: true
    params:
      versions:
        - v2
      operationids:
        - CreateMonitorConfigPolicy
      unstable: []
      order: 11
  - name: Get all monitor configuration policies
    url: '#get-all-monitor-configuration-policies'
    identifier: monitors-get-all-monitor-configuration-policies
    parent: monitors
    generated: true
    params:
      versions:
        - v2
      operationids:
        - ListMonitorConfigPolicies
      unstable: []
      order: 10
  - name: Unmute all monitors
    url: '#unmute-all-monitors'
    identifier: monitors-unmute-all-monitors
    parent: monitors
    generated: true
    params:
      versions:
        - v1
      operationids:
        - UnmuteAllMonitors
      unstable: []
      order: 3
  - name: Mute all monitors
    url: '#mute-all-monitors'
    identifier: monitors-mute-all-monitors
    parent: monitors
    generated: true
    params:
      versions:
        - v1
      operationids:
        - MuteAllMonitors
      unstable: []
      order: 4
  - name: Validate an existing monitor
    url: '#validate-an-existing-monitor'
    identifier: monitors-validate-an-existing-monitor
    parent: monitors
    generated: true
    params:
      versions:
        - v1
      operationids:
        - ValidateExistingMonitor
      unstable: []
      order: 8
  - name: Unmute a monitor
    url: '#unmute-a-monitor'
    identifier: monitors-unmute-a-monitor
    parent: monitors
    generated: true
    params:
      versions:
        - v1
      operationids:
        - UnmuteMonitor
      unstable: []
      order: 1
  - name: Mute a monitor
    url: '#mute-a-monitor'
    identifier: monitors-mute-a-monitor
    parent: monitors
    generated: true
    params:
      versions:
        - v1
      operationids:
        - MuteMonitor
      unstable: []
      order: 2
  - name: Edit a monitor
    url: '#edit-a-monitor'
    identifier: monitors-edit-a-monitor
    parent: monitors
    generated: true
    params:
      versions:
        - v1
      operationids:
        - UpdateMonitor
      unstable: []
      order: 3
  - name: Get a monitor's details
    url: '#get-a-monitors-details'
    identifier: monitors-get-a-monitors-details
    parent: monitors
    generated: true
    params:
      versions:
        - v1
      operationids:
        - GetMonitor
      unstable: []
      order: 4
  - name: Delete a monitor
    url: '#delete-a-monitor'
    identifier: monitors-delete-a-monitor
    parent: monitors
    generated: true
    params:
      versions:
        - v1
      operationids:
        - DeleteMonitor
      unstable: []
      order: 5
  - name: Validate a monitor
    url: '#validate-a-monitor'
    identifier: monitors-validate-a-monitor
    parent: monitors
    generated: true
    params:
      versions:
        - v1
      operationids:
        - ValidateMonitor
      unstable: []
      order: 7
  - name: Monitors search
    url: '#monitors-search'
    identifier: monitors-monitors-search
    parent: monitors
    generated: true
    params:
      versions:
        - v1
      operationids:
        - SearchMonitors
      unstable: []
      order: 1
  - name: Monitors group search
    url: '#monitors-group-search'
    identifier: monitors-monitors-group-search
    parent: monitors
    generated: true
    params:
      versions:
        - v1
      operationids:
        - SearchMonitorGroups
      unstable: []
      order: 2
  - name: Check if a monitor can be deleted
    url: '#check-if-a-monitor-can-be-deleted'
    identifier: monitors-check-if-a-monitor-can-be-deleted
    parent: monitors
    generated: true
    params:
      versions:
        - v1
      operationids:
        - CheckCanDeleteMonitor
      unstable: []
      order: 6
  - name: Create a monitor
    url: '#create-a-monitor'
    identifier: monitors-create-a-monitor
    parent: monitors
    generated: true
    params:
      versions:
        - v1
      operationids:
        - CreateMonitor
      unstable: []
      order: 1
  - name: Get all monitor details
    url: '#get-all-monitor-details'
    identifier: monitors-get-all-monitor-details
    parent: monitors
    generated: true
    params:
      versions:
        - v1
      operationids:
        - ListMonitors
      unstable: []
      order: 2
  - name: Notebooks
    url: /api/latest/notebooks/
    identifier: notebooks
    generated: true
  - name: Update a notebook
    url: '#update-a-notebook'
    identifier: notebooks-update-a-notebook
    parent: notebooks
    generated: true
    params:
      versions:
        - v1
      operationids:
        - UpdateNotebook
      unstable: []
      order: 4
  - name: Get a notebook
    url: '#get-a-notebook'
    identifier: notebooks-get-a-notebook
    parent: notebooks
    generated: true
    params:
      versions:
        - v1
      operationids:
        - GetNotebook
      unstable: []
      order: 5
  - name: Delete a notebook
    url: '#delete-a-notebook'
    identifier: notebooks-delete-a-notebook
    parent: notebooks
    generated: true
    params:
      versions:
        - v1
      operationids:
        - DeleteNotebook
      unstable: []
      order: 3
  - name: Create a notebook
    url: '#create-a-notebook'
    identifier: notebooks-create-a-notebook
    parent: notebooks
    generated: true
    params:
      versions:
        - v1
      operationids:
        - CreateNotebook
      unstable: []
      order: 1
  - name: Get all notebooks
    url: '#get-all-notebooks'
    identifier: notebooks-get-all-notebooks
    parent: notebooks
    generated: true
    params:
      versions:
        - v1
      operationids:
        - ListNotebooks
      unstable: []
      order: 2
  - name: Organizations
    url: /api/latest/organizations/
    identifier: organizations
    generated: true
  - name: Upload IdP metadata
    url: '#upload-idp-metadata'
    identifier: organizations-upload-idp-metadata
    parent: organizations
    generated: true
    params:
      versions:
        - v1
        - v2
      operationids:
        - UploadIdPForOrg
        - UploadIdPMetadata
      unstable: []
      order: 5
  - name: Spin-off Child Organization
    url: '#spin-off-child-organization'
    identifier: organizations-spin-off-child-organization
    parent: organizations
    generated: true
    params:
      versions:
        - v1
      operationids:
        - DowngradeOrg
      unstable: []
      order: 6
  - name: Update your organization
    url: '#update-your-organization'
    identifier: organizations-update-your-organization
    parent: organizations
    generated: true
    params:
      versions:
        - v1
      operationids:
        - UpdateOrg
      unstable: []
      order: 4
  - name: Get organization information
    url: '#get-organization-information'
    identifier: organizations-get-organization-information
    parent: organizations
    generated: true
    params:
      versions:
        - v1
      operationids:
        - GetOrg
      unstable: []
      order: 3
  - name: Create a child organization
    url: '#create-a-child-organization'
    identifier: organizations-create-a-child-organization
    parent: organizations
    generated: true
    params:
      versions:
        - v1
      operationids:
        - CreateChildOrg
      unstable: []
      order: 1
  - name: List your managed organizations
    url: '#list-your-managed-organizations'
    identifier: organizations-list-your-managed-organizations
    parent: organizations
    generated: true
    params:
      versions:
        - v1
      operationids:
        - ListOrgs
      unstable: []
      order: 2
  - name: PagerDuty Integration
    url: /api/latest/pagerduty-integration/
    identifier: pagerduty-integration
    generated: true
  - name: Update a single service object
    url: '#update-a-single-service-object'
    identifier: pagerduty-integration-update-a-single-service-object
    parent: pagerduty-integration
    generated: true
    params:
      versions:
        - v1
      operationids:
        - UpdatePagerDutyIntegrationService
      unstable: []
      order: 3
  - name: Get a single service object
    url: '#get-a-single-service-object'
    identifier: pagerduty-integration-get-a-single-service-object
    parent: pagerduty-integration
    generated: true
    params:
      versions:
        - v1
      operationids:
        - GetPagerDutyIntegrationService
      unstable: []
      order: 2
  - name: Delete a single service object
    url: '#delete-a-single-service-object'
    identifier: pagerduty-integration-delete-a-single-service-object
    parent: pagerduty-integration
    generated: true
    params:
      versions:
        - v1
      operationids:
        - DeletePagerDutyIntegrationService
      unstable: []
      order: 4
  - name: Create a new service object
    url: '#create-a-new-service-object'
    identifier: pagerduty-integration-create-a-new-service-object
    parent: pagerduty-integration
    generated: true
    params:
      versions:
        - v1
      operationids:
        - CreatePagerDutyIntegrationService
      unstable: []
      order: 1
  - name: Screenboards
    url: /api/latest/screenboards/
    identifier: screenboards
    generated: true
  - name: Security Monitoring
    url: /api/latest/security-monitoring/
    identifier: security-monitoring
    generated: true
  - name: Change the related incidents of a security signal
    url: '#change-the-related-incidents-of-a-security-signal'
    identifier: security-monitoring-change-the-related-incidents-of-a-security-signal
    parent: security-monitoring
    generated: true
    params:
      versions:
        - v2
      operationids:
        - EditSecurityMonitoringSignalIncidents
      unstable: []
      order: 9
  - name: Get a signal's details
    url: '#get-a-signals-details'
    identifier: security-monitoring-get-a-signals-details
    parent: security-monitoring
    generated: true
    params:
      versions:
        - v2
      operationids:
        - GetSecurityMonitoringSignal
      unstable: []
      order: 11
  - name: Get a list of security signals
    url: '#get-a-list-of-security-signals'
    identifier: security-monitoring-get-a-list-of-security-signals
    parent: security-monitoring
    generated: true
    params:
      versions:
        - v2
      operationids:
        - SearchSecurityMonitoringSignals
      unstable: []
      order: 6
  - name: Get a quick list of security signals
    url: '#get-a-quick-list-of-security-signals'
    identifier: security-monitoring-get-a-quick-list-of-security-signals
    parent: security-monitoring
    generated: true
    params:
      versions:
        - v2
      operationids:
        - ListSecurityMonitoringSignals
      unstable: []
      order: 7
  - name: Update an existing rule
    url: '#update-an-existing-rule'
    identifier: security-monitoring-update-an-existing-rule
    parent: security-monitoring
    generated: true
    params:
      versions:
        - v2
      operationids:
        - UpdateSecurityMonitoringRule
      unstable: []
      order: 4
  - name: Get a rule's details
    url: '#get-a-rules-details'
    identifier: security-monitoring-get-a-rules-details
    parent: security-monitoring
    generated: true
    params:
      versions:
        - v2
      operationids:
        - GetSecurityMonitoringRule
      unstable: []
      order: 3
  - name: Delete an existing rule
    url: '#delete-an-existing-rule'
    identifier: security-monitoring-delete-an-existing-rule
    parent: security-monitoring
    generated: true
    params:
      versions:
        - v2
      operationids:
        - DeleteSecurityMonitoringRule
      unstable: []
      order: 5
  - name: Create a detection rule
    url: '#create-a-detection-rule'
    identifier: security-monitoring-create-a-detection-rule
    parent: security-monitoring
    generated: true
    params:
      versions:
        - v2
      operationids:
        - CreateSecurityMonitoringRule
      unstable: []
      order: 2
  - name: List rules
    url: '#list-rules'
    identifier: security-monitoring-list-rules
    parent: security-monitoring
    generated: true
    params:
      versions:
        - v2
      operationids:
        - ListSecurityMonitoringRules
      unstable: []
      order: 1
  - name: Update a security filter
    url: '#update-a-security-filter'
    identifier: security-monitoring-update-a-security-filter
    parent: security-monitoring
    generated: true
    params:
      versions:
        - v2
      operationids:
        - UpdateSecurityFilter
      unstable: []
      order: 13
  - name: Get a security filter
    url: '#get-a-security-filter'
    identifier: security-monitoring-get-a-security-filter
    parent: security-monitoring
    generated: true
    params:
      versions:
        - v2
      operationids:
        - GetSecurityFilter
      unstable: []
      order: 14
  - name: Delete a security filter
    url: '#delete-a-security-filter'
    identifier: security-monitoring-delete-a-security-filter
    parent: security-monitoring
    generated: true
    params:
      versions:
        - v2
      operationids:
        - DeleteSecurityFilter
      unstable: []
      order: 12
  - name: Create a security filter
    url: '#create-a-security-filter'
    identifier: security-monitoring-create-a-security-filter
    parent: security-monitoring
    generated: true
    params:
      versions:
        - v2
      operationids:
        - CreateSecurityFilter
      unstable: []
      order: 15
  - name: Get all security filters
    url: '#get-all-security-filters'
    identifier: security-monitoring-get-all-security-filters
    parent: security-monitoring
    generated: true
    params:
      versions:
        - v2
      operationids:
        - ListSecurityFilters
      unstable: []
      order: 16
  - name: Change the triage state of a security signal
    url: '#change-the-triage-state-of-a-security-signal'
    identifier: security-monitoring-change-the-triage-state-of-a-security-signal
    parent: security-monitoring
    generated: true
    params:
      versions:
        - v1
        - v2
      operationids:
        - EditSecurityMonitoringSignalState
      unstable: []
      order: 2
  - name: Modify the triage assignee of a security signal
    url: '#modify-the-triage-assignee-of-a-security-signal'
    identifier: security-monitoring-modify-the-triage-assignee-of-a-security-signal
    parent: security-monitoring
    generated: true
    params:
      versions:
        - v1
        - v2
      operationids:
        - EditSecurityMonitoringSignalAssignee
      unstable: []
      order: 3
  - name: Add a security signal to an incident
    url: '#add-a-security-signal-to-an-incident'
    identifier: security-monitoring-add-a-security-signal-to-an-incident
    parent: security-monitoring
    generated: true
    params:
      versions:
        - v1
      operationids:
        - AddSecurityMonitoringSignalToIncident
      unstable: []
      order: 1
  - name: Service Checks
    url: /api/latest/service-checks/
    identifier: service-checks
    generated: true
  - name: Submit a Service Check
    url: '#submit-a-service-check'
    identifier: service-checks-submit-a-service-check
    parent: service-checks
    generated: true
    params:
      versions:
        - v1
      operationids:
        - SubmitServiceCheck
      unstable: []
      order: 1
  - name: Service Dependencies
    url: /api/latest/service-dependencies/
    identifier: service-dependencies
    generated: true
  - name: Get one APM service's dependencies
    url: '#get-one-apm-services-dependencies'
    identifier: service-dependencies-get-one-apm-services-dependencies
    parent: service-dependencies
    generated: true
    params:
      versions:
        - v1
      operationids:
        - ListSingleServiceDependencies
      unstable:
        - v1
      order: 2
  - name: Get all APM service dependencies
    url: '#get-all-apm-service-dependencies'
    identifier: service-dependencies-get-all-apm-service-dependencies
    parent: service-dependencies
    generated: true
    params:
      versions:
        - v1
      operationids:
        - ListServiceDependencies
      unstable:
        - v1
      order: 1
  - name: Service Level Objective Corrections
    url: /api/latest/service-level-objective-corrections/
    identifier: service-level-objective-corrections
    generated: true
  - name: Update an SLO correction
    url: '#update-an-slo-correction'
    identifier: service-level-objective-corrections-update-an-slo-correction
    parent: service-level-objective-corrections
    generated: true
    params:
      versions:
        - v1
      operationids:
        - UpdateSLOCorrection
      unstable: []
      order: 4
  - name: Get an SLO correction for an SLO
    url: '#get-an-slo-correction-for-an-slo'
    identifier: service-level-objective-corrections-get-an-slo-correction-for-an-slo
    parent: service-level-objective-corrections
    generated: true
    params:
      versions:
        - v1
      operationids:
        - GetSLOCorrection
      unstable: []
      order: 3
  - name: Delete an SLO correction
    url: '#delete-an-slo-correction'
    identifier: service-level-objective-corrections-delete-an-slo-correction
    parent: service-level-objective-corrections
    generated: true
    params:
      versions:
        - v1
      operationids:
        - DeleteSLOCorrection
      unstable: []
      order: 5
  - name: Create an SLO correction
    url: '#create-an-slo-correction'
    identifier: service-level-objective-corrections-create-an-slo-correction
    parent: service-level-objective-corrections
    generated: true
    params:
      versions:
        - v1
      operationids:
        - CreateSLOCorrection
      unstable: []
      order: 1
  - name: Get all SLO corrections
    url: '#get-all-slo-corrections'
    identifier: service-level-objective-corrections-get-all-slo-corrections
    parent: service-level-objective-corrections
    generated: true
    params:
      versions:
        - v1
      operationids:
        - ListSLOCorrection
      unstable: []
      order: 2
  - name: Service Level Objectives
    url: /api/latest/service-level-objectives/
    identifier: service-level-objectives
    generated: true
  - name: Get an SLO's history
    url: '#get-an-slos-history'
    identifier: service-level-objectives-get-an-slos-history
    parent: service-level-objectives
    generated: true
    params:
      versions:
        - v1
      operationids:
        - GetSLOHistory
      unstable: []
      order: 6
  - name: Get Corrections For an SLO
    url: '#get-corrections-for-an-slo'
    identifier: service-level-objectives-get-corrections-for-an-slo
    parent: service-level-objectives
    generated: true
    params:
      versions:
        - v1
      operationids:
        - GetSLOCorrections
      unstable: []
      order: 6
  - name: Update an SLO
    url: '#update-an-slo'
    identifier: service-level-objectives-update-an-slo
    parent: service-level-objectives
    generated: true
    params:
      versions:
        - v1
      operationids:
        - UpdateSLO
      unstable: []
      order: 3
  - name: Get an SLO's details
    url: '#get-an-slos-details'
    identifier: service-level-objectives-get-an-slos-details
    parent: service-level-objectives
    generated: true
    params:
      versions:
        - v1
      operationids:
        - GetSLO
      unstable: []
      order: 4
  - name: Delete an SLO
    url: '#delete-an-slo'
    identifier: service-level-objectives-delete-an-slo
    parent: service-level-objectives
    generated: true
    params:
      versions:
        - v1
      operationids:
        - DeleteSLO
      unstable: []
      order: 5
  - name: Search for SLOs
    url: '#search-for-slos'
    identifier: service-level-objectives-search-for-slos
    parent: service-level-objectives
    generated: true
    params:
      versions:
        - v1
      operationids:
        - SearchSLO
      unstable:
        - v1
      order: 1
  - name: Check if SLOs can be safely deleted
    url: '#check-if-slos-can-be-safely-deleted'
    identifier: service-level-objectives-check-if-slos-can-be-safely-deleted
    parent: service-level-objectives
    generated: true
    params:
      versions:
        - v1
      operationids:
        - CheckCanDeleteSLO
      unstable: []
      order: 7
  - name: Bulk Delete SLO Timeframes
    url: '#bulk-delete-slo-timeframes'
    identifier: service-level-objectives-bulk-delete-slo-timeframes
    parent: service-level-objectives
    generated: true
    params:
      versions:
        - v1
      operationids:
        - DeleteSLOTimeframeInBulk
      unstable: []
      order: 8
  - name: Create an SLO object
    url: '#create-an-slo-object'
    identifier: service-level-objectives-create-an-slo-object
    parent: service-level-objectives
    generated: true
    params:
      versions:
        - v1
      operationids:
        - CreateSLO
      unstable: []
      order: 1
  - name: Get all SLOs
    url: '#get-all-slos'
    identifier: service-level-objectives-get-all-slos
    parent: service-level-objectives
    generated: true
    params:
      versions:
        - v1
      operationids:
        - ListSLOs
      unstable: []
      order: 2
  - name: Slack Integration
    url: /api/latest/slack-integration/
    identifier: slack-integration
    generated: true
  - name: Update a Slack integration channel
    url: '#update-a-slack-integration-channel'
    identifier: slack-integration-update-a-slack-integration-channel
    parent: slack-integration
    generated: true
    params:
      versions:
        - v1
      operationids:
        - UpdateSlackIntegrationChannel
      unstable: []
      order: 4
  - name: Get a Slack integration channel
    url: '#get-a-slack-integration-channel'
    identifier: slack-integration-get-a-slack-integration-channel
    parent: slack-integration
    generated: true
    params:
      versions:
        - v1
      operationids:
        - GetSlackIntegrationChannel
      unstable: []
      order: 3
  - name: Remove a Slack integration channel
    url: '#remove-a-slack-integration-channel'
    identifier: slack-integration-remove-a-slack-integration-channel
    parent: slack-integration
    generated: true
    params:
      versions:
        - v1
      operationids:
        - RemoveSlackIntegrationChannel
      unstable: []
      order: 5
  - name: Create a Slack integration channel
    url: '#create-a-slack-integration-channel'
    identifier: slack-integration-create-a-slack-integration-channel
    parent: slack-integration
    generated: true
    params:
      versions:
        - v1
      operationids:
        - CreateSlackIntegrationChannel
      unstable: []
      order: 2
  - name: Get all channels in a Slack integration
    url: '#get-all-channels-in-a-slack-integration'
    identifier: slack-integration-get-all-channels-in-a-slack-integration
    parent: slack-integration
    generated: true
    params:
      versions:
        - v1
      operationids:
        - GetSlackIntegrationChannels
      unstable: []
      order: 1
  - name: Add channels to Slack integration
    url: '#add-channels-to-slack-integration'
    identifier: slack-integration-add-channels-to-slack-integration
    parent: slack-integration
    generated: true
    params:
      versions:
        - v1
      operationids:
        - UpdateSlackIntegration
      unstable: []
      order: 2
  - name: Create a Slack integration
    url: '#create-a-slack-integration'
    identifier: slack-integration-create-a-slack-integration
    parent: slack-integration
    generated: true
    params:
      versions:
        - v1
      operationids:
        - CreateSlackIntegration
      unstable: []
      order: 3
  - name: Get info about a Slack integration
    url: '#get-info-about-a-slack-integration'
    identifier: slack-integration-get-info-about-a-slack-integration
    parent: slack-integration
    generated: true
    params:
      versions:
        - v1
      operationids:
        - GetSlackIntegration
      unstable: []
      order: 4
  - name: Delete a Slack integration
    url: '#delete-a-slack-integration'
    identifier: slack-integration-delete-a-slack-integration
    parent: slack-integration
    generated: true
    params:
      versions:
        - v1
      operationids:
        - DeleteSlackIntegration
      unstable: []
      order: 1
  - name: Snapshots
    url: /api/latest/snapshots/
    identifier: snapshots
    generated: true
  - name: Take graph snapshots
    url: '#take-graph-snapshots'
    identifier: snapshots-take-graph-snapshots
    parent: snapshots
    generated: true
    params:
      versions:
        - v1
      operationids:
        - GetGraphSnapshot
      unstable: []
      order: 1
  - name: Synthetics
    url: /api/latest/synthetics/
    identifier: synthetics
    generated: true
  - name: Edit a global variable
    url: '#edit-a-global-variable'
    identifier: synthetics-edit-a-global-variable
    parent: synthetics
    generated: true
    params:
      versions:
        - v1
      operationids:
        - EditGlobalVariable
      unstable: []
      order: 20
  - name: Get a global variable
    url: '#get-a-global-variable'
    identifier: synthetics-get-a-global-variable
    parent: synthetics
    generated: true
    params:
      versions:
        - v1
      operationids:
        - GetGlobalVariable
      unstable: []
      order: 19
  - name: Delete a global variable
    url: '#delete-a-global-variable'
    identifier: synthetics-delete-a-global-variable
    parent: synthetics
    generated: true
    params:
      versions:
        - v1
      operationids:
        - DeleteGlobalVariable
      unstable: []
      order: 21
  - name: Create a global variable
    url: '#create-a-global-variable'
    identifier: synthetics-create-a-global-variable
    parent: synthetics
    generated: true
    params:
      versions:
        - v1
      operationids:
        - CreateGlobalVariable
      unstable: []
      order: 18
  - name: Get all global variables
    url: '#get-all-global-variables'
    identifier: synthetics-get-all-global-variables
    parent: synthetics
    generated: true
    params:
      versions:
        - v1
      operationids:
        - ListGlobalVariables
      unstable: []
      order: 17
  - name: Pause or start a test
    url: '#pause-or-start-a-test'
    identifier: synthetics-pause-or-start-a-test
    parent: synthetics
    generated: true
    params:
      versions:
        - v1
      operationids:
        - UpdateTestPauseStatus
      unstable: []
      order: 5
  - name: Get an API test result
    url: '#get-an-api-test-result'
    identifier: synthetics-get-an-api-test-result
    parent: synthetics
    generated: true
    params:
      versions:
        - v1
      operationids:
        - GetAPITestResult
      unstable: []
      order: 11
  - name: Get an API test's latest results summaries
    url: '#get-an-api-tests-latest-results-summaries'
    identifier: synthetics-get-an-api-tests-latest-results-summaries
    parent: synthetics
    generated: true
    params:
      versions:
        - v1
      operationids:
        - GetAPITestLatestResults
      unstable: []
      order: 13
  - name: Edit a test
    url: '#edit-a-test'
    identifier: synthetics-edit-a-test
    parent: synthetics
    generated: true
    params:
      versions:
        - v1
      operationids:
        - UpdateTest
      unstable: []
      order: 26
  - name: Get a test configuration
    url: '#get-a-test-configuration'
    identifier: synthetics-get-a-test-configuration
    parent: synthetics
    generated: true
    params:
      versions:
        - v1
      operationids:
        - GetTest
      unstable: []
      order: 27
  - name: Trigger tests from CI/CD pipelines
    url: '#trigger-tests-from-ci/cd-pipelines'
    identifier: synthetics-trigger-tests-from-ci/cd-pipelines
    parent: synthetics
    generated: true
    params:
      versions:
        - v1
      operationids:
        - TriggerCITests
      unstable: []
      order: 6
  - name: Trigger Synthetics tests
    url: '#trigger-synthetics-tests'
    identifier: synthetics-trigger-synthetics-tests
    parent: synthetics
    generated: true
    params:
      versions:
        - v1
      operationids:
        - TriggerTests
      unstable: []
      order: 7
  - name: Delete tests
    url: '#delete-tests'
    identifier: synthetics-delete-tests
    parent: synthetics
    generated: true
    params:
      versions:
        - v1
      operationids:
        - DeleteTests
      unstable: []
      order: 16
  - name: Get a browser test result
    url: '#get-a-browser-test-result'
    identifier: synthetics-get-a-browser-test-result
    parent: synthetics
    generated: true
    params:
      versions:
        - v1
      operationids:
        - GetBrowserTestResult
      unstable: []
      order: 12
  - name: Get a browser test's latest results summaries
    url: '#get-a-browser-tests-latest-results-summaries'
    identifier: synthetics-get-a-browser-tests-latest-results-summaries
    parent: synthetics
    generated: true
    params:
      versions:
        - v1
      operationids:
        - GetBrowserTestLatestResults
      unstable: []
      order: 14
  - name: Edit a browser test
    url: '#edit-a-browser-test'
    identifier: synthetics-edit-a-browser-test
    parent: synthetics
    generated: true
    params:
      versions:
        - v1
      operationids:
        - UpdateBrowserTest
      unstable: []
      order: 4
  - name: Get a browser test
    url: '#get-a-browser-test'
    identifier: synthetics-get-a-browser-test
    parent: synthetics
    generated: true
    params:
      versions:
        - v1
      operationids:
        - GetBrowserTest
      unstable: []
      order: 9
  - name: Create a browser test
    url: '#create-a-browser-test'
    identifier: synthetics-create-a-browser-test
    parent: synthetics
    generated: true
    params:
      versions:
        - v1
      operationids:
        - CreateSyntheticsBrowserTest
      unstable: []
      order: 2
  - name: Edit an API test
    url: '#edit-an-api-test'
    identifier: synthetics-edit-an-api-test
    parent: synthetics
    generated: true
    params:
      versions:
        - v1
      operationids:
        - UpdateAPITest
      unstable: []
      order: 3
  - name: Get an API test
    url: '#get-an-api-test'
    identifier: synthetics-get-an-api-test
    parent: synthetics
    generated: true
    params:
      versions:
        - v1
      operationids:
        - GetAPITest
      unstable: []
      order: 8
  - name: Create an API test
    url: '#create-an-api-test'
    identifier: synthetics-create-an-api-test
    parent: synthetics
    generated: true
    params:
      versions:
        - v1
      operationids:
        - CreateSyntheticsAPITest
      unstable: []
      order: 1
  - name: Create a test
    url: '#create-a-test'
    identifier: synthetics-create-a-test
    parent: synthetics
    generated: true
    params:
      versions:
        - v1
      operationids:
        - CreateTest
      unstable: []
      order: 27
  - name: Get the list of all Synthetic tests
    url: '#get-the-list-of-all-synthetic-tests'
    identifier: synthetics-get-the-list-of-all-synthetic-tests
    parent: synthetics
    generated: true
    params:
      versions:
        - v1
      operationids:
        - ListTests
      unstable: []
      order: 10
  - name: Edit a private location
    url: '#edit-a-private-location'
    identifier: synthetics-edit-a-private-location
    parent: synthetics
    generated: true
    params:
      versions:
        - v1
      operationids:
        - UpdatePrivateLocation
      unstable: []
      order: 24
  - name: Get a private location
    url: '#get-a-private-location'
    identifier: synthetics-get-a-private-location
    parent: synthetics
    generated: true
    params:
      versions:
        - v1
      operationids:
        - GetPrivateLocation
      unstable: []
      order: 23
  - name: Delete a private location
    url: '#delete-a-private-location'
    identifier: synthetics-delete-a-private-location
    parent: synthetics
    generated: true
    params:
      versions:
        - v1
      operationids:
        - DeletePrivateLocation
      unstable: []
      order: 26
  - name: Create a private location
    url: '#create-a-private-location'
    identifier: synthetics-create-a-private-location
    parent: synthetics
    generated: true
    params:
      versions:
        - v1
      operationids:
        - CreatePrivateLocation
      unstable: []
      order: 22
  - name: Get all locations (public and private)
    url: '#get-all-locations-public-and-private'
    identifier: synthetics-get-all-locations-public-and-private
    parent: synthetics
    generated: true
    params:
      versions:
        - v1
      operationids:
        - ListLocations
      unstable: []
      order: 25
  - name: Get details of batch
    url: '#get-details-of-batch'
    identifier: synthetics-get-details-of-batch
    parent: synthetics
    generated: true
    params:
      versions:
        - v1
      operationids:
        - GetSyntheticsCIBatch
      unstable: []
      order: 15
  - name: Tags
    url: /api/latest/tags/
    identifier: tags
    generated: true
  - name: Update host tags
    url: '#update-host-tags'
    identifier: tags-update-host-tags
    parent: tags
    generated: true
    params:
      versions:
        - v1
      operationids:
        - UpdateHostTags
      unstable: []
      order: 4
  - name: Add tags to a host
    url: '#add-tags-to-a-host'
    identifier: tags-add-tags-to-a-host
    parent: tags
    generated: true
    params:
      versions:
        - v1
      operationids:
        - CreateHostTags
      unstable: []
      order: 3
  - name: Get host tags
    url: '#get-host-tags'
    identifier: tags-get-host-tags
    parent: tags
    generated: true
    params:
      versions:
        - v1
      operationids:
        - GetHostTags
      unstable: []
      order: 2
  - name: Remove host tags
    url: '#remove-host-tags'
    identifier: tags-remove-host-tags
    parent: tags
    generated: true
    params:
      versions:
        - v1
      operationids:
        - DeleteHostTags
      unstable: []
      order: 5
  - name: Get Tags
    url: '#get-tags'
    identifier: tags-get-tags
    parent: tags
    generated: true
    params:
      versions:
        - v1
      operationids:
        - ListHostTags
      unstable: []
      order: 1
  - name: Timeboards
    url: /api/latest/timeboards/
    identifier: timeboards
    generated: true
  - name: Usage Metering
    url: /api/latest/usage-metering/
    identifier: usage-metering
    generated: true
  - name: Get hourly usage for observability pipelines
    url: '#get-hourly-usage-for-observability-pipelines'
    identifier: usage-metering-get-hourly-usage-for-observability-pipelines
    parent: usage-metering
    generated: true
    params:
      versions:
        - v2
      operationids:
        - GetUsageObservabilityPipelines
      unstable: []
      order: 39
  - name: Get hourly usage for lambda traced invocations
    url: '#get-hourly-usage-for-lambda-traced-invocations'
    identifier: usage-metering-get-hourly-usage-for-lambda-traced-invocations
    parent: usage-metering
    generated: true
    params:
      versions:
        - v2
      operationids:
        - GetUsageLambdaTracedInvocations
      unstable: []
      order: 37
  - name: Get hourly usage by product family
    url: '#get-hourly-usage-by-product-family'
    identifier: usage-metering-get-hourly-usage-by-product-family
    parent: usage-metering
    generated: true
    params:
      versions:
        - v2
      operationids:
        - GetHourlyUsage
      unstable: []
      order: 1
  - name: Get historical cost across your account
    url: '#get-historical-cost-across-your-account'
    identifier: usage-metering-get-historical-cost-across-your-account
    parent: usage-metering
    generated: true
    params:
      versions:
        - v2
      operationids:
        - GetHistoricalCostByOrg
      unstable: []
      order: 5
  - name: Get estimated cost across your account
    url: '#get-estimated-cost-across-your-account'
    identifier: usage-metering-get-estimated-cost-across-your-account
    parent: usage-metering
    generated: true
    params:
      versions:
        - v2
      operationids:
        - GetEstimatedCostByOrg
      unstable: []
      order: 6
  - name: Get cost across multi-org account
    url: '#get-cost-across-multi-org-account'
    identifier: usage-metering-get-cost-across-multi-org-account
    parent: usage-metering
    generated: true
    params:
      versions:
        - v2
      operationids:
        - GetCostByOrg
      unstable: []
      order: 45
  - name: Get hourly usage for application security
    url: '#get-hourly-usage-for-application-security'
    identifier: usage-metering-get-hourly-usage-for-application-security
    parent: usage-metering
    generated: true
    params:
      versions:
        - v2
      operationids:
        - GetUsageApplicationSecurityMonitoring
      unstable: []
      order: 38
  - name: Get all custom metrics by hourly average
    url: '#get-all-custom-metrics-by-hourly-average'
    identifier: usage-metering-get-all-custom-metrics-by-hourly-average
    parent: usage-metering
    generated: true
    params:
      versions:
        - v1
      operationids:
        - GetUsageTopAvgMetrics
      unstable: []
      order: 7
  - name: Get hourly usage for custom metrics
    url: '#get-hourly-usage-for-custom-metrics'
    identifier: usage-metering-get-hourly-usage-for-custom-metrics
    parent: usage-metering
    generated: true
    params:
      versions:
        - v1
      operationids:
        - GetUsageTimeseries
      unstable: []
      order: 13
  - name: Get hourly usage for synthetics browser checks
    url: '#get-hourly-usage-for-synthetics-browser-checks'
    identifier: usage-metering-get-hourly-usage-for-synthetics-browser-checks
    parent: usage-metering
    generated: true
    params:
      versions:
        - v1
      operationids:
        - GetUsageSyntheticsBrowser
      unstable: []
      order: 17
  - name: Get hourly usage for synthetics API checks
    url: '#get-hourly-usage-for-synthetics-api-checks'
    identifier: usage-metering-get-hourly-usage-for-synthetics-api-checks
    parent: usage-metering
    generated: true
    params:
      versions:
        - v1
      operationids:
        - GetUsageSyntheticsAPI
      unstable: []
      order: 16
  - name: Get hourly usage for synthetics checks
    url: '#get-hourly-usage-for-synthetics-checks'
    identifier: usage-metering-get-hourly-usage-for-synthetics-checks
    parent: usage-metering
    generated: true
    params:
      versions:
        - v1
      operationids:
        - GetUsageSynthetics
      unstable: []
      order: 15
  - name: Get usage across your account
    url: '#get-usage-across-your-account'
    identifier: usage-metering-get-usage-across-your-account
    parent: usage-metering
    generated: true
    params:
      versions:
        - v1
      operationids:
        - GetUsageSummary
      unstable: []
      order: 8
  - name: Get hourly usage for SNMP devices
    url: '#get-hourly-usage-for-snmp-devices'
    identifier: usage-metering-get-hourly-usage-for-snmp-devices
    parent: usage-metering
    generated: true
    params:
      versions:
        - v1
      operationids:
        - GetUsageSNMP
      unstable: []
      order: 24
  - name: Get hourly usage for sensitive data scanner
    url: '#get-hourly-usage-for-sensitive-data-scanner'
    identifier: usage-metering-get-hourly-usage-for-sensitive-data-scanner
    parent: usage-metering
    generated: true
    params:
      versions:
        - v1
      operationids:
        - GetUsageSDS
      unstable: []
      order: 32
  - name: Get hourly usage for RUM sessions
    url: '#get-hourly-usage-for-rum-sessions'
    identifier: usage-metering-get-hourly-usage-for-rum-sessions
    parent: usage-metering
    generated: true
    params:
      versions:
        - v1
      operationids:
        - GetUsageRumSessions
      unstable: []
      order: 20
  - name: Get hourly usage for RUM units
    url: '#get-hourly-usage-for-rum-units'
    identifier: usage-metering-get-hourly-usage-for-rum-units
    parent: usage-metering
    generated: true
    params:
      versions:
        - v1
      operationids:
        - GetUsageRumUnits
      unstable: []
      order: 33
  - name: Get hourly usage for profiled hosts
    url: '#get-hourly-usage-for-profiled-hosts'
    identifier: usage-metering-get-hourly-usage-for-profiled-hosts
    parent: usage-metering
    generated: true
    params:
      versions:
        - v1
      operationids:
        - GetUsageProfiling
      unstable: []
      order: 34
  - name: Get hourly usage for online archive
    url: '#get-hourly-usage-for-online-archive'
    identifier: usage-metering-get-hourly-usage-for-online-archive
    parent: usage-metering
    generated: true
    params:
      versions:
        - v1
      operationids:
        - GetUsageOnlineArchive
      unstable: []
      order: 36
  - name: Get hourly usage for network hosts
    url: '#get-hourly-usage-for-network-hosts'
    identifier: usage-metering-get-hourly-usage-for-network-hosts
    parent: usage-metering
    generated: true
    params:
      versions:
        - v1
      operationids:
        - GetUsageNetworkHosts
      unstable: []
      order: 21
  - name: get hourly usage for network flows
    url: '#get-hourly-usage-for-network-flows'
    identifier: usage-metering-get-hourly-usage-for-network-flows
    parent: usage-metering
    generated: true
    params:
      versions:
        - v1
      operationids:
        - GetUsageNetworkFlows
      unstable: []
      order: 22
  - name: Get monthly usage attribution
    url: '#get-monthly-usage-attribution'
    identifier: usage-metering-get-monthly-usage-attribution
    parent: usage-metering
    generated: true
    params:
      versions:
        - v1
      operationids:
        - GetMonthlyUsageAttribution
      unstable: []
      order: 3
  - name: Get hourly usage for logs by index
    url: '#get-hourly-usage-for-logs-by-index'
    identifier: usage-metering-get-hourly-usage-for-logs-by-index
    parent: usage-metering
    generated: true
    params:
      versions:
        - v1
      operationids:
        - GetUsageLogsByIndex
      unstable: []
      order: 9
  - name: Get hourly logs usage by retention
    url: '#get-hourly-logs-usage-by-retention'
    identifier: usage-metering-get-hourly-logs-usage-by-retention
    parent: usage-metering
    generated: true
    params:
      versions:
        - v1
      operationids:
        - GetUsageLogsByRetention
      unstable: []
      order: 10
  - name: Get hourly usage for logs
    url: '#get-hourly-usage-for-logs'
    identifier: usage-metering-get-hourly-usage-for-logs
    parent: usage-metering
    generated: true
    params:
      versions:
        - v1
      operationids:
        - GetUsageLogs
      unstable: []
      order: 12
  - name: Get hourly usage for IoT
    url: '#get-hourly-usage-for-iot'
    identifier: usage-metering-get-hourly-usage-for-iot
    parent: usage-metering
    generated: true
    params:
      versions:
        - v1
      operationids:
        - GetUsageInternetOfThings
      unstable: []
      order: 27
  - name: Get hourly usage for ingested spans
    url: '#get-hourly-usage-for-ingested-spans'
    identifier: usage-metering-get-hourly-usage-for-ingested-spans
    parent: usage-metering
    generated: true
    params:
      versions:
        - v1
      operationids:
        - GetIngestedSpans
      unstable: []
      order: 25
  - name: Get hourly usage for indexed spans
    url: '#get-hourly-usage-for-indexed-spans'
    identifier: usage-metering-get-hourly-usage-for-indexed-spans
    parent: usage-metering
    generated: true
    params:
      versions:
        - v1
      operationids:
        - GetUsageIndexedSpans
      unstable: []
      order: 14
  - name: Get hourly usage for incident management
    url: '#get-hourly-usage-for-incident-management'
    identifier: usage-metering-get-hourly-usage-for-incident-management
    parent: usage-metering
    generated: true
    params:
      versions:
        - v1
      operationids:
        - GetIncidentManagement
      unstable: []
      order: 26
  - name: Get hourly usage attribution
    url: '#get-hourly-usage-attribution'
    identifier: usage-metering-get-hourly-usage-attribution
    parent: usage-metering
    generated: true
    params:
      versions:
        - v1
      operationids:
        - GetHourlyUsageAttribution
      unstable: []
      order: 2
  - name: Get hourly usage for hosts and containers
    url: '#get-hourly-usage-for-hosts-and-containers'
    identifier: usage-metering-get-hourly-usage-for-hosts-and-containers
    parent: usage-metering
    generated: true
    params:
      versions:
        - v1
      operationids:
        - GetUsageHosts
      unstable: []
      order: 11
  - name: Get hourly usage for Fargate
    url: '#get-hourly-usage-for-fargate'
    identifier: usage-metering-get-hourly-usage-for-fargate
    parent: usage-metering
    generated: true
    params:
      versions:
        - v1
      operationids:
        - GetUsageFargate
      unstable: []
      order: 18
  - name: Get hourly usage for database monitoring
    url: '#get-hourly-usage-for-database-monitoring'
    identifier: usage-metering-get-hourly-usage-for-database-monitoring
    parent: usage-metering
    generated: true
    params:
      versions:
        - v1
      operationids:
        - GetUsageDBM
      unstable: []
      order: 31
  - name: Get hourly usage for cloud workload security
    url: '#get-hourly-usage-for-cloud-workload-security'
    identifier: usage-metering-get-hourly-usage-for-cloud-workload-security
    parent: usage-metering
    generated: true
    params:
      versions:
        - v1
      operationids:
        - GetUsageCWS
      unstable: []
      order: 30
  - name: Get hourly usage for CSPM
    url: '#get-hourly-usage-for-cspm'
    identifier: usage-metering-get-hourly-usage-for-cspm
    parent: usage-metering
    generated: true
    params:
      versions:
        - v1
      operationids:
        - GetUsageCloudSecurityPostureManagement
      unstable: []
      order: 28
  - name: Get hourly usage for CI visibility
    url: '#get-hourly-usage-for-ci-visibility'
    identifier: usage-metering-get-hourly-usage-for-ci-visibility
    parent: usage-metering
    generated: true
    params:
      versions:
        - v1
      operationids:
        - GetUsageCIApp
      unstable: []
      order: 35
  - name: Get billable usage across your account
    url: '#get-billable-usage-across-your-account'
    identifier: usage-metering-get-billable-usage-across-your-account
    parent: usage-metering
    generated: true
    params:
      versions:
        - v1
      operationids:
        - GetUsageBillableSummary
      unstable: []
      order: 5
  - name: Get hourly usage for lambda
    url: '#get-hourly-usage-for-lambda'
    identifier: usage-metering-get-hourly-usage-for-lambda
    parent: usage-metering
    generated: true
    params:
      versions:
        - v1
      operationids:
        - GetUsageLambda
      unstable: []
      order: 19
  - name: Get hourly usage for audit logs
    url: '#get-hourly-usage-for-audit-logs'
    identifier: usage-metering-get-hourly-usage-for-audit-logs
    parent: usage-metering
    generated: true
    params:
      versions:
        - v1
      operationids:
        - GetUsageAuditLogs
      unstable: []
      order: 29
  - name: Get usage attribution
    url: '#get-usage-attribution'
    identifier: usage-metering-get-usage-attribution
    parent: usage-metering
    generated: true
    params:
      versions:
        - v1
      operationids:
        - GetUsageAttribution
      unstable: []
      order: 40
  - name: Get hourly usage for analyzed logs
    url: '#get-hourly-usage-for-analyzed-logs'
    identifier: usage-metering-get-hourly-usage-for-analyzed-logs
    parent: usage-metering
    generated: true
    params:
      versions:
        - v1
      operationids:
        - GetUsageAnalyzedLogs
      unstable: []
      order: 23
  - name: Get specified monthly custom reports
    url: '#get-specified-monthly-custom-reports'
    identifier: usage-metering-get-specified-monthly-custom-reports
    parent: usage-metering
    generated: true
    params:
      versions:
        - v1
      operationids:
        - GetSpecifiedMonthlyCustomReports
      unstable: []
      order: 44
  - name: Get the list of available monthly custom reports
    url: '#get-the-list-of-available-monthly-custom-reports'
    identifier: usage-metering-get-the-list-of-available-monthly-custom-reports
    parent: usage-metering
    generated: true
    params:
      versions:
        - v1
      operationids:
        - GetMonthlyCustomReports
      unstable: []
      order: 43
  - name: Get specified daily custom reports
    url: '#get-specified-daily-custom-reports'
    identifier: usage-metering-get-specified-daily-custom-reports
    parent: usage-metering
    generated: true
    params:
      versions:
        - v1
      operationids:
        - GetSpecifiedDailyCustomReports
      unstable: []
      order: 42
  - name: Get the list of available daily custom reports
    url: '#get-the-list-of-available-daily-custom-reports'
    identifier: usage-metering-get-the-list-of-available-daily-custom-reports
    parent: usage-metering
    generated: true
    params:
      versions:
        - v1
      operationids:
        - GetDailyCustomReports
      unstable: []
      order: 41
  - name: Users
    url: /api/latest/users/
    identifier: users
    generated: true
  - name: Get a user permissions
    url: '#get-a-user-permissions'
    identifier: users-get-a-user-permissions
    parent: users
    generated: true
    params:
      versions:
        - v2
      operationids:
        - ListUserPermissions
      unstable: []
      order: 7
  - name: Get a user organization
    url: '#get-a-user-organization'
    identifier: users-get-a-user-organization
    parent: users
    generated: true
    params:
      versions:
        - v2
      operationids:
        - ListUserOrganizations
      unstable: []
      order: 6
  - name: Get a user invitation
    url: '#get-a-user-invitation'
    identifier: users-get-a-user-invitation
    parent: users
    generated: true
    params:
      versions:
        - v2
      operationids:
        - GetInvitation
      unstable: []
      order: 9
  - name: Send invitation emails
    url: '#send-invitation-emails'
    identifier: users-send-invitation-emails
    parent: users
    generated: true
    params:
      versions:
        - v2
      operationids:
        - SendInvitations
      unstable: []
      order: 8
  - name: Update a user
    url: '#update-a-user'
    identifier: users-update-a-user
    parent: users
    generated: true
    params:
      versions:
        - v1
        - v2
      operationids:
        - UpdateUser
      unstable: []
      order: 4
  - name: Get user details
    url: '#get-user-details'
    identifier: users-get-user-details
    parent: users
    generated: true
    params:
      versions:
        - v1
        - v2
      operationids:
        - GetUser
      unstable: []
      order: 3
  - name: Disable a user
    url: '#disable-a-user'
    identifier: users-disable-a-user
    parent: users
    generated: true
    params:
      versions:
        - v1
        - v2
      operationids:
        - DisableUser
      unstable: []
      order: 5
  - name: Create a user
    url: '#create-a-user'
    identifier: users-create-a-user
    parent: users
    generated: true
    params:
      versions:
        - v1
        - v2
      operationids:
        - CreateUser
      unstable: []
      order: 1
  - name: List all users
    url: '#list-all-users'
    identifier: users-list-all-users
    parent: users
    generated: true
    params:
      versions:
        - v1
        - v2
      operationids:
        - ListUsers
      unstable: []
      order: 2
  - name: Webhooks Integration
    url: /api/latest/webhooks-integration/
    identifier: webhooks-integration
    generated: true
  - name: Update a webhook
    url: '#update-a-webhook'
    identifier: webhooks-integration-update-a-webhook
    parent: webhooks-integration
    generated: true
    params:
      versions:
        - v1
      operationids:
        - UpdateWebhooksIntegration
      unstable: []
      order: 3
  - name: Get a webhook integration
    url: '#get-a-webhook-integration'
    identifier: webhooks-integration-get-a-webhook-integration
    parent: webhooks-integration
    generated: true
    params:
      versions:
        - v1
      operationids:
        - GetWebhooksIntegration
      unstable: []
      order: 2
  - name: Delete a webhook
    url: '#delete-a-webhook'
    identifier: webhooks-integration-delete-a-webhook
    parent: webhooks-integration
    generated: true
    params:
      versions:
        - v1
      operationids:
        - DeleteWebhooksIntegration
      unstable: []
      order: 4
  - name: Create a webhooks integration
    url: '#create-a-webhooks-integration'
    identifier: webhooks-integration-create-a-webhooks-integration
    parent: webhooks-integration
    generated: true
    params:
      versions:
        - v1
      operationids:
        - CreateWebhooksIntegration
      unstable: []
      order: 1
  - name: Update a custom variable
    url: '#update-a-custom-variable'
    identifier: webhooks-integration-update-a-custom-variable
    parent: webhooks-integration
    generated: true
    params:
      versions:
        - v1
      operationids:
        - UpdateWebhooksIntegrationCustomVariable
      unstable: []
      order: 7
  - name: Get a custom variable
    url: '#get-a-custom-variable'
    identifier: webhooks-integration-get-a-custom-variable
    parent: webhooks-integration
    generated: true
    params:
      versions:
        - v1
      operationids:
        - GetWebhooksIntegrationCustomVariable
      unstable: []
      order: 6
  - name: Delete a custom variable
    url: '#delete-a-custom-variable'
    identifier: webhooks-integration-delete-a-custom-variable
    parent: webhooks-integration
    generated: true
    params:
      versions:
        - v1
      operationids:
        - DeleteWebhooksIntegrationCustomVariable
      unstable: []
      order: 8
  - name: Create a custom variable
    url: '#create-a-custom-variable'
    identifier: webhooks-integration-create-a-custom-variable
    parent: webhooks-integration
    generated: true
    params:
      versions:
        - v1
      operationids:
        - CreateWebhooksIntegrationCustomVariable
      unstable: []
      order: 5
  - name: Audit
    url: /api/latest/audit/
    identifier: audit
    generated: true
  - name: Search Audit Logs events
    url: '#search-audit-logs-events'
    identifier: audit-search-audit-logs-events
    parent: audit
    generated: true
    params:
      versions:
        - v2
      operationids:
        - SearchAuditLogs
      unstable: []
      order: 1
  - name: Get a list of Audit Logs events
    url: '#get-a-list-of-audit-logs-events'
    identifier: audit-get-a-list-of-audit-logs-events
    parent: audit
    generated: true
    params:
      versions:
        - v2
      operationids:
        - ListAuditLogs
      unstable: []
      order: 2
  - name: AuthN Mappings
    url: /api/latest/authn-mappings/
    identifier: authn-mappings
    generated: true
  - name: Edit an AuthN Mapping
    url: '#edit-an-authn-mapping'
    identifier: authn-mappings-edit-an-authn-mapping
    parent: authn-mappings
    generated: true
    params:
      versions:
        - v2
      operationids:
        - UpdateAuthNMapping
      unstable: []
      order: 2
  - name: Get an AuthN Mapping by UUID
    url: '#get-an-authn-mapping-by-uuid'
    identifier: authn-mappings-get-an-authn-mapping-by-uuid
    parent: authn-mappings
    generated: true
    params:
      versions:
        - v2
      operationids:
        - GetAuthNMapping
      unstable: []
      order: 1
  - name: Delete an AuthN Mapping
    url: '#delete-an-authn-mapping'
    identifier: authn-mappings-delete-an-authn-mapping
    parent: authn-mappings
    generated: true
    params:
      versions:
        - v2
      operationids:
        - DeleteAuthNMapping
      unstable: []
      order: 3
  - name: Create an AuthN Mapping
    url: '#create-an-authn-mapping'
    identifier: authn-mappings-create-an-authn-mapping
    parent: authn-mappings
    generated: true
    params:
      versions:
        - v2
      operationids:
        - CreateAuthNMapping
      unstable: []
      order: 5
  - name: List all AuthN Mappings
    url: '#list-all-authn-mappings'
    identifier: authn-mappings-list-all-authn-mappings
    parent: authn-mappings
    generated: true
    params:
      versions:
        - v2
      operationids:
        - ListAuthNMappings
      unstable: []
      order: 4
  - name: CI Visibility Pipelines
    url: /api/latest/ci-visibility-pipelines/
    identifier: ci-visibility-pipelines
    generated: true
  - name: Search pipelines events
    url: '#search-pipelines-events'
    identifier: ci-visibility-pipelines-search-pipelines-events
    parent: ci-visibility-pipelines
    generated: true
    params:
      versions:
        - v2
      operationids:
        - SearchCIAppPipelineEvents
      unstable: []
      order: 2
  - name: Get a list of pipelines events
    url: '#get-a-list-of-pipelines-events'
    identifier: ci-visibility-pipelines-get-a-list-of-pipelines-events
    parent: ci-visibility-pipelines
    generated: true
    params:
      versions:
        - v2
      operationids:
        - ListCIAppPipelineEvents
      unstable: []
      order: 1
  - name: Aggregate pipelines events
    url: '#aggregate-pipelines-events'
    identifier: ci-visibility-pipelines-aggregate-pipelines-events
    parent: ci-visibility-pipelines
    generated: true
    params:
      versions:
        - v2
      operationids:
        - AggregateCIAppPipelineEvents
      unstable: []
      order: 3
  - name: CI Visibility Tests
    url: /api/latest/ci-visibility-tests/
    identifier: ci-visibility-tests
    generated: true
  - name: Search tests events
    url: '#search-tests-events'
    identifier: ci-visibility-tests-search-tests-events
    parent: ci-visibility-tests
    generated: true
    params:
      versions:
        - v2
      operationids:
        - SearchCIAppTestEvents
      unstable: []
      order: 2
  - name: Get a list of tests events
    url: '#get-a-list-of-tests-events'
    identifier: ci-visibility-tests-get-a-list-of-tests-events
    parent: ci-visibility-tests
    generated: true
    params:
      versions:
        - v2
      operationids:
        - ListCIAppTestEvents
      unstable: []
      order: 1
  - name: Aggregate tests events
    url: '#aggregate-tests-events'
    identifier: ci-visibility-tests-aggregate-tests-events
    parent: ci-visibility-tests
    generated: true
    params:
      versions:
        - v2
      operationids:
        - AggregateCIAppTestEvents
      unstable: []
      order: 3
  - name: Cloud Workload Security
    url: /api/latest/cloud-workload-security/
    identifier: cloud-workload-security
    generated: true
  - name: Update a Cloud Workload Security Agent rule
    url: '#update-a-cloud-workload-security-agent-rule'
    identifier: cloud-workload-security-update-a-cloud-workload-security-agent-rule
    parent: cloud-workload-security
    generated: true
    params:
      versions:
        - v2
      operationids:
        - UpdateCloudWorkloadSecurityAgentRule
      unstable: []
      order: 5
  - name: Get a Cloud Workload Security Agent rule
    url: '#get-a-cloud-workload-security-agent-rule'
    identifier: cloud-workload-security-get-a-cloud-workload-security-agent-rule
    parent: cloud-workload-security
    generated: true
    params:
      versions:
        - v2
      operationids:
        - GetCloudWorkloadSecurityAgentRule
      unstable: []
      order: 2
  - name: Delete a Cloud Workload Security Agent rule
    url: '#delete-a-cloud-workload-security-agent-rule'
    identifier: cloud-workload-security-delete-a-cloud-workload-security-agent-rule
    parent: cloud-workload-security
    generated: true
    params:
      versions:
        - v2
      operationids:
        - DeleteCloudWorkloadSecurityAgentRule
      unstable: []
      order: 6
  - name: Create a Cloud Workload Security Agent rule
    url: '#create-a-cloud-workload-security-agent-rule'
    identifier: cloud-workload-security-create-a-cloud-workload-security-agent-rule
    parent: cloud-workload-security
    generated: true
    params:
      versions:
        - v2
      operationids:
        - CreateCloudWorkloadSecurityAgentRule
      unstable: []
      order: 4
  - name: Get all Cloud Workload Security Agent rules
    url: '#get-all-cloud-workload-security-agent-rules'
    identifier: cloud-workload-security-get-all-cloud-workload-security-agent-rules
    parent: cloud-workload-security
    generated: true
    params:
      versions:
        - v2
      operationids:
        - ListCloudWorkloadSecurityAgentRules
      unstable: []
      order: 3
  - name: Get the latest Cloud Workload Security policy
    url: '#get-the-latest-cloud-workload-security-policy'
    identifier: cloud-workload-security-get-the-latest-cloud-workload-security-policy
    parent: cloud-workload-security
    generated: true
    params:
      versions:
        - v2
      operationids:
        - DownloadCloudWorkloadPolicyFile
      unstable: []
      order: 1
  - name: Cloudflare Integration
    url: /api/latest/cloudflare-integration/
    identifier: cloudflare-integration
    generated: true
  - name: Update Cloudflare account
    url: '#update-cloudflare-account'
    identifier: cloudflare-integration-update-cloudflare-account
    parent: cloudflare-integration
    generated: true
    params:
      versions:
        - v2
      operationids:
        - UpdateCloudflareAccount
      unstable: []
      order: 4
  - name: Get Cloudflare account
    url: '#get-cloudflare-account'
    identifier: cloudflare-integration-get-cloudflare-account
    parent: cloudflare-integration
    generated: true
    params:
      versions:
        - v2
      operationids:
        - GetCloudflareAccount
      unstable: []
      order: 3
  - name: Delete Cloudflare account
    url: '#delete-cloudflare-account'
    identifier: cloudflare-integration-delete-cloudflare-account
    parent: cloudflare-integration
    generated: true
    params:
      versions:
        - v2
      operationids:
        - DeleteCloudflareAccount
      unstable: []
      order: 5
  - name: Add Cloudflare account
    url: '#add-cloudflare-account'
    identifier: cloudflare-integration-add-cloudflare-account
    parent: cloudflare-integration
    generated: true
    params:
      versions:
        - v2
      operationids:
        - CreateCloudflareAccount
      unstable: []
      order: 2
  - name: List Cloudflare accounts
    url: '#list-cloudflare-accounts'
    identifier: cloudflare-integration-list-cloudflare-accounts
    parent: cloudflare-integration
    generated: true
    params:
      versions:
        - v2
      operationids:
        - ListCloudflareAccounts
      unstable: []
      order: 1
  - name: Confluent Cloud
    url: /api/latest/confluent-cloud/
    identifier: confluent-cloud
    generated: true
  - name: Update resource in Confluent account
    url: '#update-resource-in-confluent-account'
    identifier: confluent-cloud-update-resource-in-confluent-account
    parent: confluent-cloud
    generated: true
    params:
      versions:
        - v2
      operationids:
        - UpdateConfluentResource
      unstable: []
      order: 1
  - name: Get resource from Confluent account
    url: '#get-resource-from-confluent-account'
    identifier: confluent-cloud-get-resource-from-confluent-account
    parent: confluent-cloud
    generated: true
    params:
      versions:
        - v2
      operationids:
        - GetConfluentResource
      unstable: []
      order: 2
  - name: Delete resource from Confluent account
    url: '#delete-resource-from-confluent-account'
    identifier: confluent-cloud-delete-resource-from-confluent-account
    parent: confluent-cloud
    generated: true
    params:
      versions:
        - v2
      operationids:
        - DeleteConfluentResource
      unstable: []
      order: 3
  - name: Add resource to Confluent account
    url: '#add-resource-to-confluent-account'
    identifier: confluent-cloud-add-resource-to-confluent-account
    parent: confluent-cloud
    generated: true
    params:
      versions:
        - v2
      operationids:
        - CreateConfluentResource
      unstable: []
      order: 4
  - name: List Confluent Account resources
    url: '#list-confluent-account-resources'
    identifier: confluent-cloud-list-confluent-account-resources
    parent: confluent-cloud
    generated: true
    params:
      versions:
        - v2
      operationids:
        - ListConfluentResource
      unstable: []
      order: 5
  - name: Update Confluent account
    url: '#update-confluent-account'
    identifier: confluent-cloud-update-confluent-account
    parent: confluent-cloud
    generated: true
    params:
      versions:
        - v2
      operationids:
        - UpdateConfluentAccount
      unstable: []
      order: 6
  - name: Get Confluent account
    url: '#get-confluent-account'
    identifier: confluent-cloud-get-confluent-account
    parent: confluent-cloud
    generated: true
    params:
      versions:
        - v2
      operationids:
        - GetConfluentAccount
      unstable: []
      order: 7
  - name: Delete Confluent account
    url: '#delete-confluent-account'
    identifier: confluent-cloud-delete-confluent-account
    parent: confluent-cloud
    generated: true
    params:
      versions:
        - v2
      operationids:
        - DeleteConfluentAccount
      unstable: []
      order: 8
  - name: Add Confluent account
    url: '#add-confluent-account'
    identifier: confluent-cloud-add-confluent-account
    parent: confluent-cloud
    generated: true
    params:
      versions:
        - v2
      operationids:
        - CreateConfluentAccount
      unstable: []
      order: 9
  - name: List Confluent accounts
    url: '#list-confluent-accounts'
    identifier: confluent-cloud-list-confluent-accounts
    parent: confluent-cloud
    generated: true
    params:
      versions:
        - v2
      operationids:
        - ListConfluentAccount
      unstable: []
      order: 10
  - name: Fastly Integration
    url: /api/latest/fastly-integration/
    identifier: fastly-integration
    generated: true
  - name: Update Fastly service
    url: '#update-fastly-service'
    identifier: fastly-integration-update-fastly-service
    parent: fastly-integration
    generated: true
    params:
      versions:
        - v2
      operationids:
        - UpdateFastlyService
      unstable: []
      order: 9
  - name: Get Fastly service
    url: '#get-fastly-service'
    identifier: fastly-integration-get-fastly-service
    parent: fastly-integration
    generated: true
    params:
      versions:
        - v2
      operationids:
        - GetFastlyService
      unstable: []
      order: 8
  - name: Delete Fastly service
    url: '#delete-fastly-service'
    identifier: fastly-integration-delete-fastly-service
    parent: fastly-integration
    generated: true
    params:
      versions:
        - v2
      operationids:
        - DeleteFastlyService
      unstable: []
      order: 10
  - name: Add Fastly service
    url: '#add-fastly-service'
    identifier: fastly-integration-add-fastly-service
    parent: fastly-integration
    generated: true
    params:
      versions:
        - v2
      operationids:
        - CreateFastlyService
      unstable: []
      order: 7
  - name: List Fastly services
    url: '#list-fastly-services'
    identifier: fastly-integration-list-fastly-services
    parent: fastly-integration
    generated: true
    params:
      versions:
        - v2
      operationids:
        - ListFastlyServices
      unstable: []
      order: 6
  - name: Update Fastly account
    url: '#update-fastly-account'
    identifier: fastly-integration-update-fastly-account
    parent: fastly-integration
    generated: true
    params:
      versions:
        - v2
      operationids:
        - UpdateFastlyAccount
      unstable: []
      order: 4
  - name: Get Fastly account
    url: '#get-fastly-account'
    identifier: fastly-integration-get-fastly-account
    parent: fastly-integration
    generated: true
    params:
      versions:
        - v2
      operationids:
        - GetFastlyAccount
      unstable: []
      order: 3
  - name: Delete Fastly account
    url: '#delete-fastly-account'
    identifier: fastly-integration-delete-fastly-account
    parent: fastly-integration
    generated: true
    params:
      versions:
        - v2
      operationids:
        - DeleteFastlyAccount
      unstable: []
      order: 5
  - name: Add Fastly account
    url: '#add-fastly-account'
    identifier: fastly-integration-add-fastly-account
    parent: fastly-integration
    generated: true
    params:
      versions:
        - v2
      operationids:
        - CreateFastlyAccount
      unstable: []
      order: 2
  - name: List Fastly accounts
    url: '#list-fastly-accounts'
    identifier: fastly-integration-list-fastly-accounts
    parent: fastly-integration
    generated: true
    params:
      versions:
        - v2
      operationids:
        - ListFastlyAccounts
      unstable: []
      order: 1
  - name: Incident Services
    url: /api/latest/incident-services/
    identifier: incident-services
    generated: true
  - name: Update an existing incident service
    url: '#update-an-existing-incident-service'
    identifier: incident-services-update-an-existing-incident-service
    parent: incident-services
    generated: true
    params:
      versions:
        - v2
      operationids:
        - UpdateIncidentService
      unstable:
        - v2
      order: 3
  - name: Get details of an incident service
    url: '#get-details-of-an-incident-service'
    identifier: incident-services-get-details-of-an-incident-service
    parent: incident-services
    generated: true
    params:
      versions:
        - v2
      operationids:
        - GetIncidentService
      unstable:
        - v2
      order: 1
  - name: Delete an existing incident service
    url: '#delete-an-existing-incident-service'
    identifier: incident-services-delete-an-existing-incident-service
    parent: incident-services
    generated: true
    params:
      versions:
        - v2
      operationids:
        - DeleteIncidentService
      unstable:
        - v2
      order: 2
  - name: Create a new incident service
    url: '#create-a-new-incident-service'
    identifier: incident-services-create-a-new-incident-service
    parent: incident-services
    generated: true
    params:
      versions:
        - v2
      operationids:
        - CreateIncidentService
      unstable:
        - v2
      order: 5
  - name: Get a list of all incident services
    url: '#get-a-list-of-all-incident-services'
    identifier: incident-services-get-a-list-of-all-incident-services
    parent: incident-services
    generated: true
    params:
      versions:
        - v2
      operationids:
        - ListIncidentServices
      unstable:
        - v2
      order: 4
  - name: Incident Teams
    url: /api/latest/incident-teams/
    identifier: incident-teams
    generated: true
  - name: Update an existing incident team
    url: '#update-an-existing-incident-team'
    identifier: incident-teams-update-an-existing-incident-team
    parent: incident-teams
    generated: true
    params:
      versions:
        - v2
      operationids:
        - UpdateIncidentTeam
      unstable:
        - v2
      order: 3
  - name: Get details of an incident team
    url: '#get-details-of-an-incident-team'
    identifier: incident-teams-get-details-of-an-incident-team
    parent: incident-teams
    generated: true
    params:
      versions:
        - v2
      operationids:
        - GetIncidentTeam
      unstable:
        - v2
      order: 1
  - name: Delete an existing incident team
    url: '#delete-an-existing-incident-team'
    identifier: incident-teams-delete-an-existing-incident-team
    parent: incident-teams
    generated: true
    params:
      versions:
        - v2
      operationids:
        - DeleteIncidentTeam
      unstable:
        - v2
      order: 2
  - name: Create a new incident team
    url: '#create-a-new-incident-team'
    identifier: incident-teams-create-a-new-incident-team
    parent: incident-teams
    generated: true
    params:
      versions:
        - v2
      operationids:
        - CreateIncidentTeam
      unstable:
        - v2
      order: 5
  - name: Get a list of all incident teams
    url: '#get-a-list-of-all-incident-teams'
    identifier: incident-teams-get-a-list-of-all-incident-teams
    parent: incident-teams
    generated: true
    params:
      versions:
        - v2
      operationids:
        - ListIncidentTeams
      unstable:
        - v2
      order: 4
  - name: Incidents
    url: /api/latest/incidents/
    identifier: incidents
    generated: true
  - name: 'Create, update, and delete incident attachments'
    url: '#create,-update,-and-delete-incident-attachments'
    identifier: 'incidents-create,-update,-and-delete-incident-attachments'
    parent: incidents
    generated: true
    params:
      versions:
        - v2
      operationids:
        - UpdateIncidentAttachments
      unstable:
        - v2
      order: 8
  - name: Get a list of attachments
    url: '#get-a-list-of-attachments'
    identifier: incidents-get-a-list-of-attachments
    parent: incidents
    generated: true
    params:
      versions:
        - v2
      operationids:
        - ListIncidentAttachments
      unstable:
        - v2
      order: 7
  - name: Update an existing incident
    url: '#update-an-existing-incident'
    identifier: incidents-update-an-existing-incident
    parent: incidents
    generated: true
    params:
      versions:
        - v2
      operationids:
        - UpdateIncident
      unstable:
        - v2
      order: 3
  - name: Get the details of an incident
    url: '#get-the-details-of-an-incident'
    identifier: incidents-get-the-details-of-an-incident
    parent: incidents
    generated: true
    params:
      versions:
        - v2
      operationids:
        - GetIncident
      unstable:
        - v2
      order: 2
  - name: Delete an existing incident
    url: '#delete-an-existing-incident'
    identifier: incidents-delete-an-existing-incident
    parent: incidents
    generated: true
    params:
      versions:
        - v2
      operationids:
        - DeleteIncident
      unstable:
        - v2
      order: 4
  - name: Search for incidents
    url: '#search-for-incidents'
    identifier: incidents-search-for-incidents
    parent: incidents
    generated: true
    params:
      versions:
        - v2
      operationids:
        - SearchIncidents
      unstable:
        - v2
      order: 6
  - name: Create an incident
    url: '#create-an-incident'
    identifier: incidents-create-an-incident
    parent: incidents
    generated: true
    params:
      versions:
        - v2
      operationids:
        - CreateIncident
      unstable:
        - v2
      order: 1
  - name: Get a list of incidents
    url: '#get-a-list-of-incidents'
    identifier: incidents-get-a-list-of-incidents
    parent: incidents
    generated: true
    params:
      versions:
        - v2
      operationids:
        - ListIncidents
      unstable:
        - v2
      order: 5
  - name: Logs Archives
    url: /api/latest/logs-archives/
    identifier: logs-archives
    generated: true
  - name: Grant role to an archive
    url: '#grant-role-to-an-archive'
    identifier: logs-archives-grant-role-to-an-archive
    parent: logs-archives
    generated: true
    params:
      versions:
        - v2
      operationids:
        - AddReadRoleToArchive
      unstable: []
      order: 7
  - name: List read roles for an archive
    url: '#list-read-roles-for-an-archive'
    identifier: logs-archives-list-read-roles-for-an-archive
    parent: logs-archives
    generated: true
    params:
      versions:
        - v2
      operationids:
        - ListArchiveReadRoles
      unstable: []
      order: 6
  - name: Revoke role from an archive
    url: '#revoke-role-from-an-archive'
    identifier: logs-archives-revoke-role-from-an-archive
    parent: logs-archives
    generated: true
    params:
      versions:
        - v2
      operationids:
        - RemoveRoleFromArchive
      unstable: []
      order: 8
  - name: Update an archive
    url: '#update-an-archive'
    identifier: logs-archives-update-an-archive
    parent: logs-archives
    generated: true
    params:
      versions:
        - v2
      operationids:
        - UpdateLogsArchive
      unstable: []
      order: 4
  - name: Get an archive
    url: '#get-an-archive'
    identifier: logs-archives-get-an-archive
    parent: logs-archives
    generated: true
    params:
      versions:
        - v2
      operationids:
        - GetLogsArchive
      unstable: []
      order: 3
  - name: Delete an archive
    url: '#delete-an-archive'
    identifier: logs-archives-delete-an-archive
    parent: logs-archives
    generated: true
    params:
      versions:
        - v2
      operationids:
        - DeleteLogsArchive
      unstable: []
      order: 5
  - name: Create an archive
    url: '#create-an-archive'
    identifier: logs-archives-create-an-archive
    parent: logs-archives
    generated: true
    params:
      versions:
        - v2
      operationids:
        - CreateLogsArchive
      unstable: []
      order: 2
  - name: Get all archives
    url: '#get-all-archives'
    identifier: logs-archives-get-all-archives
    parent: logs-archives
    generated: true
    params:
      versions:
        - v2
      operationids:
        - ListLogsArchives
      unstable: []
      order: 1
  - name: Update archive order
    url: '#update-archive-order'
    identifier: logs-archives-update-archive-order
    parent: logs-archives
    generated: true
    params:
      versions:
        - v2
      operationids:
        - UpdateLogsArchiveOrder
      unstable: []
      order: 10
  - name: Get archive order
    url: '#get-archive-order'
    identifier: logs-archives-get-archive-order
    parent: logs-archives
    generated: true
    params:
      versions:
        - v2
      operationids:
        - GetLogsArchiveOrder
      unstable: []
      order: 9
  - name: Logs Metrics
    url: /api/latest/logs-metrics/
    identifier: logs-metrics
    generated: true
  - name: Update a log-based metric
    url: '#update-a-log-based-metric'
    identifier: logs-metrics-update-a-log-based-metric
    parent: logs-metrics
    generated: true
    params:
      versions:
        - v2
      operationids:
        - UpdateLogsMetric
      unstable: []
      order: 4
  - name: Get a log-based metric
    url: '#get-a-log-based-metric'
    identifier: logs-metrics-get-a-log-based-metric
    parent: logs-metrics
    generated: true
    params:
      versions:
        - v2
      operationids:
        - GetLogsMetric
      unstable: []
      order: 3
  - name: Delete a log-based metric
    url: '#delete-a-log-based-metric'
    identifier: logs-metrics-delete-a-log-based-metric
    parent: logs-metrics
    generated: true
    params:
      versions:
        - v2
      operationids:
        - DeleteLogsMetric
      unstable: []
      order: 5
  - name: Create a log-based metric
    url: '#create-a-log-based-metric'
    identifier: logs-metrics-create-a-log-based-metric
    parent: logs-metrics
    generated: true
    params:
      versions:
        - v2
      operationids:
        - CreateLogsMetric
      unstable: []
      order: 2
  - name: Get all log-based metrics
    url: '#get-all-log-based-metrics'
    identifier: logs-metrics-get-all-log-based-metrics
    parent: logs-metrics
    generated: true
    params:
      versions:
        - v2
      operationids:
        - ListLogsMetrics
      unstable: []
      order: 1
  - name: Logs Restriction Queries
    url: /api/latest/logs-restriction-queries/
    identifier: logs-restriction-queries
    generated: true
  - name: Grant role to a restriction query
    url: '#grant-role-to-a-restriction-query'
    identifier: logs-restriction-queries-grant-role-to-a-restriction-query
    parent: logs-restriction-queries
    generated: true
    params:
      versions:
        - v2
      operationids:
        - AddRoleToRestrictionQuery
      unstable:
        - v2
      order: 7
  - name: List roles for a restriction query
    url: '#list-roles-for-a-restriction-query'
    identifier: logs-restriction-queries-list-roles-for-a-restriction-query
    parent: logs-restriction-queries
    generated: true
    params:
      versions:
        - v2
      operationids:
        - ListRestrictionQueryRoles
      unstable:
        - v2
      order: 6
  - name: Revoke role from a restriction query
    url: '#revoke-role-from-a-restriction-query'
    identifier: logs-restriction-queries-revoke-role-from-a-restriction-query
    parent: logs-restriction-queries
    generated: true
    params:
      versions:
        - v2
      operationids:
        - RemoveRoleFromRestrictionQuery
      unstable:
        - v2
      order: 8
  - name: Update a restriction query
    url: '#update-a-restriction-query'
    identifier: logs-restriction-queries-update-a-restriction-query
    parent: logs-restriction-queries
    generated: true
    params:
      versions:
        - v2
      operationids:
        - UpdateRestrictionQuery
      unstable:
        - v2
      order: 4
  - name: Get a restriction query
    url: '#get-a-restriction-query'
    identifier: logs-restriction-queries-get-a-restriction-query
    parent: logs-restriction-queries
    generated: true
    params:
      versions:
        - v2
      operationids:
        - GetRestrictionQuery
      unstable:
        - v2
      order: 3
  - name: Delete a restriction query
    url: '#delete-a-restriction-query'
    identifier: logs-restriction-queries-delete-a-restriction-query
    parent: logs-restriction-queries
    generated: true
    params:
      versions:
        - v2
      operationids:
        - DeleteRestrictionQuery
      unstable:
        - v2
      order: 5
  - name: Get all restriction queries for a given user
    url: '#get-all-restriction-queries-for-a-given-user'
    identifier: logs-restriction-queries-get-all-restriction-queries-for-a-given-user
    parent: logs-restriction-queries
    generated: true
    params:
      versions:
        - v2
      operationids:
        - ListUserRestrictionQueries
      unstable:
        - v2
      order: 9
  - name: Get restriction query for a given role
    url: '#get-restriction-query-for-a-given-role'
    identifier: logs-restriction-queries-get-restriction-query-for-a-given-role
    parent: logs-restriction-queries
    generated: true
    params:
      versions:
        - v2
      operationids:
        - GetRoleRestrictionQuery
      unstable:
        - v2
      order: 10
  - name: Create a restriction query
    url: '#create-a-restriction-query'
    identifier: logs-restriction-queries-create-a-restriction-query
    parent: logs-restriction-queries
    generated: true
    params:
      versions:
        - v2
      operationids:
        - CreateRestrictionQuery
      unstable:
        - v2
      order: 2
  - name: List restriction queries
    url: '#list-restriction-queries'
    identifier: logs-restriction-queries-list-restriction-queries
    parent: logs-restriction-queries
    generated: true
    params:
      versions:
        - v2
      operationids:
        - ListRestrictionQueries
      unstable:
        - v2
      order: 1
  - name: Opsgenie Integration
    url: /api/latest/opsgenie-integration/
    identifier: opsgenie-integration
    generated: true
  - name: Update a single service object
    url: '#update-a-single-service-object'
    identifier: opsgenie-integration-update-a-single-service-object
    parent: opsgenie-integration
    generated: true
    params:
      versions:
        - v2
      operationids:
        - UpdateOpsgenieService
      unstable: []
      order: 4
  - name: Get a single service object
    url: '#get-a-single-service-object'
    identifier: opsgenie-integration-get-a-single-service-object
    parent: opsgenie-integration
    generated: true
    params:
      versions:
        - v2
      operationids:
        - GetOpsgenieService
      unstable: []
      order: 3
  - name: Delete a single service object
    url: '#delete-a-single-service-object'
    identifier: opsgenie-integration-delete-a-single-service-object
    parent: opsgenie-integration
    generated: true
    params:
      versions:
        - v2
      operationids:
        - DeleteOpsgenieService
      unstable: []
      order: 5
  - name: Create a new service object
    url: '#create-a-new-service-object'
    identifier: opsgenie-integration-create-a-new-service-object
    parent: opsgenie-integration
    generated: true
    params:
      versions:
        - v2
      operationids:
        - CreateOpsgenieService
      unstable: []
      order: 2
  - name: Get all service objects
    url: '#get-all-service-objects'
    identifier: opsgenie-integration-get-all-service-objects
    parent: opsgenie-integration
    generated: true
    params:
      versions:
        - v2
      operationids:
        - ListOpsgenieServices
      unstable: []
      order: 1
  - name: Processes
    url: /api/latest/processes/
    identifier: processes
    generated: true
  - name: Get all processes
    url: '#get-all-processes'
    identifier: processes-get-all-processes
    parent: processes
    generated: true
    params:
      versions:
        - v2
      operationids:
        - ListProcesses
      unstable: []
      order: 1
  - name: RUM
    url: /api/latest/rum/
    identifier: rum
    generated: true
  - name: Search RUM events
    url: '#search-rum-events'
    identifier: rum-search-rum-events
    parent: rum
    generated: true
    params:
      versions:
        - v2
      operationids:
        - SearchRUMEvents
      unstable: []
      order: 1
  - name: Get a list of RUM events
    url: '#get-a-list-of-rum-events'
    identifier: rum-get-a-list-of-rum-events
    parent: rum
    generated: true
    params:
      versions:
        - v2
      operationids:
        - ListRUMEvents
      unstable: []
      order: 2
  - name: Update a RUM application
    url: '#update-a-rum-application'
    identifier: rum-update-a-rum-application
    parent: rum
    generated: true
    params:
      versions:
        - v2
      operationids:
        - UpdateRUMApplication
      unstable: []
      order: 4
  - name: Get a RUM application
    url: '#get-a-rum-application'
    identifier: rum-get-a-rum-application
    parent: rum
    generated: true
    params:
      versions:
        - v2
      operationids:
        - GetRUMApplication
      unstable: []
      order: 5
  - name: Delete a RUM application
    url: '#delete-a-rum-application'
    identifier: rum-delete-a-rum-application
    parent: rum
    generated: true
    params:
      versions:
        - v2
      operationids:
        - DeleteRUMApplication
      unstable: []
      order: 6
  - name: Create a new RUM application
    url: '#create-a-new-rum-application'
    identifier: rum-create-a-new-rum-application
    parent: rum
    generated: true
    params:
      versions:
        - v2
      operationids:
        - CreateRUMApplication
      unstable: []
      order: 7
  - name: List all the RUM applications
    url: '#list-all-the-rum-applications'
    identifier: rum-list-all-the-rum-applications
    parent: rum
    generated: true
    params:
      versions:
        - v2
      operationids:
        - GetRUMApplications
      unstable: []
      order: 8
  - name: Aggregate RUM events
    url: '#aggregate-rum-events'
    identifier: rum-aggregate-rum-events
    parent: rum
    generated: true
    params:
      versions:
        - v2
      operationids:
        - AggregateRUMEvents
      unstable: []
      order: 3
  - name: Roles
    url: /api/latest/roles/
    identifier: roles
    generated: true
  - name: Add a user to a role
    url: '#add-a-user-to-a-role'
    identifier: roles-add-a-user-to-a-role
    parent: roles
    generated: true
    params:
      versions:
        - v2
      operationids:
        - AddUserToRole
      unstable: []
      order: 10
  - name: Get all users of a role
    url: '#get-all-users-of-a-role'
    identifier: roles-get-all-users-of-a-role
    parent: roles
    generated: true
    params:
      versions:
        - v2
      operationids:
        - ListRoleUsers
      unstable: []
      order: 9
  - name: Remove a user from a role
    url: '#remove-a-user-from-a-role'
    identifier: roles-remove-a-user-from-a-role
    parent: roles
    generated: true
    params:
      versions:
        - v2
      operationids:
        - RemoveUserFromRole
      unstable: []
      order: 11
  - name: Grant permission to a role
    url: '#grant-permission-to-a-role'
    identifier: roles-grant-permission-to-a-role
    parent: roles
    generated: true
    params:
      versions:
        - v2
      operationids:
        - AddPermissionToRole
      unstable: []
      order: 7
  - name: List permissions for a role
    url: '#list-permissions-for-a-role'
    identifier: roles-list-permissions-for-a-role
    parent: roles
    generated: true
    params:
      versions:
        - v2
      operationids:
        - ListRolePermissions
      unstable: []
      order: 6
  - name: Revoke permission
    url: '#revoke-permission'
    identifier: roles-revoke-permission
    parent: roles
    generated: true
    params:
      versions:
        - v2
      operationids:
        - RemovePermissionFromRole
      unstable: []
      order: 8
  - name: Create a new role by cloning an existing role
    url: '#create-a-new-role-by-cloning-an-existing-role'
    identifier: roles-create-a-new-role-by-cloning-an-existing-role
    parent: roles
    generated: true
    params:
      versions:
        - v2
      operationids:
        - CloneRole
      unstable: []
      order: 12
  - name: Update a role
    url: '#update-a-role'
    identifier: roles-update-a-role
    parent: roles
    generated: true
    params:
      versions:
        - v2
      operationids:
        - UpdateRole
      unstable: []
      order: 4
  - name: Get a role
    url: '#get-a-role'
    identifier: roles-get-a-role
    parent: roles
    generated: true
    params:
      versions:
        - v2
      operationids:
        - GetRole
      unstable: []
      order: 3
  - name: Delete role
    url: '#delete-role'
    identifier: roles-delete-role
    parent: roles
    generated: true
    params:
      versions:
        - v2
      operationids:
        - DeleteRole
      unstable: []
      order: 5
  - name: Create role
    url: '#create-role'
    identifier: roles-create-role
    parent: roles
    generated: true
    params:
      versions:
        - v2
      operationids:
        - CreateRole
      unstable: []
      order: 2
  - name: List roles
    url: '#list-roles'
    identifier: roles-list-roles
    parent: roles
    generated: true
    params:
      versions:
        - v2
      operationids:
        - ListRoles
      unstable: []
      order: 1
  - name: List permissions
    url: '#list-permissions'
    identifier: roles-list-permissions
    parent: roles
    generated: true
    params:
      versions:
        - v2
      operationids:
        - ListPermissions
      unstable: []
      order: 1
  - name: Sensitive Data Scanner
    url: /api/latest/sensitive-data-scanner/
    identifier: sensitive-data-scanner
    generated: true
  - name: List standard patterns
    url: '#list-standard-patterns'
    identifier: sensitive-data-scanner-list-standard-patterns
    parent: sensitive-data-scanner
    generated: true
    params:
      versions:
        - v2
      operationids:
        - ListStandardPatterns
      unstable: []
      order: 3
  - name: Update Scanning Rule
    url: '#update-scanning-rule'
    identifier: sensitive-data-scanner-update-scanning-rule
    parent: sensitive-data-scanner
    generated: true
    params:
      versions:
        - v2
      operationids:
        - UpdateScanningRule
      unstable: []
      order: 8
  - name: Delete Scanning Rule
    url: '#delete-scanning-rule'
    identifier: sensitive-data-scanner-delete-scanning-rule
    parent: sensitive-data-scanner
    generated: true
    params:
      versions:
        - v2
      operationids:
        - DeleteScanningRule
      unstable: []
      order: 9
  - name: Create Scanning Rule
    url: '#create-scanning-rule'
    identifier: sensitive-data-scanner-create-scanning-rule
    parent: sensitive-data-scanner
    generated: true
    params:
      versions:
        - v2
      operationids:
        - CreateScanningRule
      unstable: []
      order: 7
  - name: Update Scanning Group
    url: '#update-scanning-group'
    identifier: sensitive-data-scanner-update-scanning-group
    parent: sensitive-data-scanner
    generated: true
    params:
      versions:
        - v2
      operationids:
        - UpdateScanningGroup
      unstable: []
      order: 5
  - name: Delete Scanning Group
    url: '#delete-scanning-group'
    identifier: sensitive-data-scanner-delete-scanning-group
    parent: sensitive-data-scanner
    generated: true
    params:
      versions:
        - v2
      operationids:
        - DeleteScanningGroup
      unstable: []
      order: 6
  - name: Create Scanning Group
    url: '#create-scanning-group'
    identifier: sensitive-data-scanner-create-scanning-group
    parent: sensitive-data-scanner
    generated: true
    params:
      versions:
        - v2
      operationids:
        - CreateScanningGroup
      unstable: []
      order: 4
  - name: Reorder Groups
    url: '#reorder-groups'
    identifier: sensitive-data-scanner-reorder-groups
    parent: sensitive-data-scanner
    generated: true
    params:
      versions:
        - v2
      operationids:
        - ReorderScanningGroups
      unstable: []
      order: 2
  - name: List Scanning Groups
    url: '#list-scanning-groups'
    identifier: sensitive-data-scanner-list-scanning-groups
    parent: sensitive-data-scanner
    generated: true
    params:
      versions:
        - v2
      operationids:
        - ListScanningGroups
      unstable: []
      order: 1
  - name: Service Accounts
    url: /api/latest/service-accounts/
    identifier: service-accounts
    generated: true
  - name: Edit an application key for this service account
    url: '#edit-an-application-key-for-this-service-account'
    identifier: service-accounts-edit-an-application-key-for-this-service-account
    parent: service-accounts
    generated: true
    params:
      versions:
        - v2
      operationids:
        - UpdateServiceAccountApplicationKey
      unstable: []
      order: 2
  - name: Get one application key for this service account
    url: '#get-one-application-key-for-this-service-account'
    identifier: service-accounts-get-one-application-key-for-this-service-account
    parent: service-accounts
    generated: true
    params:
      versions:
        - v2
      operationids:
        - GetServiceAccountApplicationKey
      unstable: []
      order: 1
  - name: Delete an application key for this service account
    url: '#delete-an-application-key-for-this-service-account'
    identifier: service-accounts-delete-an-application-key-for-this-service-account
    parent: service-accounts
    generated: true
    params:
      versions:
        - v2
      operationids:
        - DeleteServiceAccountApplicationKey
      unstable: []
      order: 3
  - name: Create an application key for this service account
    url: '#create-an-application-key-for-this-service-account'
    identifier: service-accounts-create-an-application-key-for-this-service-account
    parent: service-accounts
    generated: true
    params:
      versions:
        - v2
      operationids:
        - CreateServiceAccountApplicationKey
      unstable: []
      order: 5
  - name: List application keys for this service account
    url: '#list-application-keys-for-this-service-account'
    identifier: service-accounts-list-application-keys-for-this-service-account
    parent: service-accounts
    generated: true
    params:
      versions:
        - v2
      operationids:
        - ListServiceAccountApplicationKeys
      unstable: []
      order: 6
  - name: Create a service account
    url: '#create-a-service-account'
    identifier: service-accounts-create-a-service-account
    parent: service-accounts
    generated: true
    params:
      versions:
        - v2
      operationids:
        - CreateServiceAccount
      unstable: []
      order: 1
  - name: Service Definition
    url: /api/latest/service-definition/
    identifier: service-definition
    generated: true
  - name: Get a single service definition
    url: '#get-a-single-service-definition'
    identifier: service-definition-get-a-single-service-definition
    parent: service-definition
    generated: true
    params:
      versions:
        - v2
      operationids:
        - GetServiceDefinition
      unstable: []
      order: 3
  - name: Delete a single service definition
    url: '#delete-a-single-service-definition'
    identifier: service-definition-delete-a-single-service-definition
    parent: service-definition
    generated: true
    params:
      versions:
        - v2
      operationids:
        - DeleteServiceDefinition
      unstable: []
      order: 4
  - name: Create or update service definition
    url: '#create-or-update-service-definition'
    identifier: service-definition-create-or-update-service-definition
    parent: service-definition
    generated: true
    params:
      versions:
        - v2
      operationids:
        - CreateOrUpdateServiceDefinitions
      unstable: []
      order: 2
  - name: Get all service definitions
    url: '#get-all-service-definitions'
    identifier: service-definition-get-all-service-definitions
    parent: service-definition
    generated: true
    params:
      versions:
        - v2
      operationids:
        - ListServiceDefinitions
      unstable: []
      order: 1<|MERGE_RESOLUTION|>--- conflicted
+++ resolved
@@ -1575,31 +1575,27 @@
     url: serverless/distributed_tracing/
     parent: tracing_trace_collection
     identifier: tracing_serverless
-<<<<<<< HEAD
     weight: 107
   - name: Admission Controller Injection
     url: tracing/trace_collection/admission_controller/
     parent: tracing_trace_collection
     identifier: tracing_admission_controller
     weight: 108
-=======
-    weight: 106
   - name: Injecting Libraries
     url: tracing/trace_collection/library_injection/
     parent: tracing_trace_collection
     identifier: tracing_library_injection
-    weight: 107
->>>>>>> 0007cf3d
+    weight: 109
   - name: Tracing Proxies
     url: tracing/trace_collection/proxy_setup/
     parent: tracing_trace_collection
     identifier: tracing_proxies
-    weight: 109
+    weight: 110
   - name: Span Tags Semantics
     url: tracing/trace_collection/tracing_naming_convention
     parent: tracing_trace_collection
     identifier: tracing_naming_convention
-    weight: 110
+    weight: 111
   - name: APM Metrics Collection
     url: tracing/metrics/
     parent: tracing
