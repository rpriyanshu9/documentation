main:
  - name: Essentials
    identifier: essentials_heading
    weight: 1000000
  - name: In The App
    identifier: platform_heading
    weight: 2000000
  - name: Infrastructure
    identifier: infrastructure_heading
    weight: 3000000
  - name: Application Performance
    identifier: apm_heading
    weight: 4000000
  - name: Log Management
    identifier: log_management_heading
    weight: 5000000
  - name: Security
    identifier: security_platform_heading
    weight: 6000000
  - name: UX Monitoring
    identifier: ux_monitoring_heading
    weight: 7000000
  - name: Administration
    identifier: administration_heading
    weight: 8000000
  - name: Getting Started
    identifier: getting_started
    url: getting_started/
    pre: hex-ringed
    parent: essentials_heading
    weight: 10000
  - name: Datadog
    identifier: getting_started_datadog
    url: getting_started/application/
    parent: getting_started
    weight: 1
  - name: Datadog Site
    identifier: getting_started_datadog_site
    url: getting_started/site/
    parent: getting_started
    weight: 2
  - name: Agent
    identifier: getting_started_agent
    url: getting_started/agent/
    parent: getting_started
    weight: 3
  - name: Containers
    identifier: getting_started_containers
    url: getting_started/containers/
    parent: getting_started
    weight: 4
  - name: Autodiscovery
    identifier: getting_started_containers_autodiscovery
    url: getting_started/containers/autodiscovery
    parent: getting_started_containers
    weight: 401
  - name: Datadog Operator
    identifier: getting_started_containers_operator
    url: getting_started/containers/datadog_operator
    parent: getting_started_containers
    weight: 402
  - name: Serverless (Lambda)
    identifier: getting_started_serverless
    url: getting_started/serverless/
    parent: getting_started
    weight: 5
  - name: Integrations
    identifier: getting_started_integrations
    url: getting_started/integrations/
    parent: getting_started
    weight: 7
  - name: AWS
    identifier: getting_started_with_aws
    url: getting_started/integrations/aws/
    weight: 701
    parent: getting_started_integrations
  - name: Dashboards
    identifier: getting_started_dashboards
    url: getting_started/dashboards/
    parent: getting_started
    weight: 8
  - name: Monitors
    identifier: getting_started_monitors
    url: getting_started/monitors/
    parent: getting_started
    weight: 9
  - name: Logs
    identifier: getting_started_logs
    url: getting_started/logs/
    parent: getting_started
    weight: 10
  - name: Tracing
    identifier: getting_started_collect_traces
    url: getting_started/tracing/
    parent: getting_started
    weight: 11
  - name: Profiler
    identifier: getting_started_profiler
    url: getting_started/profiler/
    parent: getting_started
    weight: 12
  - name: Tags
    identifier: tagging_
    url: getting_started/tagging/
    parent: getting_started
    weight: 13
  - name: Assigning Tags
    identifier: assigning_tags
    url: getting_started/tagging/assigning_tags
    parent: tagging_
    weight: 1301
  - name: Unified Service Tagging
    identifier: unified_service_tagging
    url: getting_started/tagging/unified_service_tagging
    parent: tagging_
    weight: 1302
  - name: Using Tags
    identifier: using_tags
    url: getting_started/tagging/using_tags
    parent: tagging_
    weight: 1303
  - name: API
    identifier: getting_started_api
    url: getting_started/api/
    parent: getting_started
    weight: 14
  - name: Synthetic Monitoring
    identifier: getting_started_synthetics
    url: getting_started/synthetics/
    parent: getting_started
    weight: 15
  - name: Browser Tests
    identifier: getting_started_browser_test
    url: getting_started/synthetics/browser_test
    parent: getting_started_synthetics
    weight: 1502
  - name: API Tests
    identifier: getting_started_api_test
    url: getting_started/synthetics/api_test
    parent: getting_started_synthetics
    weight: 1501
  - name: Private Locations
    identifier: getting_started_private_location
    url: getting_started/synthetics/private_location
    parent: getting_started_synthetics
    weight: 1503
  - name: Incident Management
    url: getting_started/incident_management/
    parent: getting_started
    weight: 16
  - name: Database Monitoring
    url: getting_started/database_monitoring/
    parent: getting_started
    weight: 17
  - name: Learning Center
    url: getting_started/learning_center/
    parent: getting_started
    weight: 18
  - name: Agent
    url: agent/
    pre: agent-fill
    parent: essentials_heading
    weight: 30000
    identifier: agent
  - name: Basic Agent Usage
    url: agent/basic_agent_usage/
    parent: agent
    identifier: basic_agent_usage
    weight: 1
  - name: AIX
    identifier: basic_agent_usage_aix
    url: agent/basic_agent_usage/aix/
    weight: 101
    parent: basic_agent_usage
  - name: Amazon Linux
    identifier: basic_agent_usage_amazon_linux
    url: agent/basic_agent_usage/amazonlinux/
    weight: 102
    parent: basic_agent_usage
  - name: Ansible
    identifier: basic_agent_usage_ansible
    url: agent/basic_agent_usage/ansible/
    parent: basic_agent_usage
    weight: 103
  - name: CentOS
    identifier: basic_agent_usage_centos
    url: agent/basic_agent_usage/centos/
    weight: 104
    parent: basic_agent_usage
  - name: Chef
    identifier: basic_agent_usage_chef
    url: agent/basic_agent_usage/chef/
    weight: 105
    parent: basic_agent_usage
  - name: Debian
    identifier: basic_agent_usage_deb
    url: agent/basic_agent_usage/deb/
    weight: 106
    parent: basic_agent_usage
  - name: Fedora
    identifier: basic_agent_usage_fedora
    url: agent/basic_agent_usage/fedora/
    weight: 107
    parent: basic_agent_usage
  - name: Heroku
    identifier: basic_agent_usage_heroku
    url: agent/basic_agent_usage/heroku/
    weight: 108
    parent: basic_agent_usage
  - name: Mac OS X
    identifier: basic_agent_usage_osx
    url: agent/basic_agent_usage/osx/
    weight: 109
    parent: basic_agent_usage
  - name: Puppet
    identifier: basic_agent_usage_puppet
    url: agent/basic_agent_usage/puppet/
    weight: 110
    parent: basic_agent_usage
  - name: Red Hat
    identifier: basic_agent_usage_redhat
    url: agent/basic_agent_usage/redhat/
    weight: 111
    parent: basic_agent_usage
  - name: SaltStack
    identifier: basic_agent_usage_saltstack
    url: agent/basic_agent_usage/saltstack/
    weight: 112
    parent: basic_agent_usage
  - name: SUSE
    identifier: basic_agent_usage_suse
    url: agent/basic_agent_usage/suse/
    weight: 113
    parent: basic_agent_usage
  - name: Ubuntu
    identifier: basic_agent_usage_ubuntu
    url: agent/basic_agent_usage/ubuntu/
    weight: 114
    parent: basic_agent_usage
  - name: Windows
    identifier: basic_agent_usage_windows
    url: agent/basic_agent_usage/windows/
    weight: 115
    parent: basic_agent_usage
  - name: From Source
    identifier: basic_agent_usage_source
    url: agent/basic_agent_usage/source/
    weight: 116
    parent: basic_agent_usage
  - name: IoT
    url: agent/iot/
    parent: agent
    identifier: agent_iot
    weight: 7
  - name: Log Collection
    url: agent/logs/
    identifier: agent_logs
    parent: agent
    weight: 8
  - name: Advanced Log Collection
    url: agent/logs/advanced_log_collection
    parent: agent_logs
    weight: 801
  - name: Proxy
    url: agent/logs/proxy
    parent: agent_logs
    weight: 802
  - name: Transport
    url: agent/logs/log_transport
    parent: agent_logs
    weight: 803
  - name: Proxy
    url: agent/proxy/
    parent: agent
    identifier: agent_proxy
    weight: 9
  - name: Versions
    url: agent/versions
    parent: agent
    identifier: agent_versions
    weight: 10
  - name: Upgrade to Agent v7
    url: agent/versions/upgrade_to_agent_v7/
    parent: agent_versions
    weight: 1001
  - name: Upgrade to Agent v6
    url: agent/versions/upgrade_to_agent_v6/
    parent: agent_versions
    weight: 1002
  - name: Upgrade Between Agent Minor Versions
    url: agent/versions/upgrade_between_agent_minor_versions
    parent: agent_versions
    weight: 1003
  - name: Troubleshooting
    url: agent/troubleshooting/
    parent: agent
    weight: 11
    identifier: agent_troubleshooting
  - name: Debug Mode
    url: agent/troubleshooting/debug_mode/
    parent: agent_troubleshooting
    weight: 1101
  - name: Agent Flare
    url: agent/troubleshooting/send_a_flare/
    parent: agent_troubleshooting
    weight: 1102
  - name: Agent Check Status
    url: agent/troubleshooting/agent_check_status/
    parent: agent_troubleshooting
    weight: 1103
  - name: NTP Issues
    url: agent/troubleshooting/ntp/
    parent: agent_troubleshooting
    weight: 1104
  - name: Permission Issues
    url: agent/troubleshooting/permissions/
    parent: agent_troubleshooting
    weight: 1105
  - name: Integrations Issues
    url: agent/troubleshooting/integrations/
    parent: agent_troubleshooting
    weight: 1106
  - name: Site Issues
    url: agent/troubleshooting/site/
    parent: agent_troubleshooting
    weight: 1107
  - name: Autodiscovery Issues
    url: agent/troubleshooting/autodiscovery/
    parent: agent_troubleshooting
    weight: 1108
  - name: Windows Container Issues
    url: agent/troubleshooting/windows_containers
    weight: 1109
    parent: agent_troubleshooting
  - name: Agent Runtime Configuration
    url: agent/troubleshooting/config
    weight: 1110
    parent: agent_troubleshooting
  - name: Guides
    url: agent/guide/
    identifier: agent_guides
    parent: agent
    weight: 12
  - name: Data Security
    identifier: agent_security
    url: data_security/agent/
    parent: agent
    weight: 13
  - name: Containers
    url: containers/
    identifier: containers
    parent: infrastructure_heading
    weight: 40000
    pre: container
  - name: Docker and other runtimes
    url: containers/docker/
    parent: containers
    identifier: containers_docker
    weight: 2
  - name: APM
    url: containers/docker/apm/
    parent: containers_docker
    identifier: containers_docker_apm
    weight: 201
  - name: Log collection
    url: containers/docker/log/
    parent: containers_docker
    identifier: containers_docker_log
    weight: 203
  - name: Tag extraction
    url: containers/docker/tag/
    parent: containers_docker
    identifier: containers_docker_tag
    weight: 204
  - name: Autodiscovery
    url: containers/docker/integrations/
    parent: containers_docker
    identifier: containers_docker_integrations
    weight: 205
  - name: Prometheus
    url: containers/docker/prometheus/
    parent: containers_docker
    identifier: containers_docker_prometheus
    weight: 206
  - name: Data Collected
    url: containers/docker/data_collected/
    parent: containers_docker
    identifier: containers_docker_data_collected
    weight: 207
  - name: Kubernetes
    url: containers/kubernetes/
    parent: containers
    identifier: containers_kubernetes
    weight: 3
  - name: Installation
    url: containers/kubernetes/installation
    parent: containers_kubernetes
    identifier: containers_kubernetes_installation
    weight: 301
  - name: Configuration
    url: containers/kubernetes/configuration
    parent: containers_kubernetes
    identifier: containers_kubernetes_configuration
    weight: 302
  - name: Distributions
    url: containers/kubernetes/distributions
    parent: containers_kubernetes
    identifier: containers_kubernetes_distributions
    weight: 303
  - name: APM
    url: containers/kubernetes/apm/
    parent: containers_kubernetes
    identifier: containers_kubernetes_apm
    weight: 304
  - name: Log collection
    url: containers/kubernetes/log/
    parent: containers_kubernetes
    identifier: containers_kubernetes_log
    weight: 305
  - name: Tag extraction
    url: containers/kubernetes/tag/
    parent: containers_kubernetes
    identifier: containers_kubernetes_tag
    weight: 306
  - name: Integrations & Autodiscovery
    url: containers/kubernetes/integrations/
    parent: containers_kubernetes
    identifier: containers_kubernetes_integrations
    weight: 307
  - name: Prometheus & OpenMetrics
    url: containers/kubernetes/prometheus/
    parent: containers_kubernetes
    identifier: containers_kubernetes_prometheus
    weight: 308
  - name: Control plane monitoring
    url: containers/kubernetes/control_plane/
    parent: containers_kubernetes
    identifier: containers_kubernetes_control_plane
    weight: 309
  - name: Data collected
    url: containers/kubernetes/data_collected/
    parent: containers_kubernetes
    identifier: containers_kubernetes_data_collected
    weight: 310
  - name: Operator configuration
    url: containers/kubernetes/operator_configuration
    parent: containers_kubernetes
    identifier: containers_kubernetes_operator_configuration
    weight: 311
  - name: Cluster Agent
    url: containers/cluster_agent/
    parent: containers
    identifier: containers_cluster
    weight: 4
  - name: Setup
    url: containers/cluster_agent/setup/
    parent: containers_cluster
    identifier: cluster_agent_setup
    weight: 401
  - name: Event Collection
    url: containers/cluster_agent/event_collection/
    parent: containers_cluster
    identifier: cluster_agent_event_collection
    weight: 402
  - name: Custom & External Metrics
    url: containers/cluster_agent/external_metrics/
    parent: containers_cluster
    identifier: cluster_agent_external_metrics
    weight: 403
  - name: Cluster Checks
    url: containers/cluster_agent/clusterchecks/
    parent: containers_cluster
    weight: 404
  - name: Endpoints Checks
    url: containers/cluster_agent/endpointschecks/
    parent: containers_cluster
    weight: 405
  - name: Admission Controller
    url: containers/cluster_agent/admission_controller/
    parent: containers_cluster
    weight: 406
  - name: Commands & Options
    url: containers/cluster_agent/commands/
    identifier: cluster_agent_commands
    parent: containers_cluster
    weight: 407
  - name: Cluster metadata provider
    url: containers/cluster_agent/metadata_provider/
    identifier: cluster_agent_metadata_provider
    parent: containers_cluster
    weight: 408
  - name: Build
    url: containers/cluster_agent/build/
    identifier: cluster_agent_build
    parent: containers_cluster
    weight: 409
  - name: Cluster Checks Runner
    url: containers/cluster_agent/clusterchecksrunner
    identifier: cluster_agent_clcr
    parent: containers_cluster
    weight: 410
  - name: Troubleshooting
    url: containers/cluster_agent/troubleshooting/
    identifier: cluster_agent_troubleshooting
    parent: containers_cluster
    weight: 411
  - name: Amazon ECS
    url: containers/amazon_ecs/
    parent: containers
    identifier: containers_amazon_ecs
    weight: 5
  - name: APM
    url: containers/amazon_ecs/apm/
    parent: containers_amazon_ecs
    identifier: containers_amazon_ecs_apm
    weight: 501
  - name: Log collection
    url: containers/amazon_ecs/logs/
    parent: containers_amazon_ecs
    identifier: containers_amazon_ecs_logs
    weight: 502
  - name: Tag extraction
    url: containers/amazon_ecs/tags/
    parent: containers_amazon_ecs
    identifier: containers_amazon_ecs_tags
    weight: 503
  - name: Data collected
    url: containers/amazon_ecs/data_collected/
    parent: containers_amazon_ecs
    identifier: containers_amazon_ecs_data_collected
    weight: 504
  - name: AWS Fargate
    url: integrations/ecs_fargate/
    parent: containers
    identifier: ecs_fargate
    weight: 6
  - name: Troubleshooting
    url: containers/troubleshooting/
    parent: containers
    identifier: containers_troubleshooting
    weight: 7
  - name: Duplicate hosts
    url: containers/troubleshooting/duplicate_hosts
    parent: containers_troubleshooting
    identifier: containers_troubleshooting_duplicate_hosts
    weight: 701
  - name: Integrations
    url: integrations/
    identifier: integrations_top_level
    pre: integrations
    parent: essentials_heading
    weight: 45000
  - name: Guides
    url: integrations/guide/
    identifier: integration_guides
    parent: integrations_top_level
    weight: 2
  - name: Watchdog
    url: watchdog/
    identifier: watchdog_top_level
    pre: watchdog
    parent: platform_heading
    weight: 50000
  - name: Alerts
    url: watchdog/alerts
    identifier: watchdog_alerts
    parent: watchdog_top_level
    weight: 1
  - name: Impact Analysis
    url: watchdog/impact_analysis/
    identifier: watchdog_impact_analysis
    parent: watchdog_top_level
    weight: 2
  - name: RCA
    url: watchdog/rca/
    identifier: watchdog_rca
    parent: watchdog_top_level
    weight: 3
  - name: Insights
    url: watchdog/insights
    parent: watchdog_top_level
    weight: 4
  - name: Faulty Deployment Detection
    url: watchdog/faulty_deployment_detection/
    identifier: watchdog_faulty_deployment_detection
    parent: watchdog_top_level
    weight: 5
  - name: Events
    url: events/
    identifier: events_top_level
    pre: events
    parent: platform_heading
    weight: 60000
  - name: Explorer
    url: events/explorer/
    identifier: event_explorer
    parent: events_top_level
    weight: 2
  - name: Guides
    url: events/guides/
    identifier: events_guides
    parent: events_top_level
    weight: 3
  - name: Custom Agent Check
    url: events/guides/agent/
    parent: events_guides
    weight: 300
  - name: DogStatsD
    url: events/guides/dogstatsd/
    parent: events_guides
    weight: 301
  - name: Email
    url: events/guides/email/
    parent: events_guides
    weight: 302
  - name: API
    url: api/latest/events/#post-an-event
    parent: events_guides
    weight: 303
  - name: Dashboards
    url: dashboards/
    pre: dashboard
    identifier: dashboards
    parent: platform_heading
    weight: 70000
  - name: Widgets
    url: dashboards/widgets/
    parent: dashboards
    identifier: dashboards_widgets
    weight: 4
  - name: Alert Graph
    url: dashboards/widgets/alert_graph/
    parent: dashboards_widgets
    weight: 10
  - name: Alert Value
    url: dashboards/widgets/alert_value/
    parent: dashboards_widgets
    weight: 11
  - name: Change
    url: dashboards/widgets/change/
    parent: dashboards_widgets
    weight: 12
  - name: Check Status
    url: dashboards/widgets/check_status/
    parent: dashboards_widgets
    weight: 13
  - name: Distribution
    url: dashboards/widgets/distribution/
    parent: dashboards_widgets
    weight: 14
  - name: Event Stream
    url: dashboards/widgets/event_stream/
    parent: dashboards_widgets
    weight: 15
  - name: Event Timeline
    url: dashboards/widgets/event_timeline/
    parent: dashboards_widgets
    weight: 16
  - name: Free Text
    url: dashboards/widgets/free_text/
    parent: dashboards_widgets
    weight: 17
  - name: Geomap
    url: dashboards/widgets/geomap/
    parent: dashboards_widgets
    weight: 18
  - name: Group
    url: dashboards/widgets/group/
    parent: dashboards_widgets
    weight: 19
  - name: Heat Map
    url: dashboards/widgets/heat_map/
    parent: dashboards_widgets
    weight: 20
  - name: Host Map
    url: dashboards/widgets/hostmap/
    parent: dashboards_widgets
    weight: 21
    identifier: widgets_host_map
  - name: Iframe
    url: dashboards/widgets/iframe/
    parent: dashboards_widgets
    weight: 22
  - name: Image
    url: dashboards/widgets/image/
    parent: dashboards_widgets
    weight: 23
  - name: Log Stream
    url: dashboards/widgets/log_stream/
    parent: dashboards_widgets
    weight: 24
  - name: Monitor Summary
    url: dashboards/widgets/monitor_summary/
    parent: dashboards_widgets
    weight: 25
  - name: Notes and Links
    url: dashboards/widgets/note/
    parent: dashboards_widgets
    weight: 26
  - name: Query Value
    url: dashboards/widgets/query_value/
    parent: dashboards_widgets
    weight: 27
  - name: Scatter Plot
    url: dashboards/widgets/scatter_plot/
    parent: dashboards_widgets
    weight: 28
  - name: SLO Summary
    url: dashboards/widgets/slo/
    parent: dashboards_widgets
    weight: 29
  - name: Service Map
    url: dashboards/widgets/service_map/
    parent: dashboards_widgets
    weight: 30
  - name: Service Summary
    url: dashboards/widgets/service_summary/
    parent: dashboards_widgets
    weight: 31
  - name: Table
    url: dashboards/widgets/table/
    parent: dashboards_widgets
    weight: 32
  - name: Timeseries
    url: dashboards/widgets/timeseries/
    parent: dashboards_widgets
    weight: 33
  - name: Top List
    url: dashboards/widgets/top_list/
    parent: dashboards_widgets
    weight: 34
  - name: Querying
    url: dashboards/querying/
    parent: dashboards
    weight: 5
  - name: Functions
    url: dashboards/functions/
    parent: dashboards
    identifier: dashboards_functions
    weight: 6
  - name: Algorithms
    url: dashboards/functions/algorithms/
    parent: dashboards_functions
    weight: 601
  - name: Arithmetic
    url: dashboards/functions/arithmetic/
    parent: dashboards_functions
    weight: 602
  - name: Count
    url: dashboards/functions/count/
    parent: dashboards_functions
    weight: 603
  - name: Exclusion
    url: dashboards/functions/exclusion/
    parent: dashboards_functions
    weight: 603
  - name: Interpolation
    url: dashboards/functions/interpolation/
    parent: dashboards_functions
    weight: 604
  - name: Rank
    url: dashboards/functions/rank/
    parent: dashboards_functions
    weight: 605
  - name: Rate
    url: dashboards/functions/rate/
    parent: dashboards_functions
    weight: 606
  - name: Regression
    url: dashboards/functions/regression/
    parent: dashboards_functions
    weight: 607
  - name: Rollup
    url: dashboards/functions/rollup/
    parent: dashboards_functions
    weight: 608
  - name: Smoothing
    url: dashboards/functions/smoothing/
    parent: dashboards_functions
    weight: 609
  - name: Timeshift
    url: dashboards/functions/timeshift/
    parent: dashboards_functions
    weight: 610
  - name: Beta
    url: dashboards/functions/beta/
    parent: dashboards_functions
    weight: 611
  - name: Correlations
    url: dashboards/correlations/
    parent: dashboards
    weight: 7
  - name: Scheduled Reports
    url: dashboards/scheduled_reports/
    parent: dashboards
    weight: 8
    identifier: dashboards_reporting
  - name: Template Variables
    url: dashboards/template_variables/
    parent: dashboards
    weight: 9
    identifier: dashboards_temp_variables
  - name: Sharing
    url: dashboards/sharing/
    parent: dashboards
    weight: 10
  - name: Graphing with JSON
    url: dashboards/graphing_json/
    parent: dashboards
    identifier: graphing_json
    weight: 11
  - name: Widget JSON schema
    url: dashboards/graphing_json/widget_json/
    parent: graphing_json
    weight: 1001
  - name: Request JSON schema
    url: dashboards/graphing_json/request_json/
    parent: graphing_json
    weight: 1002
  - name: Guides
    url: dashboards/guide/
    parent: dashboards
    identifier: guides
    weight: 12
  - name: Mobile Application
    url: mobile/
    identifier: mobile
    pre: mobile
    parent: platform_heading
    weight: 80000
  - name: Infrastructure
    url: infrastructure/
    identifier: infrastructure
    pre: host-map
    parent: infrastructure_heading
    weight: 90000
  - name: Infrastructure List
    url: infrastructure/list/
    parent: infrastructure
    weight: 1
  - name: Host Map
    url: infrastructure/hostmap/
    parent: infrastructure
    weight: 2
    identifier: infrastructure_host_map
  - name: Container Map
    url: infrastructure/containermap/
    parent: infrastructure
    weight: 3
  - name: Live Processes
    url: infrastructure/process/
    parent: infrastructure
    identifier: infrastructure_process
    weight: 4
  - name: Increase Process Retention
    url: infrastructure/process/increase_process_retention/
    parent: infrastructure_process
    weight: 401
  - name: Live Containers
    url: infrastructure/livecontainers/
    parent: infrastructure
    identifier: infrastructure_livecontainers
    weight: 5
  - name: Configuration
    url: infrastructure/livecontainers/configuration
    parent: infrastructure_livecontainers
    weight: 501
  - name: Legacy Configuration
    url: infrastructure/livecontainers/legacy
    parent: infrastructure_livecontainers
    weight: 502
  - name: Cloud Cost
    url: infrastructure/cloud_cost_management/
    parent: infrastructure
    weight: 6
  - name: Serverless
    url: serverless
    pre: serverless
    identifier: serverless
    parent: infrastructure_heading
    weight: 100000
  - name: AWS Lambda
    url: serverless/installation
    parent: serverless
    identifier: serverless_installation
    weight: 1
  - name: Python
    url: serverless/installation/python
    parent: serverless_installation
    identifier: serverless_installation_python
    weight: 101
  - name: Node.js
    url: serverless/installation/nodejs
    parent: serverless_installation
    identifier: serverless_installation_nodejs
    weight: 102
  - name: Ruby
    url: serverless/installation/ruby
    parent: serverless_installation
    identifier: serverless_installation_ruby
    weight: 103
  - name: Java
    url: serverless/installation/java
    parent: serverless_installation
    identifier: serverless_installation_java
    weight: 104
  - name: Go
    url: serverless/installation/go
    parent: serverless_installation
    identifier: serverless_installation_go
    weight: 105
  - name: .NET
    url: serverless/installation/dotnet
    parent: serverless_installation
    identifier: serverless_installation_dotnet
    weight: 106
  - name: Advanced Configurations (AWS Lambda)
    url: serverless/configuration
    parent: serverless
    identifier: serverless_configuration
    weight: 2
  - name: Enhanced Lambda Metrics
    url: serverless/enhanced_lambda_metrics
    parent: serverless
    weight: 3
  - name: Custom Metrics
    url: serverless/custom_metrics
    parent: serverless
    identifier: custom_metrics
    weight: 4
  - name: Distributed Tracing
    url: serverless/distributed_tracing
    identifier: serverless_distributed_tracing
    parent: serverless
    weight: 5
  - name: Trace Merging (Advanced)
    url: serverless/distributed_tracing/serverless_trace_merging
    parent: serverless_distributed_tracing
    weight: 502
  - name: Trace Propagation (Advanced)
    url: serverless/distributed_tracing/serverless_trace_propagation
    parent: serverless_distributed_tracing
    weight: 503
  - name: Libraries & Integrations
    url: serverless/libraries_integrations
    parent: serverless
    identifier: libraries_integrations
    weight: 6
  - name: Datadog Lambda Extension
    url: serverless/libraries_integrations/extension/
    parent: libraries_integrations
    weight: 601
  - name: Datadog Serverless Plugin
    url: serverless/libraries_integrations/plugin/
    parent: libraries_integrations
    weight: 602
  - name: Datadog Serverless Macro
    url: serverless/libraries_integrations/macro/
    parent: libraries_integrations
    weight: 603
  - name: Datadog Serverless CLI
    url: serverless/libraries_integrations/cli/
    parent: libraries_integrations
    weight: 604
  - name: Datadog CDK Construct
    url: serverless/libraries_integrations/cdk/
    parent: libraries_integrations
    weight: 605
  - name: Deployment Tracking
    url: serverless/deployment_tracking
    parent: serverless
    weight: 7
  - name: Azure App Service
    url: serverless/azure_app_services
    parent: serverless
    identifier: serverless_app_services
    weight: 8
  - name: Google Cloud Run
    url: serverless/google_cloud_run
    parent: serverless
    identifier: serverless_gcr
    weight: 9
  - name: Troubleshooting
    url: serverless/troubleshooting
    parent: serverless
    identifier: serverless_troubleshooting
    weight: 10
  - name: Glossary
    url: serverless/glossary
    parent: serverless
    identifier: serverless_glossary
    weight: 11
  - name: Guides
    url: serverless/guide/
    identifier: serverless_guides
    parent: serverless
    weight: 12
  - name: Metrics
    url: metrics/
    identifier: metrics_top_level
    pre: metric
    parent: platform_heading
    weight: 110000
  - name: Explorer
    url: metrics/explorer/
    parent: metrics_top_level
    identifier: metrics_explorer
    weight: 1
  - name: Distributions
    url: metrics/distributions/
    parent: metrics_explorer
    identifier: metrics_distributions
    weight: 101
  - name: Summary
    url: metrics/summary/
    parent: metrics_top_level
    weight: 2
  - name: Metrics Types
    url: metrics/types/
    parent: metrics_top_level
    weight: 3
  - name: Metrics Units
    url: metrics/units/
    parent: metrics_top_level
    weight: 4
  - name: Metrics Without Limits™
    url: metrics/metrics-without-limits/
    parent: metrics_top_level
    weight: 5
  - name: Advanced Filtering
    url: metrics/advanced-filtering/
    parent: metrics_top_level
    identifier: metrics_advanced_filtering
    weight: 6
  - name: Custom Metrics
    url: metrics/custom_metrics/
    parent: metrics_top_level
    identifier: metrics_custom_metrics
    weight: 7
  - name: Metric Type Modifiers
    url: metrics/custom_metrics/type_modifiers/
    parent: metrics_custom_metrics
    identifier: metrics_modifiers
    weight: 701
  - name: 'Submission - Agent Check '
    url: metrics/custom_metrics/agent_metrics_submission/
    parent: metrics_custom_metrics
    identifier: dev_tools_metrics_agent
    weight: 702
  - name: Submission - DogStatsD
    url: metrics/custom_metrics/dogstatsd_metrics_submission/
    parent: metrics_custom_metrics
    identifier: dev_tools_metrics_dogstatsd
    weight: 703
  - name: Submission - Powershell
    url: metrics/custom_metrics/powershell_metrics_submission
    parent: metrics_custom_metrics
    identifier: dev_tools_metrics_powershell
    weight: 704
  - name: 'Submission - API '
    url: api/latest/metrics/#submit-metrics
    parent: metrics_custom_metrics
    identifier: dev_tools_metrics_api
    weight: 705
  - name: Send OpenTelemetry Metrics to Datadog
    url: metrics/open_telemetry
    parent: metrics_top_level
    identifier: metrics_otel
    weight: 8
  - name: OTLP Metric Types
    url: metrics/open_telemetry/otlp_metric_types
    parent: metrics_otel
    identifier: metrics_otlp_types
    weight: 801
  - name: Guides
    url: metrics/guide
    parent: metrics_top_level
    identifier: metrics_guide
    weight: 9
  - name: Notebooks
    url: notebooks/
    identifier: notebooks
    pre: notebook
    parent: platform_heading
    weight: 120000
  - name: Alerting
    url: monitors/
    pre: monitor
    identifier: alerting
    parent: platform_heading
    weight: 130000
  - name: Create Monitors
    url: monitors/create/
    parent: alerting
    identifier: monitors_create
    weight: 1
  - name: Configure Monitors
    url: monitors/create/configuration/
    parent: monitors_create
    identifier: monitor_configuration
    weight: 101
  - name: Host
    url: monitors/create/types/host/
    parent: monitors_create
    identifier: monitor_types_host
    weight: 102
  - name: Metric
    url: monitors/create/types/metric/
    parent: monitors_create
    identifier: monitor_types_metrics
    weight: 103
  - name: Anomaly
    url: monitors/create/types/anomaly/
    parent: monitors_create
    identifier: monitor_types_anomaly
    weight: 104
  - name: APM
    url: monitors/create/types/apm/
    parent: monitors_create
    identifier: monitor_types_apm
    weight: 105
  - name: Audit Trail
    url: monitors/create/types/audit_trail/
    parent: monitors_create
    identifier: monitor_types_auditlogs
    weight: 106
  - name: CI
    url: monitors/create/types/ci/
    parent: monitors_create
    identifier: monitor_types_ci
    weight: 107
  - name: Composite
    url: monitors/create/types/composite/
    parent: monitors_create
    identifier: monitor_types_composite
    weight: 108
  - name: Service Check
    url: monitors/create/types/custom_check/
    parent: monitors_create
    identifier: monitor_types_custom_check
    weight: 109
  - name: Error Tracking
    url: monitors/create/types/error_tracking/
    parent: monitors_create
    identifier: monitor_types_error_tracking
    weight: 110
  - name: Event
    url: monitors/create/types/event/
    parent: monitors_create
    identifier: monitor_types_event
    weight: 111
  - name: Forecast
    url: monitors/create/types/forecasts/
    parent: monitors_create
    identifier: monitor_types_forecasts
    weight: 112
  - name: Integration
    url: monitors/create/types/integration/
    parent: monitors_create
    identifier: monitor_types_integration
    weight: 113
  - name: Live Process
    url: monitors/create/types/process/
    parent: monitors_create
    identifier: monitor_types_process
    weight: 114
  - name: Logs
    url: monitors/create/types/log/
    parent: monitors_create
    identifier: monitor_types_log
    weight: 115
  - name: Network
    url: monitors/create/types/network/
    parent: monitors_create
    identifier: monitor_types_network
    weight: 116
  - name: Outlier
    url: monitors/create/types/outlier/
    parent: monitors_create
    identifier: monitor_types_outlier
    weight: 117
  - name: Process Check
    url: monitors/create/types/process_check/
    parent: monitors_create
    identifier: monitor_types_process_check
    weight: 118
  - name: Real User Monitoring
    url: monitors/create/types/real_user_monitoring/
    parent: monitors_create
    identifier: monitor_types_rum
    weight: 119
  - name: SLO Alerts
    url: monitors/create/types/slo/
    parent: monitors_create
    identifier: monitor_types_slo
    weight: 120
  - name: Watchdog
    url: monitors/create/types/watchdog/
    parent: monitors_create
    identifier: monitor_types_watchdog
    weight: 121
  - name: Notifications
    url: monitors/notify/
    parent: alerting
    identifier: monitors_notify
    weight: 2
  - name: Variables
    url: monitors/notify/variables/
    parent: monitors_notify
    identifier: monitors_notify_variables
    weight: 201
  - name: Downtimes
    url: monitors/notify/downtimes/
    parent: monitors_notify
    identifier: monitors_notify_downtimes
    weight: 202
  - name: Manage Monitors
    url: monitors/manage/
    parent: alerting
    identifier: monitors_manage
    weight: 3
  - name: Search Monitors
    url: monitors/manage/search/
    parent: monitors_manage
    identifier: monitors_manage_search
    weight: 301
  - name: Monitor Status
    url: monitors/manage/status/
    parent: monitors_manage
    identifier: monitors_manage_status
    weight: 302
  - name: Check Summary
    url: monitors/manage/check_summary/
    parent: monitors_manage
    identifier: monitors_check_summary
    weight: 303
  - name: Service Level Objectives
    url: monitors/service_level_objectives/
    weight: 4
    parent: alerting
    identifier: slos
  - name: Incident Management
    url: monitors/incident_management
    parent: alerting
    identifier: incidents
    weight: 8
  - name: Incident Details
    url: monitors/incident_management/incident_details
    parent: incidents
    identifier: incident_details
    weight: 801
  - name: Incident Settings
    url: monitors/incident_management/incident_settings
    parent: incidents
    identifier: incidents_settings
    weight: 802
  - name: Incident Analytics
    url: monitors/incident_management/analytics
    parent: incidents
    identifier: analytics
    weight: 803
  - name: Datadog Clipboard
    url: monitors/incident_management/datadog_clipboard
    parent: incidents
    identifier: incidents_clipboard
    weight: 804
  - name: Monitor-based SLOs
    url: monitors/service_level_objectives/monitor/
    parent: slos
    identifier: slos_monitor
    weight: 401
  - name: Metric-based SLOs
    url: monitors/service_level_objectives/metric/
    parent: slos
    identifier: slos_metric
    weight: 402
  - name: Error Budget Alerts
    url: monitors/service_level_objectives/error_budget/
    parent: slos
    identifier: error_budget
    weight: 403
  - name: Burn Rate Alerts
    url: monitors/service_level_objectives/burn_rate/
    parent: slos
    identifier: burn_rate
    weight: 404
  - name: Incident Management
    url: monitors/incident_management
    parent: alerting
    identifier: incidents
    weight: 5
  - name: Guides
    url: monitors/guide/
    weight: 100
    parent: alerting
    identifier: alerting_guide
  - name: APM
    url: tracing/
    pre: apm
    identifier: tracing
    parent: apm_heading
    weight: 140000
  - name: APM Terms and Concepts
    url: tracing/glossary/
    parent: tracing
    identifier: tracing_glossary
    weight: 1
  - name: Sending Traces to Datadog
    url: tracing/trace_collection/
    parent: tracing
    identifier: tracing_trace_collection
    weight: 2
  - name: Instrumenting with Datadog Tracing Libraries
    url: tracing/trace_collection/dd_libraries/java/
    parent: tracing_trace_collection
    identifier: tracing_dd_libraries
    weight: 101
  - name: Java
    url: tracing/trace_collection/dd_libraries/java/
    parent: tracing_dd_libraries
    identifier: tracing_ddlib_java
    weight: 101
  - name: Python
    url: tracing/trace_collection/dd_libraries/python/
    parent: tracing_dd_libraries
    identifier: tracing_ddlib_python
    weight: 102
  - name: Ruby
    url: tracing/trace_collection/dd_libraries/ruby/
    parent: tracing_dd_libraries
    identifier: tracing_ddlib_ruby
    weight: 103
  - name: Go
    url: tracing/trace_collection/dd_libraries/go/
    parent: tracing_dd_libraries
    identifier: tracing_ddlib_go
    weight: 104
  - name: NodeJS
    url: tracing/trace_collection/dd_libraries/nodejs/
    parent: tracing_dd_libraries
    identifier: tracing_ddlib_nodejs
    weight: 105
  - name: PHP
    url: tracing/trace_collection/dd_libraries/php/
    parent: tracing_dd_libraries
    identifier: tracing_ddlib_php
    weight: 106
  - name: C++
    url: tracing/trace_collection/dd_libraries/cpp/
    parent: tracing_dd_libraries
    identifier: tracing_ddlib_cpp
    weight: 107
  - name: .NET Core
    url: tracing/trace_collection/dd_libraries/dotnet-core/
    parent: tracing_dd_libraries
    identifier: tracing_ddlib_dotnet_core
    weight: 108
  - name: .NET Framework
    url: tracing/trace_collection/dd_libraries/dotnet-framework/
    parent: tracing_dd_libraries
    identifier: tracing_ddlib_dotnet_framework
    weight: 109
  - name: Library Compatibility
    url: tracing/trace_collection/compatibility/java/
    parent: tracing_trace_collection
    identifier: tracing_compatibility
    weight: 102
  - name: Java
    url: tracing/trace_collection/compatibility/java/
    parent: tracing_compatibility
    identifier: tracing_compatibility_java
    weight: 101
  - name: Python
    url: tracing/trace_collection/compatibility/python/
    parent: tracing_compatibility
    identifier: tracing_compatibility_python
    weight: 102
  - name: Ruby
    url: tracing/trace_collection/compatibility/ruby/
    parent: tracing_compatibility
    identifier: tracing_compatibility_ruby
    weight: 103
  - name: Go
    url: tracing/trace_collection/compatibility/go/
    parent: tracing_compatibility
    identifier: tracing_compatibility_go
    weight: 104
  - name: NodeJS
    url: tracing/trace_collection/compatibility/nodejs/
    parent: tracing_compatibility
    identifier: tracing_compatibility_nodejs
    weight: 105
  - name: PHP
    url: tracing/trace_collection/compatibility/php/
    parent: tracing_compatibility
    identifier: tracing_compatibility_php
    weight: 106
  - name: C++
    url: tracing/trace_collection/compatibility/cpp/
    parent: tracing_compatibility
    identifier: tracing_compatibility_cpp
    weight: 107
  - name: .NET Core
    url: tracing/trace_collection/compatibility/dotnet-core/
    parent: tracing_compatibility
    identifier: tracing_compatibility_dotnet_core
    weight: 108
  - name: .NET Framework
    url: tracing/trace_collection/compatibility/dotnet-framework/
    parent: tracing_compatibility
    identifier: tracing_compatibility_dotnet_framework
    weight: 109
  - name: Library Configuration
    url: tracing/trace_collection/library_config/java/
    parent: tracing_trace_collection
    identifier: tracing_library_config
    weight: 103
  - name: Java
    url: tracing/trace_collection/library_config/java/
    parent: tracing_library_config
    identifier: tracing_library_config_java
    weight: 101
  - name: Python
    url: tracing/trace_collection/library_config/python/
    parent: tracing_library_config
    identifier: tracing_library_config_python
    weight: 102
  - name: Ruby
    url: tracing/trace_collection/library_config/ruby/
    parent: tracing_library_config
    identifier: tracing_library_config_ruby
    weight: 103
  - name: Go
    url: tracing/trace_collection/library_config/go/
    parent: tracing_library_config
    identifier: tracing_library_config_go
    weight: 104
  - name: NodeJS
    url: tracing/trace_collection/library_config/nodejs/
    parent: tracing_library_config
    identifier: tracing_library_config_nodejs
    weight: 105
  - name: PHP
    url: tracing/trace_collection/library_config/php/
    parent: tracing_library_config
    identifier: tracing_library_config_php
    weight: 106
  - name: C++
    url: tracing/trace_collection/library_config/cpp/
    parent: tracing_library_config
    identifier: tracing_library_config_cpp
    weight: 107
  - name: .NET Core
    url: tracing/trace_collection/library_config/dotnet-core/
    parent: tracing_library_config
    identifier: tracing_library_config_dotnet_core
    weight: 108
  - name: .NET Framework
    url: tracing/trace_collection/library_config/dotnet-framework/
    parent: tracing_library_config
    identifier: tracing_library_config_dotnet_framework
    weight: 109
  - name: Custom Instrumentation
    url: tracing/trace_collection/custom_instrumentation/
    parent: tracing_trace_collection
    identifier: tracing_custom_inst
    weight: 104
  - name: Java
    url: tracing/trace_collection/custom_instrumentation/java/
    parent: tracing_custom_inst
    identifier: tracing_custom_inst_java
    weight: 101
  - name: Python
    url: tracing/trace_collection/custom_instrumentation/python/
    parent: tracing_custom_inst
    identifier: tracing_custom_inst_python
    weight: 102
  - name: Ruby
    url: tracing/trace_collection/custom_instrumentation/ruby/
    parent: tracing_custom_inst
    identifier: tracing_custom_inst_ruby
    weight: 103
  - name: Go
    url: tracing/trace_collection/custom_instrumentation/go/
    parent: tracing_custom_inst
    identifier: tracing_custom_inst_go
    weight: 104
  - name: NodeJS
    url: tracing/trace_collection/custom_instrumentation/nodejs/
    parent: tracing_custom_inst
    identifier: tracing_custom_inst_nodejs
    weight: 105
  - name: PHP
    url: tracing/trace_collection/custom_instrumentation/php/
    parent: tracing_custom_inst
    identifier: tracing_custom_inst_php
    weight: 106
  - name: C++
    url: tracing/trace_collection/custom_instrumentation/cpp/
    parent: tracing_custom_inst
    identifier: tracing_custom_inst_cpp
    weight: 107
  - name: .NET
    url: tracing/trace_collection/custom_instrumentation/dotnet/
    parent: tracing_custom_inst
    identifier: tracing_custom_inst_dotnet
    weight: 108
  - name: Instrumenting with OpenStandards
    url: tracing/trace_collection/open_standards/
    parent: tracing_trace_collection
    identifier: tracing_open_standards
    weight: 105
  - name: Java
    url: tracing/trace_collection/open_standards/java/
    parent: tracing_open_standards
    identifier: tracing_open_standards_java
    weight: 101
  - name: Python
    url: tracing/trace_collection/open_standards/python/
    parent: tracing_open_standards
    identifier: tracing_open_standards_python
    weight: 102
  - name: Ruby
    url: tracing/trace_collection/open_standards/ruby/
    parent: tracing_open_standards
    identifier: tracing_open_standards_ruby
    weight: 108
  - name: Go
    url: tracing/trace_collection/open_standards/go/
    parent: tracing_open_standards
    identifier: tracing_open_standards_go
    weight: 104
  - name: NodeJS
    url: tracing/trace_collection/open_standards/nodejs/
    parent: tracing_open_standards
    identifier: tracing_open_standards_nodejs
    weight: 105
  - name: PHP
    url: tracing/trace_collection/open_standards/php/
    parent: tracing_open_standards
    identifier: tracing_open_standards_php
    weight: 106
  - name: .NET
    url: tracing/trace_collection/open_standards/dotnet/
    parent: tracing_open_standards
    identifier: tracing_open_standards_dotnet
    weight: 108
  - name: Tracing Serverless Applications
    url: serverless/distributed_tracing/
    parent: tracing_trace_collection
    identifier: tracing_serverless
    weight: 106
  - name: Admission Controller Injection
    url: tracing/trace_collection/admission_controller/
    parent: tracing_trace_collection
    identifier: tracing_admission_controller
    weight: 107
  - name: Tracing Proxies
    url: tracing/trace_collection/proxy_setup/
    parent: tracing_trace_collection
    identifier: tracing_proxies
    weight: 108
  - name: Span Tags Semantics
    url: tracing/trace_collection/tracing_naming_convention
    parent: tracing_trace_collection
    identifier: tracing_naming_convention
    weight: 109
  - name: APM Metrics Collection
    url: tracing/metrics/
    parent: tracing
    identifier: tracing_metrics
    weight: 3
  - name: Trace Metrics
    url: tracing/metrics/metrics_namespace/
    parent: tracing_metrics
    identifier: tracing_trace_metrics
    weight: 201
  - name: Runtime Metrics
    url: tracing/metrics/runtime_metrics/
    parent: tracing_metrics
    identifier: tracing_runtime_metrics
    weight: 202
  - name: Java
    url: tracing/metrics/runtime_metrics/java/
    parent: tracing_runtime_metrics
    identifier: tracing_runtime_java
    weight: 101
  - name: Python
    url: tracing/metrics/runtime_metrics/python/
    parent: tracing_runtime_metrics
    identifier: tracing_runtime_python
    weight: 102
  - name: Ruby
    url: tracing/metrics/runtime_metrics/ruby/
    parent: tracing_runtime_metrics
    identifier: tracing_runtime_ruby
    weight: 103
  - name: Go
    url: tracing/metrics/runtime_metrics/go/
    parent: tracing_runtime_metrics
    identifier: tracing_runtime_go
    weight: 104
  - name: NodeJS
    url: tracing/metrics/runtime_metrics/nodejs/
    parent: tracing_runtime_metrics
    identifier: tracing_runtime_nodejs
    weight: 105
  - name: .NET
    url: tracing/metrics/runtime_metrics/dotnet/
    parent: tracing_runtime_metrics
    identifier: tracing_runtime_dotnet
    weight: 106
  - name: Trace Pipeline Configuration
    url: tracing/trace_pipeline/
    parent: tracing
    identifier: tracing_trace_pipeline
    weight: 4
  - name: Ingestion Mechanisms
    url: tracing/trace_pipeline/ingestion_mechanisms/
    parent: tracing_trace_pipeline
    identifier: tracing_ingestion_mechanisms
    weight: 301
  - name: Ingestion Controls
    url: tracing/trace_pipeline/ingestion_controls/
    parent: tracing_trace_pipeline
    identifier: tracing_ingestion_controls
    weight: 302
  - name: Generate Metrics
    url: tracing/trace_pipeline/generate_metrics/
    parent: tracing_trace_pipeline
    identifier: tracing_pipeline_generate_metrics
    weight: 303
  - name: Trace Retention
    url: tracing/trace_pipeline/trace_retention/
    parent: tracing_trace_pipeline
    identifier: tracing_retention
    weight: 304
  - name: Usage Metrics
    url: tracing/trace_pipeline/metrics/
    parent: tracing_trace_pipeline
    identifier: tracing_pipeline_metrics
    weight: 305
  - name: Connect Traces with Other Telemetry
    url: tracing/other_telemetry/
    parent: tracing
    identifier: tracing_other_telemetry
    weight: 5
  - name: Connect Logs and Traces
    url: tracing/other_telemetry/connect_logs_and_traces/
    parent: tracing_other_telemetry
    identifier: tracing_connect_logs
    weight: 401
  - name: Java
    url: tracing/other_telemetry/connect_logs_and_traces/java/
    parent: tracing_connect_logs
    identifier: tracing_connect_logs_java
    weight: 101
  - name: Python
    url: tracing/other_telemetry/connect_logs_and_traces/python/
    parent: tracing_connect_logs
    identifier: tracing_connect_logs_python
    weight: 102
  - name: Ruby
    url: tracing/other_telemetry/connect_logs_and_traces/ruby/
    parent: tracing_connect_logs
    identifier: tracing_connect_logs_ruby
    weight: 103
  - name: Go
    url: tracing/other_telemetry/connect_logs_and_traces/go/
    parent: tracing_connect_logs
    identifier: tracing_connect_logs_go
    weight: 104
  - name: NodeJS
    url: tracing/other_telemetry/connect_logs_and_traces/nodejs/
    parent: tracing_connect_logs
    identifier: tracing_connect_logs_nodejs
    weight: 105
  - name: PHP
    url: tracing/other_telemetry/connect_logs_and_traces/php/
    parent: tracing_connect_logs
    identifier: tracing_connect_logs_php
    weight: 106
  - name: .NET
    url: tracing/other_telemetry/connect_logs_and_traces/dotnet/
    parent: tracing_connect_logs
    identifier: tracing_connect_logs_dotnet
    weight: 107
  - name: OpenTelemetry
    url: tracing/other_telemetry/connect_logs_and_traces/opentelemetry/
    parent: tracing_connect_logs
    identifier: tracing_connect_logs_otel
    weight: 108
  - name: Connect RUM and Traces
    url: /real_user_monitoring/connect_rum_and_traces/
    parent: tracing_other_telemetry
    identifier: tracing_connect_rum
    weight: 402
  - name: Connect Synthetics and Traces
    url: /synthetics/apm/
    parent: tracing_other_telemetry
    identifier: tracing_connect_sythetics
    weight: 403
  - name: Trace Explorer
    url: tracing/trace_explorer/
    parent: tracing
    identifier: trace_explorer
    weight: 6
  - name: Search Spans
    url: tracing/trace_explorer/search/
    parent: trace_explorer
    identifier: span_search
    weight: 501
  - name: Query Syntax
    url: tracing/trace_explorer/query_syntax/
    parent: trace_explorer
    identifier: span_query_syntax
    weight: 502
  - name: Span Facets
    url: tracing/trace_explorer/facets/
    parent: trace_explorer
    identifier: span_facets
    weight: 503
  - name: Span Visualizations
    url: tracing/trace_explorer/visualize/
    parent: trace_explorer
    identifier: visualize_spans
    weight: 504
  - name: Trace View
    url: tracing/trace_explorer/trace_view/
    parent: trace_explorer
    weight: 505
  - name: Request Flow Map
    url: tracing/trace_explorer/request_flow_map/
    parent: trace_explorer
    weight: 506
  - name: Service Observability
    url: tracing/services/
    parent: tracing
    identifier: tracing_services
    weight: 7
  - name: Services List
    url: tracing/services/services_list/
    parent: tracing_services
    identifier: tracing_services_list
    weight: 601
  - name: Service Page
    url: tracing/services/service_page/
    parent: tracing_services
    identifier: tracing_service_page
    weight: 602
  - name: Resource Page
    url: tracing/services/resource_page/
    parent: tracing_services
    identifier: tracing_resource_page
    weight: 603
  - name: Deployment Tracking
    url: tracing/services/deployment_tracking/
    parent: tracing_services
    identifier: tracing_deployment_tracking
    weight: 604
  - name: Service Map
    url: tracing/services/services_map/
    parent: tracing_services
    identifier: tracing_service_map
    weight: 605
  - name: APM Monitors
    url: /monitors/create/types/apm/
    parent: tracing_services
    identifier: tracing_apm_monitors
    weight: 607
  - name: Service Catalog
    url: tracing/service_catalog/
    parent: tracing
    identifier: service_catalog
    weight: 9
  - name: Setup
    url: tracing/service_catalog/setup
    parent: service_catalog
    identifier: service_catalog_setup
    weight: 901
  - name: API
    url: tracing/service_catalog/service_definition_api
    parent: service_catalog
    identifier: service_catalog_api
    weight: 902
  - name: Integrations
    url: tracing/service_catalog/integrations
    parent: service_catalog
    identifier: service_catalog_integrations
    weight: 903
  - name: Troubleshooting
    url: tracing/service_catalog/troubleshooting
    parent: service_catalog
    identifier: service_catalog_troubleshooting
    weight: 904
  - name: Guides
    url: tracing/service_catalog/guides
    parent: service_catalog
    identifier: service_catalog_guides
    weight: 905
  - name: Error Tracking
    url: tracing/error_tracking/
    parent: tracing
    identifier: tracing_error_tracking
    weight: 10
  - name: Error Tracking Explorer
    url: tracing/error_tracking/explorer/
    parent: tracing_error_tracking
    identifier: tracing_error_tracking_explorer
    weight: 801
  - name: Data Security
    url: tracing/configure_data_security/
    parent: tracing
    identifier: tracing_data_security
    weight: 11
  - name: Guides
    url: tracing/guide/
    parent: tracing
    identifier: tracing_guides
    weight: 12
  - name: Troubleshooting
    url: tracing/troubleshooting/
    parent: tracing
    identifier: tracing_troubleshooting
    weight: 13
  - name: Tracer Startup Logs
    url: tracing/troubleshooting/tracer_startup_logs
    identifier: tracing_troubleshooting_startup_logs
    parent: tracing_troubleshooting
    weight: 1201
  - name: Tracer Debug Logs
    url: tracing/troubleshooting/tracer_debug_logs
    identifier: tracing_troubleshooting_debug_logs
    parent: tracing_troubleshooting
    weight: 1202
  - name: Connection Errors
    url: tracing/troubleshooting/connection_errors
    identifier: tracing_troubleshooting_connection_errors
    parent: tracing_troubleshooting
    weight: 1203
  - name: Agent Rate Limits
    url: tracing/troubleshooting/agent_rate_limits
    identifier: tracing_troubleshooting_rate_limits
    parent: tracing_troubleshooting
    weight: 1204
  - name: Agent APM metrics
    url: tracing/troubleshooting/agent_apm_metrics
    identifier: tracing_troubleshooting_apm_metrics
    parent: tracing_troubleshooting
    weight: 1205
  - name: Agent Resource Usage
    url: tracing/troubleshooting/agent_apm_resource_usage
    identifier: tracing_troubleshooting_agent_usage
    parent: tracing_troubleshooting
    weight: 1206
  - name: Correlated Logs
    url: tracing/troubleshooting/correlated-logs-not-showing-up-in-the-trace-id-panel
    identifier: tracing_troubleshooting_correlated_logs
    parent: tracing_troubleshooting
    weight: 1207
  - name: PHP 5 Deep Call Stacks
    url: tracing/troubleshooting/php_5_deep_call_stacks
    identifier: tracing_troubleshooting_php_5_deep_call_stacks
    parent: tracing_troubleshooting
    weight: 1208
  - name: .NET diagnostic tool
    url: tracing/troubleshooting/dotnet_diagnostic_tool
    identifier: tracing_troubleshooting_dotnet_diagnostic_tool
    parent: tracing_troubleshooting
    weight: 1209
  - name: Continuous Profiler
    url: profiler/
    pre: profiling-1
    identifier: profiler
    parent: apm_heading
    weight: 145000
  - name: Enabling the Profiler
    url: profiler/enabling/java/
    parent: profiler
    identifier: profiler_enabling
    weight: 1
  - name: Java
    url: profiler/enabling/java/
    parent: profiler_enabling
    identifier: profiler_enabling_java
    weight: 101
  - name: Python
    url: profiler/enabling/python/
    parent: profiler_enabling
    identifier: profiler_enabling_python
    weight: 102
  - name: Go
    url: profiler/enabling/go/
    parent: profiler_enabling
    identifier: profiler_enabling_go
    weight: 103
  - name: Ruby
    url: profiler/enabling/ruby/
    parent: profiler_enabling
    identifier: profiler_enabling_ruby
    weight: 104
  - name: Node.js
    url: profiler/enabling/nodejs/
    parent: profiler_enabling
    identifier: profiler_enabling_nodejs
    weight: 105
  - name: .NET
    url: profiler/enabling/dotnet/
    parent: profiler_enabling
    identifier: profiler_enabling_dotnet
    weight: 106
  - name: PHP
    url: profiler/enabling/php/
    parent: profiler_enabling
    identifier: profiler_enabling_php
    weight: 107
  - name: C/C++/Rust
    url: profiler/enabling/ddprof/
    parent: profiler_enabling
    identifier: profiler_enabling_linux
    weight: 108
  - name: Search Profiles
    url: profiler/search_profiles/
    parent: profiler
    identifier: profiler_search_profiles
    weight: 2
  - name: Investigate Slow Traces or Endpoints
    url: profiler/connect_traces_and_profiles/
    parent: profiler
    identifier: profiler_traces_profiles
    weight: 3
  - name: Compare Profiles
    url: profiler/compare_profiles
    parent: profiler
    identifier: profiler_compare
    weight: 4
  - name: Profiler Troubleshooting
    url: profiler/profiler_troubleshooting/
    parent: profiler
    identifier: profiler_profiler_troubleshooting
    weight: 5
  - name: CI Visibility
    url: continuous_integration/
    pre: ci
    identifier: ci
    parent: apm_heading
    weight: 150000
  - name: Tracing Tests
    url: continuous_integration/setup_tests/
    parent: ci
    identifier: setup_tests
    weight: 1
  - name: .NET
    url: continuous_integration/setup_tests/dotnet/
    parent: setup_tests
    identifier: ci_dotnet
    weight: 101
  - name: Java
    url: continuous_integration/setup_tests/java/
    parent: setup_tests
    identifier: ci_java
    weight: 102
  - name: JavaScript and TypeScript
    url: continuous_integration/setup_tests/javascript/
    parent: setup_tests
    identifier: ci_javascript
    weight: 103
  - name: Python
    url: continuous_integration/setup_tests/python/
    parent: setup_tests
    identifier: ci_python
    weight: 104
  - name: Ruby
    url: continuous_integration/setup_tests/ruby/
    parent: setup_tests
    identifier: ci_ruby
    weight: 105
  - name: Swift
    url: continuous_integration/setup_tests/swift/
    parent: setup_tests
    identifier: ci_swift
    weight: 106
  - name: JUnit Report Uploads
    url: continuous_integration/setup_tests/junit_upload/
    parent: setup_tests
    identifier: ci_junit
    weight: 107
  - name: Tests in Containers
    url: continuous_integration/setup_tests/containers/
    parent: setup_tests
    identifier: ci_containers
    weight: 108
  - name: Tracing Pipelines
    url: continuous_integration/setup_pipelines/
    parent: ci
    identifier: setup_pipelines
    weight: 2
  - name: Buildkite
    url: continuous_integration/setup_pipelines/buildkite/
    parent: setup_pipelines
    identifier: ci_buildkite
    weight: 201
  - name: CircleCI
    url: continuous_integration/setup_pipelines/circleci/
    parent: setup_pipelines
    identifier: ci_circleci
    weight: 202
  - name: Codefresh
    url: continuous_integration/setup_pipelines/codefresh/
    parent: setup_pipelines
    identifier: ci_codefresh
    weight: 203
  - name: GitHub Actions
    url: continuous_integration/setup_pipelines/github/
    parent: setup_pipelines
    identifier: ci_github
    weight: 204
  - name: GitLab
    url: continuous_integration/setup_pipelines/gitlab/
    parent: setup_pipelines
    identifier: ci_gitlab
    weight: 205
  - name: Jenkins
    url: continuous_integration/setup_pipelines/jenkins/
    parent: setup_pipelines
    identifier: ci_jenkins
    weight: 206
  - name: Custom Commands
    url: continuous_integration/setup_pipelines/custom_commands/
    parent: setup_pipelines
    identifier: ci_custom_commands
    weight: 210
  - name: Custom Tags and Metrics
    url: continuous_integration/setup_pipelines/custom_tags_and_metrics/
    parent: setup_pipelines
    identifier: ci_custom_tags_and_metrics
    weight: 211
  - name: Exploring Tests
    url: continuous_integration/explore_tests/
    parent: ci
    identifier: explore_tests
    weight: 3
  - name: Exploring Pipelines
    url: continuous_integration/explore_pipelines/
    parent: ci
    identifier: explore_pipelines
    weight: 4
  - name: Guides
    url: continuous_integration/guides/
    parent: ci
    identifier: ci_guides
    weight: 5
  - name: Troubleshooting
    url: continuous_integration/troubleshooting/
    parent: ci
    identifier: ci_troubleshooting
    weight: 6
  - name: Database Monitoring
    url: database_monitoring/
    pre: database-2
    identifier: dbm
    parent: apm_heading
    weight: 160000
  - name: Setup Architectures
    url: database_monitoring/architecture/
    parent: dbm
    identifier: dbm_setup_architecture
    weight: 1
  - name: Setting Up Postgres
    url: database_monitoring/setup_postgres/
    parent: dbm
    identifier: dbm_setup_postgres
    weight: 2
  - name: Self-hosted
    url: database_monitoring/setup_postgres/selfhosted
    parent: dbm_setup_postgres
    identifier: dbm_setup_postgres_selfhosted
    weight: 101
  - name: RDS
    url: database_monitoring/setup_postgres/rds
    parent: dbm_setup_postgres
    identifier: dbm_setup_postgres_rds
    weight: 102
  - name: Aurora
    url: database_monitoring/setup_postgres/aurora
    parent: dbm_setup_postgres
    identifier: dbm_setup_postgres_aurora
    weight: 103
  - name: Google Cloud SQL
    url: database_monitoring/setup_postgres/gcsql
    parent: dbm_setup_postgres
    identifier: dbm_setup_postgres_gcsql
    weight: 104
  - name: Azure
    url: database_monitoring/setup_postgres/azure
    parent: dbm_setup_postgres
    identifier: dbm_postgres_azure
    weight: 105
  - name: Advanced Configuration
    url: database_monitoring/setup_postgres/advanced_configuration
    parent: dbm_setup_postgres
    identifier: dbm_postgres_advanced_configuration
    weight: 106
  - name: Troubleshooting
    url: database_monitoring/setup_postgres/troubleshooting/
    parent: dbm_setup_postgres
    identifier: dbm_troubleshooting_postgres
    weight: 107
  - name: Setting Up MySQL
    url: database_monitoring/setup_mysql/
    parent: dbm
    identifier: dbm_setup_mysql
    weight: 3
  - name: Self-hosted
    url: database_monitoring/setup_mysql/selfhosted
    parent: dbm_setup_mysql
    identifier: dbm_setup_mysql_selfhosted
    weight: 101
  - name: RDS
    url: database_monitoring/setup_mysql/rds
    parent: dbm_setup_mysql
    identifier: dbm_setup_mysql_rds
    weight: 102
  - name: Aurora
    url: database_monitoring/setup_mysql/aurora
    parent: dbm_setup_mysql
    identifier: dbm_setup_mysql_aurora
    weight: 103
  - name: Google Cloud SQL
    url: database_monitoring/setup_mysql/gcsql
    parent: dbm_setup_mysql
    identifier: dbm_setup_mysql_gcsql
    weight: 104
  - name: Azure
    url: database_monitoring/setup_mysql/azure
    parent: dbm_setup_mysql
    identifier: dbm_mysql_azure
    weight: 105
  - name: Advanced Configuration
    url: database_monitoring/setup_mysql/advanced_configuration
    parent: dbm_setup_mysql
    identifier: dbm_mysql_advanced_configuration
    weight: 106
  - name: Troubleshooting
    url: database_monitoring/setup_mysql/troubleshooting/
    parent: dbm_setup_mysql
    identifier: dbm_troubleshooting_mysql
    weight: 107
  - name: Setting Up SQL Server
    url: database_monitoring/setup_sql_server/
    parent: dbm
    identifier: dbm_setup_sql_server
    weight: 4
  - name: Self-hosted
    url: database_monitoring/setup_sql_server/selfhosted/
    parent: dbm_setup_sql_server
    identifier: dbm_setup_sql_server_selfhosted
    weight: 101
  - name: RDS
    url: database_monitoring/setup_sql_server/rds/
    parent: dbm_setup_sql_server
    identifier: dbm_setup_sql_server_rds
    weight: 102
  - name: Azure
    url: database_monitoring/setup_sql_server/azure/
    parent: dbm_setup_sql_server
    identifier: dbm_setup_sql_server_azure
    weight: 103
  - name: Google Cloud SQL
    url: database_monitoring/setup_sql_server/gcsql/
    parent: dbm_setup_sql_server
    identifier: dbm_setup_sql_server_gcsql
    weight: 104
  - name: Data Collected
    url: database_monitoring/data_collected
    parent: dbm
    identifier: dbm_data_collected
    weight: 5
  - name: Exploring Query Metrics
    url: database_monitoring/query_metrics/
    parent: dbm
    identifier: dbm_query_metrics
    weight: 6
  - name: Exploring Query Samples
    url: database_monitoring/query_samples/
    parent: dbm
    identifier: dbm_query_samples
    weight: 7
  - name: Troubleshooting
    url: database_monitoring/troubleshooting/
    parent: dbm
    identifier: dbm_troubleshooting
    weight: 8
  - name: Guides
    url: database_monitoring/guide/
    parent: dbm
    identifier: dbm_guides
    weight: 9
  - name: Log Management
    url: logs/
    pre: log
    identifier: log_management
    parent: log_management_heading
    weight: 170000
  - name: Log Collection & Integrations
    url: logs/log_collection/
    parent: log_management
    identifier: log_collection
    weight: 1
  - name: Browser
    identifier: log_browser
    url: logs/log_collection/javascript/
    parent: log_collection
    weight: 101
  - name: Android
    identifier: log_android
    url: logs/log_collection/android/
    parent: log_collection
    weight: 102
  - name: iOS
    identifier: log_ios
    url: logs/log_collection/ios/
    parent: log_collection
    weight: 103
  - name: Flutter
    identifier: log_flutter
    url: logs/log_collection/flutter/
    parent: log_collection
    weight: 104
  - name: C#
    url: logs/log_collection/csharp/
    parent: log_collection
    weight: 105
  - name: Go
    identifier: log_go
    url: logs/log_collection/go/
    parent: log_collection
    weight: 106
  - name: Java
    url: logs/log_collection/java/
    parent: log_collection
    identifier: log_collection_java
    weight: 107
  - name: NodeJS
    url: logs/log_collection/nodejs/
    parent: log_collection
    weight: 108
  - name: PHP
    identifier: log_php
    url: logs/log_collection/php/
    parent: log_collection
    weight: 109
  - name: Python
    identifier: log_python
    url: logs/log_collection/python/
    parent: log_collection
    weight: 110
  - name: Ruby
    url: logs/log_collection/ruby/
    parent: log_collection
    identifier: log_collection_ruby
    weight: 111
  - name: OpenTelemetry
    url: logs/log_collection/opentelemetry/
    parent: log_collection
    identifier: log_collection_opentelemetry
    weight: 112
  - name: Other Integrations
    url: integrations/#cat-log-collection
    identifier: other_integrations
    parent: log_collection
    weight: 113
  - name: Log Configuration
    url: logs/log_configuration/
    parent: log_management
    identifier: log_configuration
    weight: 2
  - name: Pipelines
    url: logs/log_configuration/pipelines/
    parent: log_configuration
    identifier: log_pipelines
    weight: 201
  - name: Processors
    url: logs/log_configuration/processors/
    parent: log_configuration
    weight: 202
  - name: Parsing
    url: logs/log_configuration/parsing/
    parent: log_configuration
    weight: 203
  - name: Attributes and Aliasing
    url: logs/log_collection/?tab=host#attributes-and-tags
    parent: log_processing
    weight: 204
  - name: Attributes and Aliasing
    url: logs/log_configuration/attributes_naming_convention/
    parent: log_configuration
    weight: 205
  - name: Generate Metrics
    url: logs/log_configuration/logs_to_metrics/
    parent: log_configuration
    identifier: log_to_metrics
    weight: 206
  - name: Indexes
    url: logs/log_configuration/indexes
    parent: log_configuration
    identifier: log_indexes
    weight: 207
  - name: Archives
    url: logs/log_configuration/archives/
    parent: log_configuration
    identifier: log_archives
    weight: 208
  - name: Rehydrate from Archives
    url: logs/log_configuration/rehydrating
    parent: log_configuration
    weight: 209
  - name: Connect Logs and Traces
    url: tracing/other_telemetry/connect_logs_and_traces/
    parent: log_management
    identifier: logs_traces_connection
    weight: 3
  - name: Log Explorer
    url: logs/explorer/
    parent: log_management
    identifier: log_explorer
    weight: 5
  - name: Live Tail
    url: logs/explorer/live_tail/
    parent: log_explorer
    weight: 501
  - name: Search
    url: logs/explorer/search/
    parent: log_explorer
    weight: 502
  - name: Search Syntax
    url: logs/explorer/search_syntax/
    parent: log_explorer
    weight: 503
  - name: Facets
    url: logs/explorer/facets/
    parent: log_explorer
    weight: 504
  - name: Group
    url: logs/explorer/group/
    parent: log_explorer
    weight: 505
  - name: Visualize
    url: logs/explorer/visualize/
    parent: log_explorer
    weight: 506
  - name: Log Side Panel
    url: logs/explorer/side_panel/
    parent: log_explorer
    weight: 507
  - name: Export
    url: logs/explorer/export/
    parent: log_explorer
    weight: 508
  - name: Watchdog Insights for Logs
    url: logs/explorer/watchdog_insights/
    parent: log_explorer
    weight: 509
  - name: Saved Views
    url: logs/explorer/saved_views/
    parent: log_explorer
    weight: 509
  - name: Guides
    url: logs/guide/
    parent: log_management
    identifier: log_guides
    weight: 6
  - name: Data Security
    url: data_security/logs/
    parent: log_management
    identifier: log_security
    weight: 7
  - name: Troubleshooting
    url: logs/troubleshooting
    parent: log_management
    identifier: log_troubleshooting
    weight: 8
  - name: Observability Pipelines
    url: observability_pipelines/
    pre: pipelines
    identifier: observability_pipelines
    parent: log_management_heading
    weight: 175000
  - name: Setup
    url: observability_pipelines/setup/
    parent: observability_pipelines
    identifier: observability_pipelines_setup
    weight: 1
  - name: Vector Configurations
    url: observability_pipelines/vector_configurations/
    parent: observability_pipelines
    identifier: observability_pipelines_vector_configuration
    weight: 2
  - name: Working with Data
    url: observability_pipelines/working_with_data/
    parent: observability_pipelines
    identifier: observability_pipelines_working_with_data
    weight: 3
  - name: Integrations
    url: observability_pipelines/integrations/
    parent: observability_pipelines
    identifier: observability_pipelines_integrations
    weight: 4
  - name: Integrate Vector with Datadog
    url: observability_pipelines/integrations/integrate_vector_with_datadog/
    parent: observability_pipelines_integrations
    identifier: observability_pipelines_integrate_vector_with_datadog
    weight: 302
  - name: Guides
    url: observability_pipelines/guide/
    parent: observability_pipelines
    identifier: observability_pipelines_guides
    weight: 5
  - name: Security Overview
    url: security_platform/
    pre: security-platform
    identifier: security_platform
    parent: security_platform_heading
    weight: 180000
  - name: Detection Rules
    url: security_platform/detection_rules/
    parent: security_platform
    identifier: security_rules
    weight: 5
  - name: OOTB Rules
    url: security_platform/default_rules/#all
    parent: security_rules
    identifier: ootb_rules
    weight: 501
  - name: Notifications
    url: security_platform/notifications/
    parent: security_platform
    identifier: security_notifications
    weight: 6
  - name: Rules
    url: security_platform/notifications/rules/
    parent: security_notifications
    identifier: security_notification_rules
    weight: 601
  - name: Variables
    url: security_platform/notifications/variables/
    parent: security_notifications
    identifier: security_notification_variables
    weight: 602
  - name: Signals Explorer
    url: security_platform/explorer
    parent: security_platform
    identifier: signals_explorer
    weight: 7
  - name: Security Signal Management
    url: security_platform/security_signal_management
    parent: security_platform
    identifier: security_signal_management
    weight: 8
  - name: Cloud SIEM
    url: security_platform/cloud_siem/
    pre: siem
    parent: security_platform_heading
    identifier: cloud_siem
    weight: 181000
  - name: Getting Started
    url: security_platform/cloud_siem/getting_started
    parent: cloud_siem
    identifier: cloud_siem_getting_started
    weight: 1
  - name: Log Detection Rules
    url: security_platform/cloud_siem/log_detection_rules
    parent: cloud_siem
    identifier: cloud_siem_log_detection_rules
    weight: 2
  - name: Signal Correlation Rules
    url: security_platform/cloud_siem/signal_correlation_rules
    parent: cloud_siem
    identifier: cloud_siem_signal_correlation_rules
    weight: 3
  - name: OOTB Rules
    url: /security_platform/default_rules#cat-cloud-siem
    parent: cloud_siem
    identifier: cloud_siem_default_rules
    weight: 4
  - name: Signals Explorer
    url: /security_platform/explorer
    parent: cloud_siem
    identifier: cloud_siem_signals_explorer
    weight: 5
  - name: Guides
    url: security_platform/cloud_siem/guide/
    parent: cloud_siem
    identifier: siem_guides
    weight: 6
  - name: Cloud Security Posture Management
    url: security_platform/cspm/
    parent: security_platform_heading
    pre: cspm
    identifier: cspm
    weight: 182000
  - name: Getting Started
    url: security_platform/cspm/getting_started
    parent: cspm
    identifier: cspm_getting_started
    weight: 1
  - name: Custom Rules
    url: security_platform/cspm/custom_rules
    parent: cspm
    identifier: cspm_custom_rules
    weight: 2
  - name: Writing Custom Rules with Rego
    url: security_platform/cloud_security_management/guide/writing_rego_rules/
    parent: cspm_custom_rules
    identifier: csm_rego_rules
    weight: 201
  - name: Cloud Resources Schema
    url: security_platform/cspm/custom_rules/schema/
    parent: cspm_custom_rules
    identifier: cspm_schema_gcp
    weight: 202
  - name: Findings Reports
    url: security_platform/cspm/frameworks_and_benchmarks
    parent: cspm
    weight: 3
  - name: OOTB Cloud Rules
    url: security_platform/default_rules/#cat-posture-management-cloud
    parent: cspm
    identifier: ootb_cloud_rules
    weight: 4
  - name: OOTB Infrastructure Rules
    url: security_platform/default_rules/#cat-posture-management-infra
    parent: cspm
    identifier: ootb_infrastructure_rules
    weight: 5
  - name: Security Findings Explorer
    url: /security_platform/cspm/findings
    parent: cspm
    identifier: cspm_findings_explorer
    weight: 6
  - name: Signals Explorer
    url: /security_platform/cspm/signals_explorer/
    parent: cspm
    identifier: signals
    weight: 7
  - name: Cloud Workload Security
    url: security_platform/cloud_workload_security/
    parent: security_platform_heading
    pre: cws
    identifier: cloud_workload_security
    weight: 183000
  - name: Getting Started
    url: security_platform/cloud_workload_security/getting_started
    parent: cloud_workload_security
    identifier: cws_getting_started
    weight: 1
  - name: Managing Detection Rules
    url: security_platform/cloud_workload_security/workload_security_rules
    parent: cloud_workload_security
    identifier: cws_workload_security_rules
    weight: 2
  - name: Creating Custom Agent Rules
    url: security_platform/cloud_workload_security/agent_expressions
    parent: cloud_workload_security
    identifier: cws_agent_expressions
    weight: 3
  - name: OOTB Rules
    url: security_platform/default_rules#cat-workload-security
    parent: cloud_workload_security
    identifier: cws_workload_default_rules
    weight: 4
  - name: CWS Events Formats
    url: security_platform/cloud_workload_security/backend
    parent: cloud_workload_security
    identifier: cws_backend_event_schema_documentation
    weight: 5
  - name: Guides
    url: security_platform/cloud_security_management/guide
    parent: cloud_workload_security
    identifier: csm_guides
    weight: 6
  - name: Troubleshooting
    url: security_platform/cloud_security_management/troubleshooting/
    parent: cloud_workload_security
    identifier: csm_troubleshooting
    weight: 7
  - name: Application Security Monitoring
    url: security_platform/application_security/
    parent: security_platform_heading
    pre: app-sec
    identifier: application_security
    weight: 184000
  - name: Getting Started
    url: security_platform/application_security/getting_started/
    parent: application_security
    identifier: appsec_getting_started
    weight: 1
  - name: Java
    url: security_platform/application_security/getting_started/java/
    parent: appsec_getting_started
    identifier: appsec_java
    weight: 101
  - name: .NET
    url: security_platform/application_security/getting_started/dotnet/
    parent: appsec_getting_started
    identifier: appsec_dotnet
    weight: 102
  - name: Go
    url: security_platform/application_security/getting_started/go/
    parent: appsec_getting_started
    identifier: appsec_go
    weight: 103
  - name: Ruby
    url: security_platform/application_security/getting_started/ruby/
    parent: appsec_getting_started
    identifier: appsec_ruby
    weight: 104
  - name: PHP
    url: security_platform/application_security/getting_started/php/
    parent: appsec_getting_started
    identifier: appsec_php
    weight: 105
  - name: NodeJS
    url: security_platform/application_security/getting_started/nodejs/
    parent: appsec_getting_started
    identifier: appsec_nodejs
    weight: 106
  - name: How It Works
    url: security_platform/application_security/how-appsec-works/
    parent: application_security
    identifier: appsec_howitworks
    weight: 2
  - name: OOTB Rules
    url: security_platform/default_rules/#cat-application-security
    parent: application_security
    identifier: appsec_default_rules
    weight: 3
  - name: Setup and Configure
    url: security_platform/application_security/setup_and_configure/
    parent: application_security
    identifier: appsec_configuration
    weight: 4
  - name: Custom Detection Rules
    url: security_platform/application_security/custom_rules/
    parent: application_security
    identifier: appsec_custom_rules
    weight: 5
  - name: Event Rules
    url: security_platform/application_security/event_rules/
    parent: application_security
    identifier: appsec_event_rules
    weight: 6
  - name: Troubleshooting
    url: security_platform/application_security/troubleshooting
    parent: application_security
    identifier: appsec_troubleshooting
    weight: 7
  - name: Synthetic Monitoring
    url: synthetics/
    pre: synthetics
    identifier: synthetics
    parent: ux_monitoring_heading
    weight: 190000
  - name: API Tests
    url: synthetics/api_tests/
    parent: synthetics
    weight: 1
    identifier: api_tests
  - name: HTTP
    url: synthetics/api_tests/http_tests
    parent: api_tests
    weight: 101
  - name: SSL
    url: synthetics/api_tests/ssl_tests
    parent: api_tests
    weight: 102
  - name: DNS
    url: synthetics/api_tests/dns_tests
    parent: api_tests
    weight: 103
  - name: WebSocket
    url: synthetics/api_tests/websocket_tests
    parent: api_tests
    weight: 104
  - name: TCP
    url: synthetics/api_tests/tcp_tests
    parent: api_tests
    weight: 105
  - name: UDP
    url: synthetics/api_tests/udp_tests
    parent: api_tests
    weight: 106
  - name: ICMP
    url: synthetics/api_tests/icmp_tests
    parent: api_tests
    weight: 107
  - name: GRPC
    url: synthetics/api_tests/grpc_tests
    parent: api_tests
    weight: 108
  - name: Multistep API Tests
    url: synthetics/multistep
    parent: synthetics
    identifier: synthetics_multistep
    weight: 2
  - name: Browser Tests
    url: synthetics/browser_tests/
    parent: synthetics
    identifier: synthetics_browser_tests
    weight: 3
  - name: Recording Steps
    url: synthetics/browser_tests/actions
    parent: synthetics_browser_tests
    weight: 301
  - name: Test Results and Performance
    url: synthetics/browser_tests/test_results
    parent: synthetics_browser_tests
    weight: 302
  - name: Advanced Options for Steps
    url: synthetics/browser_tests/advanced_options
    parent: synthetics_browser_tests
    weight: 303
  - name: Private Locations
    url: synthetics/private_locations
    parent: synthetics
    identifier: synthetics_private_location
    weight: 4
  - name: Configuration
    url: synthetics/private_locations/configuration
    parent: synthetics_private_location
    identifier: synthetics_private_location_configuration
    weight: 401
  - name: Dimensioning
    url: synthetics/private_locations/dimensioning
    parent: synthetics_private_location
    identifier: synthetics_private_location_dimensioning
    weight: 402
  - name: Monitoring
    url: synthetics/private_locations/monitoring
    parent: synthetics_private_location
    identifier: synthetics_private_location_monitoring
    weight: 403
  - name: Search and Manage
    url: synthetics/search/
    parent: synthetics
    weight: 5
  - name: Dashboards
    url: synthetics/dashboards
    parent: synthetics
    identifier: synthetics_dashboards
    weight: 6
  - name: API Test
    url: synthetics/dashboards/api_test
    parent: synthetics_dashboards
    identifier: synthetics_dashboards_api_test
    weight: 601
  - name: Browser Test
    url: synthetics/dashboards/browser_test
    parent: synthetics_dashboards
    identifier: synthetics_dashboards_browser_test
    weight: 602
  - name: Testing Coverage
    url: synthetics/dashboards/testing_coverage
    parent: synthetics_dashboards
    identifier: synthetics_dashboards_testing_coverage
    weight: 603
  - name: Test Summary
    url: synthetics/dashboards/test_summary
    parent: synthetics_dashboards
    identifier: synthetics_dashboards_test_summary
    weight: 604
  - name: APM Integration
    url: synthetics/apm/
    parent: synthetics
    identifier: synthetics_apm
    weight: 7
  - name: Settings
    url: synthetics/settings/
    parent: synthetics
    weight: 8
  - name: Metrics
    url: synthetics/metrics/
    parent: synthetics
    weight: 9
  - name: Data Security
    url: data_security/synthetics/
    parent: synthetics
    weight: 10
  - name: Guides
    url: synthetics/guide/
    parent: synthetics
    identifier: synthetics_guides
    weight: 11
  - name: Troubleshooting
    url: synthetics/troubleshooting/
    parent: synthetics
    identifier: synthetics_troubleshooting
    weight: 12
  - name: Continuous Testing
    url: continuous_testing/
    pre: continuous-testing
    identifier: continuous_testing
    parent: ux_monitoring_heading
    weight: 200000
  - name: CI/CD Integrations
    url: continuous_testing/cicd_integrations
    parent: continuous_testing
    identifier: continuous_testing_cicd_integrations
    weight: 1
  - name: Configuration
    url: /continuous_testing/cicd_integrations/configuration
    parent: continuous_testing_cicd_integrations
    identifier: continuous_testing_cicd_integrations_configuration
    weight: 101
  - name: Azure DevOps Extension
    url: /continuous_testing/cicd_integrations/azure_devops_extension
    parent: continuous_testing_cicd_integrations
    identifier: continuous_testing_cicd_integrations_azure_devops_extension
    weight: 102
  - name: CircleCI Orb
    url: /continuous_testing/cicd_integrations/circleci_orb
    parent: continuous_testing_cicd_integrations
    identifier: continuous_testing_cicd_integrations_circleci_orb
    weight: 103
  - name: GitHub Actions
    url: /continuous_testing/cicd_integrations/github_actions
    parent: continuous_testing_cicd_integrations
    identifier: continuous_testing_cicd_integrations_github_actions
    weight: 104
  - name: GitLab
    url: /continuous_testing/cicd_integrations/gitlab
    parent: continuous_testing_cicd_integrations
    identifier: continuous_testing_cicd_integrations_gitlab
    weight: 105
  - name: Jenkins
    url: /continuous_testing/cicd_integrations/jenkins
    parent: continuous_testing_cicd_integrations
    identifier: continuous_testing_cicd_integrations_jenkins
    weight: 106
  - name: Settings
    url: /continuous_testing/settings
    parent: continuous_testing
    identifier: continuous_testing_settings
    weight: 2
  - name: Testing Tunnel
    url: /continuous_testing/testing_tunnel
    parent: continuous_testing
    identifier: continuous_testing_testing_tunnel
    weight: 3
  - name: Explorer
    url: continuous_testing/explorer/
    parent: continuous_testing
    identifier: continuous_testing_explorer
    weight: 4
  - name: Search Test Batches
    url: continuous_testing/explorer/search/
    parent: continuous_testing_explorer
    identifier: continuous_testing_explorer_search
    weight: 401
  - name: Search Syntax
    url: continuous_testing/explorer/search_syntax/
    parent: continuous_testing_explorer
    identifier: continuous_testing_explorer_search_syntax
    weight: 402
  - name: Troubleshooting
    url: continuous_testing/troubleshooting/
    parent: continuous_testing
    identifier: continuous_testing_troubleshooting
    weight: 5
  - name: RUM & Session Replay
    url: real_user_monitoring/
    pre: rum
    identifier: rum
    parent: ux_monitoring_heading
    weight: 210000
  - name: Browser Monitoring
    url: real_user_monitoring/browser/
    parent: rum
    identifier: rum_browser
    weight: 1
  - name: Data Collected
    url: real_user_monitoring/browser/data_collected/
    parent: rum_browser
    identifier: rum_data_collected
    weight: 101
  - name: Modifying Data and Context
    url: real_user_monitoring/browser/modifying_data_and_context/
    parent: rum_browser
    identifier: rum_modify
    weight: 102
  - name: Monitoring Page Performance
    url: real_user_monitoring/browser/monitoring_page_performance/
    parent: rum_browser
    identifier: page_performance
    weight: 103
  - name: Monitoring Resource Performance
    url: real_user_monitoring/browser/monitoring_resource_performance/
    parent: rum_browser
    identifier: resource_performance
    weight: 104
  - name: Collecting Browser Errors
    url: real_user_monitoring/browser/collecting_browser_errors/
    parent: rum_browser
    identifier: collect_errors
    weight: 105
  - name: Tracking User Actions
    url: real_user_monitoring/browser/tracking_user_actions/
    parent: rum_browser
    identifier: track_actions
    weight: 106
  - name: Troubleshooting
    url: real_user_monitoring/browser/troubleshooting/
    parent: rum_browser
    identifier: troubleshooting
    weight: 107
  - name: Android and AndroidTV Monitoring
    url: real_user_monitoring/android/
    parent: rum
    identifier: rum_android
    weight: 2
  - name: Data Collected
    url: real_user_monitoring/android/data_collected/
    parent: rum_android
    identifier: rum_android_data_collected
    weight: 201
  - name: Advanced Configuration
    url: real_user_monitoring/android/advanced_configuration/
    parent: rum_android
    identifier: rum_android_advanced
    weight: 202
  - name: Mobile Vitals
    url: real_user_monitoring/android/mobile_vitals/
    parent: rum_android
    identifier: rum_android_mobile_vitals
    weight: 203
  - name: Web View Tracking
    url: real_user_monitoring/android/web_view_tracking/
    parent: rum_android
    identifier: rum_android_web_view_tracking
    weight: 204
  - name: Integrated Libraries
    url: real_user_monitoring/android/integrated_libraries/
    parent: rum_android
    identifier: rum_android_libraries
    weight: 205
  - name: Troubleshooting
    url: real_user_monitoring/android/troubleshooting/
    parent: rum_android
    identifier: rum_troubleshooting_android
    weight: 206
  - name: iOS and tvOS Monitoring
    url: real_user_monitoring/ios/
    parent: rum
    identifier: rum_ios
    weight: 3
  - name: Data Collected
    url: real_user_monitoring/ios/data_collected/
    parent: rum_ios
    identifier: rum_ios_data_collected
    weight: 301
  - name: Advanced Configuration
    url: real_user_monitoring/ios/advanced_configuration/
    parent: rum_ios
    identifier: rum_ios_advanced
    weight: 302
  - name: Mobile Vitals
    url: real_user_monitoring/ios/mobile_vitals/
    parent: rum_ios
    identifier: rum_ios_mobile_vitals
    weight: 303
  - name: Web View Tracking
    url: real_user_monitoring/ios/web_view_tracking/
    parent: rum_ios
    identifier: rum_ios_web_view_tracking
    weight: 304
  - name: SwiftUI
    url: real_user_monitoring/ios/swiftui/
    parent: rum_ios
    identifier: rum_ios_swiftui
    weight: 305
  - name: Troubleshooting
    url: real_user_monitoring/ios/troubleshooting/
    parent: rum_ios
    identifier: rum_troubleshooting_ios
    weight: 306
  - name: React Native Monitoring
    url: real_user_monitoring/reactnative/
    parent: rum
    identifier: rum_reactnative
    weight: 4
  - name: Advanced Configuration
    url: real_user_monitoring/reactnative/advanced_configuration/
    parent: rum_reactnative
    identifier: rum_reactnative_advanced_configuration
    weight: 401
  - name: Mobile Vitals
    url: real_user_monitoring/reactnative/mobile_vitals/
    parent: rum_reactnative
    identifier: rum_reactnative_mobile_vitals
    weight: 402
  - name: Expo
    url: real_user_monitoring/reactnative/expo/
    parent: rum_reactnative
    identifier: rum_reactnative_expo
    weight: 403
  - name: CodePush
    url: real_user_monitoring/reactnative/codepush/
    parent: rum_reactnative
    identifier: rum_reactnative_codepush
    weight: 404
  - name: Flutter Monitoring
    url: real_user_monitoring/flutter/
    parent: rum
    identifier: rum_flutter
    weight: 5
  - name: Setup
    url: real_user_monitoring/flutter/setup/
    parent: rum_flutter
    identifier: rum_flutter_setup
    weight: 501
  - name: Data Collected
    url: real_user_monitoring/flutter/data_collected/
    parent: rum_flutter
    identifier: rum_flutter_data_collected
    weight: 502
  - name: Advanced Configuration
    url: real_user_monitoring/flutter/advanced_configuration/
    parent: rum_flutter
    identifier: rum_flutter_advanced_configuration
    weight: 503
  - name: Mobile Vitals
    url: real_user_monitoring/flutter/mobile_vitals/
    parent: rum_flutter
    identifier: rum_flutter_mobile_vitals
    weight: 504
  - name: Troubleshooting
    url: real_user_monitoring/flutter/troubleshooting/
    parent: rum_flutter
    identifier: rum_flutter_troubleshooting
    weight: 505
  - name: Session Replay
    url: real_user_monitoring/session_replay/
    parent: rum
    identifier: rum_session_replay
    weight: 6
  - name: Privacy Options
    url: real_user_monitoring/session_replay/privacy_options
    parent: rum_session_replay
    identifier: rum_session_replay_privacy_options
    weight: 601
  - name: Developer Tools
    url: real_user_monitoring/session_replay/developer_tools
    parent: rum_session_replay
    identifier: rum_session_replay_developer_tools
    weight: 602
  - name: Troubleshooting
    url: real_user_monitoring/session_replay/troubleshooting
    parent: rum_session_replay
    identifier: rum_session_replay_troubleshooting
    weight: 603
  - name: Frustration Signals
    url: real_user_monitoring/frustration_signals/
    parent: rum
    identifier: rum_frustration_signals
    weight: 7
  - name: Dashboards
    url: real_user_monitoring/dashboards/
    parent: rum
    identifier: rum_dashboards
    weight: 8
  - name: Performance Overview
    url: real_user_monitoring/dashboards/performance_overview_dashboard
    parent: rum_dashboards
    identifier: rum_dashboards_performance
    weight: 801
  - name: Frustration Signals
    url: real_user_monitoring/dashboards/frustration_signals_dashboard
    parent: rum_dashboards
    identifier: rum_dashboards_frustration_signals
    weight: 802
  - name: User Sessions
    url: real_user_monitoring/dashboards/user_sessions_dashboard
    parent: rum_dashboards
    identifier: rum_dashboards_sessions
    weight: 803
  - name: Errors
    url: real_user_monitoring/dashboards/errors_dashboard
    parent: rum_dashboards
    identifier: rum_dashboards_errors
    weight: 804
  - name: Testing Coverage
    url: real_user_monitoring/dashboards/testing_coverage
    parent: rum_dashboards
    identifier: rum_dashboards_testing_coverage
    weight: 805
  - name: Resources
    url: real_user_monitoring/dashboards/resources_dashboard
    parent: rum_dashboards
    identifier: rum_dashboards_resources
    weight: 806
  - name: Mobile
    url: real_user_monitoring/dashboards/mobile_dashboard
    parent: rum_dashboards
    identifier: rum_dashboards_mobile
    weight: 807
  - name: Explorer
    url: real_user_monitoring/explorer/
    parent: rum
    identifier: rum_explorer
    weight: 9
  - name: Search RUM Events
    url: real_user_monitoring/explorer/search/
    parent: rum_explorer
    identifier: rum_explorer_search
    weight: 901
  - name: Search Syntax
    url: real_user_monitoring/explorer/search_syntax/
    parent: rum_explorer
    identifier: rum_explorer_search_syntax
    weight: 902
  - name: Group
    url: real_user_monitoring/explorer/group/
    parent: rum_explorer
    identifier: rum_explorer_group
    weight: 903
  - name: Visualize
    url: real_user_monitoring/explorer/visualize/
    parent: rum_explorer
    identifier: rum_explorer_visualize
    weight: 904
  - name: Events
    url: real_user_monitoring/explorer/events/
    parent: rum_explorer
    identifier: rum_explorer_events
    weight: 905
  - name: Export
    url: real_user_monitoring/explorer/export/
    parent: rum_explorer
    identifier: rum_explorer_export
    weight: 906
  - name: Saved Views
    url: real_user_monitoring/explorer/saved_views/
    parent: rum_explorer
    identifier: rum_explorer_saved_views
    weight: 907
  - name: Watchdog Insights for RUM
    url: real_user_monitoring/explorer/watchdog_insights/
    parent: rum_explorer
    identifier: rum_explorer_watchdog_insights
    weight: 908
  - name: Generate Metrics
    url: real_user_monitoring/generate_metrics
    parent: rum
    identifier: rum_generate_metrics
    weight: 10
  - name: Connect RUM and Traces
    url: real_user_monitoring/connect_rum_and_traces
    parent: rum
    identifier: rum_connect_rum_and_traces
    weight: 11
  - name: Error Tracking
    url: real_user_monitoring/error_tracking/
    parent: rum
    identifier: rum_error_tracking
    weight: 12
  - name: Explorer
    url: real_user_monitoring/error_tracking/explorer/
    parent: rum_error_tracking
    identifier: rum_error_tracking_explorer
    weight: 1201
  - name: Track Browser Errors
    url: real_user_monitoring/error_tracking/browser/
    parent: rum_error_tracking
    identifier: rum_error_tracking_browser
    weight: 1202
  - name: Track Android Errors
    url: real_user_monitoring/error_tracking/android/
    parent: rum_error_tracking
    identifier: rum_error_tracking_android
    weight: 1203
  - name: Track iOS Errors
    url: real_user_monitoring/error_tracking/ios/
    parent: rum_error_tracking
    identifier: rum_error_tracking_ios
    weight: 1204
  - name: Track Expo Errors
    url: real_user_monitoring/error_tracking/expo/
    parent: rum_error_tracking
    identifier: rum_error_tracking_expo
    weight: 1205
  - name: Track React Native Errors
    url: real_user_monitoring/error_tracking/reactnative/
    parent: rum_error_tracking
    identifier: rum_error_tracking_reactnative
    weight: 1206
  - name: Track Flutter Errors
    url: real_user_monitoring/error_tracking/flutter/
    parent: rum_error_tracking
    identifier: rum_error_tracking_flutter
    weight: 1207
  - name: Guides
    url: real_user_monitoring/guide/
    parent: rum
    identifier: rum_guides
    weight: 13
  - name: Network Monitoring
    url: network_monitoring/
    pre: network
    identifier: nm_parent
    parent: infrastructure_heading
    weight: 220000
  - name: Network Performance Monitoring
    url: network_monitoring/performance/
    parent: nm_parent
    identifier: npm
    weight: 100
  - name: Setup
    url: network_monitoring/performance/setup/
    parent: npm
    identifier: npm_setup
    weight: 101
  - name: Network Page
    url: network_monitoring/performance/network_page/
    parent: npm
    identifier: npm_page
    weight: 102
  - name: Network Map
    url: network_monitoring/performance/network_map/
    parent: npm
    identifier: npm_map
    weight: 103
  - name: Guides
    url: network_monitoring/performance/guide/
    identifier: npm_guides
    parent: npm
    weight: 104
  - name: DNS Monitoring
    url: network_monitoring/dns/
    parent: nm_parent
    identifier: dns_monitoring
    weight: 200
  - name: Network Device Monitoring
    url: network_monitoring/devices
    parent: nm_parent
    identifier: ndm
    weight: 300
  - name: SNMP Metrics
    url: network_monitoring/devices/snmp_metrics
    parent: ndm
    identifier: ndm_snmp_metrics
    weight: 301
  - name: SNMP Traps
    url: network_monitoring/devices/snmp_traps
    parent: ndm
    identifier: ndm_snmptraps
    weight: 302
  - name: Profiles
    url: network_monitoring/devices/profiles
    parent: ndm
    identifier: ndm_profiles
    weight: 303
  - name: Data Collected
    url: network_monitoring/devices/data
    parent: ndm
    identifier: ndm_data
    weight: 304
  - name: Troubleshooting
    url: network_monitoring/devices/troubleshooting
    parent: ndm
    identifier: ndm_trouble
    weight: 305
  - name: Guides
    url: network_monitoring/devices/guide/
    parent: ndm
    identifier: ndm_guide
    weight: 306
  - name: Developers
    url: developers/
    pre: dev-code
    identifier: dev_tools
    parent: essentials_heading
    weight: 230000
  - name: DogStatsD
    url: developers/dogstatsd/
    parent: dev_tools
    identifier: dev_tools_dogstatsd
    weight: 1
  - name: Datagram Format
    url: developers/dogstatsd/datagram_shell
    parent: dev_tools_dogstatsd
    weight: 101
  - name: Unix Domain Socket
    url: /developers/dogstatsd/unix_socket
    parent: dev_tools_dogstatsd
    weight: 102
  - name: High Throughput Data
    url: developers/dogstatsd/high_throughput/
    parent: dev_tools_dogstatsd
    weight: 103
  - name: Data Aggregation
    url: developers/dogstatsd/data_aggregation/
    parent: dev_tools_dogstatsd
    weight: 104
  - name: DogStatsD Mapper
    url: developers/dogstatsd/dogstatsd_mapper/
    parent: dev_tools_dogstatsd
    weight: 105
  - name: Custom Checks
    url: developers/custom_checks/
    parent: dev_tools
    identifier: custom_checks
    weight: 2
  - name: Writing a Custom Agent Check
    url: developers/custom_checks/write_agent_check/
    parent: custom_checks
    weight: 201
  - name: Writing a Custom OpenMetrics Check
    url: developers/custom_checks/prometheus/
    parent: custom_checks
    weight: 202
  - name: Integrations
    url: developers/integrations/
    parent: dev_tools
    identifier: dev_tools_integrations
    weight: 3
  - name: Create a New Integration
    url: developers/integrations/new_check_howto/
    parent: dev_tools_integrations
    weight: 301
  - name: Integration Assets Reference
    url: developers/integrations/check_references/
    parent: dev_tools_integrations
    weight: 302
  - name: Create an Integration Dashboard
    url: developers/integrations/create-an-integration-dashboard
    parent: dev_tools_integrations
    weight: 303
  - name: Python
    url: developers/integrations/python/
    parent: dev_tools_integrations
    weight: 304
  - name: Legacy
    url: developers/integrations/legacy/
    parent: dev_tools_integrations
    weight: 305
  - name: Marketplace
    url: developers/marketplace/
    parent: dev_tools
    identifier: marketplace
    weight: 4
  - name: Datadog Apps
    url: developers/datadog_apps
    parent: dev_tools
    weight: 5
  - name: Service Checks
    url: developers/service_checks/
    parent: dev_tools
    identifier: dev_tools_service_check
    weight: 7
  - name: 'Submission - Agent Check '
    url: developers/service_checks/agent_service_checks_submission/
    parent: dev_tools_service_check
    identifier: dev_tools_service_check_agent_check
    weight: 701
  - name: Submission - DogStatsD
    url: developers/service_checks/dogstatsd_service_checks_submission/
    parent: dev_tools_service_check
    identifier: dev_tools_service_check_dogstatsd
    weight: 702
  - name: Submission - API
    url: api/v1/service-checks/
    parent: dev_tools_service_check
    identifier: dev_tools_service_check_api
    weight: 703
  - name: IDE integrations
    url: developers/ide_integrations/
    parent: dev_tools
    identifier: ide_integrations
    weight: 8
  - name: IntelliJ IDEA
    url: developers/ide_integrations/idea/
    parent: ide_integrations
    identifier: ide_integrations_idea
    weight: 801
  - name: Community
    url: developers/community/
    parent: dev_tools
    identifier: dev_community
    weight: 9
  - name: Libraries
    url: developers/community/libraries/
    parent: dev_community
    weight: 901
  - name: Community Office Hours
    url: developers/community/office_hours/
    parent: dev_community
    weight: 902
  - name: Guides
    url: developers/guide/
    parent: dev_tools
    identifier: dev_tools_guides
    weight: 10
  - name: API
    url: api/
    pre: api
    identifier: api
    parent: essentials_heading
<<<<<<< HEAD
    weight: 240000
=======
    weight: 220000
  - name: CoScreen
    url: coscreen/
    pre: coscreen
    identifier: coscreen
    parent: essentials_heading
    weight: 230000
  - name: Troubleshooting
    url: coscreen/troubleshooting
    identifier: coscreen_troubleshooting
    parent: coscreen
    weight: 1
>>>>>>> 433f2dfc
  - name: Account Management
    url: account_management/
    pre: cog-2
    identifier: account_management
    parent: administration_heading
    weight: 250000
  - name: Switching Between Orgs
    url: account_management/org_switching/
    parent: account_management
    weight: 1
  - name: Organization Settings
    url: account_management/org_settings/
    parent: account_management
    identifier: organization_settings
    weight: 2
  - name: User Management
    url: account_management/users/
    parent: organization_settings
    identifier: account_management_users
    weight: 201
  - name: Login Methods
    url: account_management/login_methods/
    parent: organization_settings
    identifier: login_methods
    weight: 202
  - name: OAuth Apps
    url: account_management/org_settings/oauth_apps
    parent: organization_settings
    weight: 203
  - name: Sensitive Data Scanner
    url: account_management/org_settings/sensitive_data_detection
    parent: organization_settings
    weight: 204
  - name: Custom Organization Landing Page
    url: account_management/org_settings/custom_landing
    parent: organization_settings
    weight: 205
  - name: Service Accounts
    url: account_management/org_settings/service_accounts
    parent: organization_settings
    weight: 206
  - name: RBAC
    url: account_management/rbac/
    parent: account_management
    identifier: account_management_rbac
    weight: 3
  - name: Permissions
    url: account_management/rbac/permissions
    parent: account_management_rbac
    identifier: account_management_rbac_permissions
    weight: 301
  - name: SSO with SAML
    url: account_management/saml/
    identifier: account_management_saml
    parent: account_management
    weight: 4
  - name: Active Directory
    url: account_management/saml/activedirectory/
    parent: account_management_saml
    weight: 401
  - name: Auth0
    url: account_management/saml/auth0/
    parent: account_management_saml
    weight: 402
  - name: Azure
    url: account_management/saml/azure/
    parent: account_management_saml
    weight: 403
  - name: Google
    url: account_management/saml/google/
    parent: account_management_saml
    weight: 404
  - name: NoPassword
    url: account_management/saml/lastpass/
    parent: account_management_saml
    weight: 405
  - name: Okta
    url: account_management/saml/okta/
    parent: account_management_saml
    weight: 406
  - name: SafeNet
    url: account_management/saml/safenet/
    parent: account_management_saml
    weight: 407
  - name: Troubleshooting
    url: account_management/saml/troubleshooting/
    parent: account_management_saml
    weight: 408
  - name: API and Application Keys
    url: account_management/api-app-keys/
    parent: account_management
    weight: 5
  - name: Audit Trail
    url: account_management/audit_trail/
    parent: account_management
    identifier: account_management_audit_trail
    weight: 6
  - name: Events
    url: account_management/audit_trail/events/
    parent: account_management_audit_trail
    identifier: account_management_audit_trail_events
    weight: 601
  - name: Plan and Usage
    url: account_management/plan_and_usage/
    parent: account_management
    weight: 7
  - name: Billing
    url: account_management/billing/
    parent: account_management
    weight: 8
  - name: Multi-org Accounts
    url: account_management/multi_organization/
    parent: account_management
    weight: 8
  - name: Guides
    url: account_management/guide/
    parent: account_management
    weight: 9
  - name: Data Security
    url: data_security/
    pre: security-lock
    identifier: data_security
    parent: administration_heading
    weight: 260000
  - name: Agent
    url: data_security/agent/
    parent: data_security
    weight: 1
  - name: Tracing
    url: /tracing/setup_overview/configure_data_security/
    parent: data_security
    weight: 2
  - name: Log Management
    url: data_security/logs/
    parent: data_security
    weight: 3
  - name: Synthetic Monitoring
    url: data_security/synthetics/
    parent: data_security
    weight: 4
  - name: Guides
    url: data_security/guide/
    parent: data_security
    weight: 5
  - name: Help
    url: help/
    pre: info-fill
    identifier: help_top_level
    parent: administration_heading
    weight: 270000
  - name: Aggregating Agents
    url: observability_pipelines/integrations/integrate_vector_with_datadog/
    parent: agent
    identifier: vector_aggregation
    weight: 13
api:
  - name: Overview
    url: /api/latest/
    identifier: API overview
    weight: -10
  - name: Using the API
    url: /api/latest/using-the-api/
    parent: API overview
    weight: 5
  - name: Authorization Scopes
    url: /api/latest/scopes/
    identifier: API Scopes
    parent: API overview
    weight: 6
  - name: Rate Limits
    url: /api/latest/rate-limits/
    parent: API overview
    weight: 7
    identifier: rate-limits
  - name: AWS Integration
    url: /api/latest/aws-integration/
    identifier: aws-integration
    generated: true
  - name: Generate a new external ID
    url: '#generate-a-new-external-id'
    identifier: aws-integration-generate-a-new-external-id
    parent: aws-integration
    generated: true
    params:
      versions:
        - v1
      operationids:
        - CreateNewAWSExternalID
      unstable: []
      order: 4
  - name: Set an AWS tag filter
    url: '#set-an-aws-tag-filter'
    identifier: aws-integration-set-an-aws-tag-filter
    parent: aws-integration
    generated: true
    params:
      versions:
        - v1
      operationids:
        - CreateAWSTagFilter
      unstable: []
      order: 2
  - name: Get all AWS tag filters
    url: '#get-all-aws-tag-filters'
    identifier: aws-integration-get-all-aws-tag-filters
    parent: aws-integration
    generated: true
    params:
      versions:
        - v1
      operationids:
        - ListAWSTagFilters
      unstable: []
      order: 1
  - name: Delete a tag filtering entry
    url: '#delete-a-tag-filtering-entry'
    identifier: aws-integration-delete-a-tag-filtering-entry
    parent: aws-integration
    generated: true
    params:
      versions:
        - v1
      operationids:
        - DeleteAWSTagFilter
      unstable: []
      order: 3
  - name: List namespace rules
    url: '#list-namespace-rules'
    identifier: aws-integration-list-namespace-rules
    parent: aws-integration
    generated: true
    params:
      versions:
        - v1
      operationids:
        - ListAvailableAWSNamespaces
      unstable: []
      order: 5
  - name: Update an AWS integration
    url: '#update-an-aws-integration'
    identifier: aws-integration-update-an-aws-integration
    parent: aws-integration
    generated: true
    params:
      versions:
        - v1
      operationids:
        - UpdateAWSAccount
      unstable: []
      order: 9
  - name: Create an AWS integration
    url: '#create-an-aws-integration'
    identifier: aws-integration-create-an-aws-integration
    parent: aws-integration
    generated: true
    params:
      versions:
        - v1
      operationids:
        - CreateAWSAccount
      unstable: []
      order: 8
  - name: List all AWS integrations
    url: '#list-all-aws-integrations'
    identifier: aws-integration-list-all-aws-integrations
    parent: aws-integration
    generated: true
    params:
      versions:
        - v1
      operationids:
        - ListAWSAccounts
      unstable: []
      order: 6
  - name: Delete an AWS integration
    url: '#delete-an-aws-integration'
    identifier: aws-integration-delete-an-aws-integration
    parent: aws-integration
    generated: true
    params:
      versions:
        - v1
      operationids:
        - DeleteAWSAccount
      unstable: []
      order: 7
  - name: AWS Logs Integration
    url: /api/latest/aws-logs-integration/
    identifier: aws-logs-integration
    generated: true
  - name: Check permissions for log services
    url: '#check-permissions-for-log-services'
    identifier: aws-logs-integration-check-permissions-for-log-services
    parent: aws-logs-integration
    generated: true
    params:
      versions:
        - v1
      operationids:
        - CheckAWSLogsServicesAsync
      unstable: []
      order: 6
  - name: Enable an AWS Logs integration
    url: '#enable-an-aws-logs-integration'
    identifier: aws-logs-integration-enable-an-aws-logs-integration
    parent: aws-logs-integration
    generated: true
    params:
      versions:
        - v1
      operationids:
        - EnableAWSLogServices
      unstable: []
      order: 5
  - name: Get list of AWS log ready services
    url: '#get-list-of-aws-log-ready-services'
    identifier: aws-logs-integration-get-list-of-aws-log-ready-services
    parent: aws-logs-integration
    generated: true
    params:
      versions:
        - v1
      operationids:
        - ListAWSLogsServices
      unstable: []
      order: 4
  - name: Check that an AWS Lambda Function exists
    url: '#check-that-an-aws-lambda-function-exists'
    identifier: aws-logs-integration-check-that-an-aws-lambda-function-exists
    parent: aws-logs-integration
    generated: true
    params:
      versions:
        - v1
      operationids:
        - CheckAWSLogsLambdaAsync
      unstable: []
      order: 7
  - name: Add AWS Log Lambda ARN
    url: '#add-aws-log-lambda-arn'
    identifier: aws-logs-integration-add-aws-log-lambda-arn
    parent: aws-logs-integration
    generated: true
    params:
      versions:
        - v1
      operationids:
        - CreateAWSLambdaARN
      unstable: []
      order: 2
  - name: List all AWS Logs integrations
    url: '#list-all-aws-logs-integrations'
    identifier: aws-logs-integration-list-all-aws-logs-integrations
    parent: aws-logs-integration
    generated: true
    params:
      versions:
        - v1
      operationids:
        - ListAWSLogsIntegrations
      unstable: []
      order: 1
  - name: Delete an AWS Logs integration
    url: '#delete-an-aws-logs-integration'
    identifier: aws-logs-integration-delete-an-aws-logs-integration
    parent: aws-logs-integration
    generated: true
    params:
      versions:
        - v1
      operationids:
        - DeleteAWSLambdaARN
      unstable: []
      order: 3
  - name: Authentication
    url: /api/latest/authentication/
    identifier: authentication
    generated: true
  - name: Validate API key
    url: '#validate-api-key'
    identifier: authentication-validate-api-key
    parent: authentication
    generated: true
    params:
      versions:
        - v1
      operationids:
        - Validate
      unstable: []
      order: 1
  - name: Azure Integration
    url: /api/latest/azure-integration/
    identifier: azure-integration
    generated: true
  - name: Update Azure integration host filters
    url: '#update-azure-integration-host-filters'
    identifier: azure-integration-update-azure-integration-host-filters
    parent: azure-integration
    generated: true
    params:
      versions:
        - v1
      operationids:
        - UpdateAzureHostFilters
      unstable: []
      order: 5
  - name: Update an Azure integration
    url: '#update-an-azure-integration'
    identifier: azure-integration-update-an-azure-integration
    parent: azure-integration
    generated: true
    params:
      versions:
        - v1
      operationids:
        - UpdateAzureIntegration
      unstable: []
      order: 4
  - name: Create an Azure integration
    url: '#create-an-azure-integration'
    identifier: azure-integration-create-an-azure-integration
    parent: azure-integration
    generated: true
    params:
      versions:
        - v1
      operationids:
        - CreateAzureIntegration
      unstable: []
      order: 2
  - name: List all Azure integrations
    url: '#list-all-azure-integrations'
    identifier: azure-integration-list-all-azure-integrations
    parent: azure-integration
    generated: true
    params:
      versions:
        - v1
      operationids:
        - ListAzureIntegration
      unstable: []
      order: 1
  - name: Delete an Azure integration
    url: '#delete-an-azure-integration'
    identifier: azure-integration-delete-an-azure-integration
    parent: azure-integration
    generated: true
    params:
      versions:
        - v1
      operationids:
        - DeleteAzureIntegration
      unstable: []
      order: 3
  - name: Dashboard Lists
    url: /api/latest/dashboard-lists/
    identifier: dashboard-lists
    generated: true
  - name: Update items of a dashboard list
    url: '#update-items-of-a-dashboard-list'
    identifier: dashboard-lists-update-items-of-a-dashboard-list
    parent: dashboard-lists
    generated: true
    params:
      versions:
        - v2
      operationids:
        - UpdateDashboardListItems
      unstable: []
      order: 3
  - name: Add Items to a Dashboard List
    url: '#add-items-to-a-dashboard-list'
    identifier: dashboard-lists-add-items-to-a-dashboard-list
    parent: dashboard-lists
    generated: true
    params:
      versions:
        - v2
      operationids:
        - CreateDashboardListItems
      unstable: []
      order: 2
  - name: Get items of a Dashboard List
    url: '#get-items-of-a-dashboard-list'
    identifier: dashboard-lists-get-items-of-a-dashboard-list
    parent: dashboard-lists
    generated: true
    params:
      versions:
        - v2
      operationids:
        - GetDashboardListItems
      unstable: []
      order: 1
  - name: Delete items from a dashboard list
    url: '#delete-items-from-a-dashboard-list'
    identifier: dashboard-lists-delete-items-from-a-dashboard-list
    parent: dashboard-lists
    generated: true
    params:
      versions:
        - v2
      operationids:
        - DeleteDashboardListItems
      unstable: []
      order: 4
  - name: Update a dashboard list
    url: '#update-a-dashboard-list'
    identifier: dashboard-lists-update-a-dashboard-list
    parent: dashboard-lists
    generated: true
    params:
      versions:
        - v1
      operationids:
        - UpdateDashboardList
      unstable: []
      order: 4
  - name: Get a dashboard list
    url: '#get-a-dashboard-list'
    identifier: dashboard-lists-get-a-dashboard-list
    parent: dashboard-lists
    generated: true
    params:
      versions:
        - v1
      operationids:
        - GetDashboardList
      unstable: []
      order: 3
  - name: Delete a dashboard list
    url: '#delete-a-dashboard-list'
    identifier: dashboard-lists-delete-a-dashboard-list
    parent: dashboard-lists
    generated: true
    params:
      versions:
        - v1
      operationids:
        - DeleteDashboardList
      unstable: []
      order: 5
  - name: Create a dashboard list
    url: '#create-a-dashboard-list'
    identifier: dashboard-lists-create-a-dashboard-list
    parent: dashboard-lists
    generated: true
    params:
      versions:
        - v1
      operationids:
        - CreateDashboardList
      unstable: []
      order: 2
  - name: Get all dashboard lists
    url: '#get-all-dashboard-lists'
    identifier: dashboard-lists-get-all-dashboard-lists
    parent: dashboard-lists
    generated: true
    params:
      versions:
        - v1
      operationids:
        - ListDashboardLists
      unstable: []
      order: 1
  - name: Dashboards
    url: /api/latest/dashboards/
    identifier: dashboards
    generated: true
  - name: Update a dashboard
    url: '#update-a-dashboard'
    identifier: dashboards-update-a-dashboard
    parent: dashboards
    generated: true
    params:
      versions:
        - v1
      operationids:
        - UpdateDashboard
      unstable: []
      order: 6
  - name: Get a dashboard
    url: '#get-a-dashboard'
    identifier: dashboards-get-a-dashboard
    parent: dashboards
    generated: true
    params:
      versions:
        - v1
      operationids:
        - GetDashboard
      unstable: []
      order: 7
  - name: Delete a dashboard
    url: '#delete-a-dashboard'
    identifier: dashboards-delete-a-dashboard
    parent: dashboards
    generated: true
    params:
      versions:
        - v1
      operationids:
        - DeleteDashboard
      unstable: []
      order: 3
  - name: Send shared dashboard invitation email
    url: '#send-shared-dashboard-invitation-email'
    identifier: dashboards-send-shared-dashboard-invitation-email
    parent: dashboards
    generated: true
    params:
      versions:
        - v1
      operationids:
        - SendPublicDashboardInvitation
      unstable: []
      order: 6
  - name: Get all invitations for a shared dashboard
    url: '#get-all-invitations-for-a-shared-dashboard'
    identifier: dashboards-get-all-invitations-for-a-shared-dashboard
    parent: dashboards
    generated: true
    params:
      versions:
        - v1
      operationids:
        - GetPublicDashboardInvitations
      unstable: []
      order: 5
  - name: Revoke shared dashboard invitations
    url: '#revoke-shared-dashboard-invitations'
    identifier: dashboards-revoke-shared-dashboard-invitations
    parent: dashboards
    generated: true
    params:
      versions:
        - v1
      operationids:
        - DeletePublicDashboardInvitation
      unstable: []
      order: 7
  - name: Update a shared dashboard
    url: '#update-a-shared-dashboard'
    identifier: dashboards-update-a-shared-dashboard
    parent: dashboards
    generated: true
    params:
      versions:
        - v1
      operationids:
        - UpdatePublicDashboard
      unstable: []
      order: 3
  - name: Get a shared dashboard
    url: '#get-a-shared-dashboard'
    identifier: dashboards-get-a-shared-dashboard
    parent: dashboards
    generated: true
    params:
      versions:
        - v1
      operationids:
        - GetPublicDashboard
      unstable: []
      order: 2
  - name: Revoke a shared dashboard URL
    url: '#revoke-a-shared-dashboard-url'
    identifier: dashboards-revoke-a-shared-dashboard-url
    parent: dashboards
    generated: true
    params:
      versions:
        - v1
      operationids:
        - DeletePublicDashboard
      unstable: []
      order: 4
  - name: Create a shared dashboard
    url: '#create-a-shared-dashboard'
    identifier: dashboards-create-a-shared-dashboard
    parent: dashboards
    generated: true
    params:
      versions:
        - v1
      operationids:
        - CreatePublicDashboard
      unstable: []
      order: 1
  - name: Create a new dashboard
    url: '#create-a-new-dashboard'
    identifier: dashboards-create-a-new-dashboard
    parent: dashboards
    generated: true
    params:
      versions:
        - v1
      operationids:
        - CreateDashboard
      unstable: []
      order: 1
  - name: Restore deleted dashboards
    url: '#restore-deleted-dashboards'
    identifier: dashboards-restore-deleted-dashboards
    parent: dashboards
    generated: true
    params:
      versions:
        - v1
      operationids:
        - RestoreDashboards
      unstable: []
      order: 5
  - name: Get all dashboards
    url: '#get-all-dashboards'
    identifier: dashboards-get-all-dashboards
    parent: dashboards
    generated: true
    params:
      versions:
        - v1
      operationids:
        - ListDashboards
      unstable: []
      order: 2
  - name: Delete dashboards
    url: '#delete-dashboards'
    identifier: dashboards-delete-dashboards
    parent: dashboards
    generated: true
    params:
      versions:
        - v1
      operationids:
        - DeleteDashboards
      unstable: []
      order: 4
  - name: Downtimes
    url: /api/latest/downtimes/
    identifier: downtimes
    generated: true
  - name: Get all downtimes for a monitor
    url: '#get-all-downtimes-for-a-monitor'
    identifier: downtimes-get-all-downtimes-for-a-monitor
    parent: downtimes
    generated: true
    params:
      versions:
        - v1
      operationids:
        - ListMonitorDowntimes
      unstable: []
      order: 7
  - name: Update a downtime
    url: '#update-a-downtime'
    identifier: downtimes-update-a-downtime
    parent: downtimes
    generated: true
    params:
      versions:
        - v1
      operationids:
        - UpdateDowntime
      unstable: []
      order: 6
  - name: Get a downtime
    url: '#get-a-downtime'
    identifier: downtimes-get-a-downtime
    parent: downtimes
    generated: true
    params:
      versions:
        - v1
      operationids:
        - GetDowntime
      unstable: []
      order: 5
  - name: Cancel a downtime
    url: '#cancel-a-downtime'
    identifier: downtimes-cancel-a-downtime
    parent: downtimes
    generated: true
    params:
      versions:
        - v1
      operationids:
        - CancelDowntime
      unstable: []
      order: 4
  - name: Cancel downtimes by scope
    url: '#cancel-downtimes-by-scope'
    identifier: downtimes-cancel-downtimes-by-scope
    parent: downtimes
    generated: true
    params:
      versions:
        - v1
      operationids:
        - CancelDowntimesByScope
      unstable: []
      order: 3
  - name: Schedule a downtime
    url: '#schedule-a-downtime'
    identifier: downtimes-schedule-a-downtime
    parent: downtimes
    generated: true
    params:
      versions:
        - v1
      operationids:
        - CreateDowntime
      unstable: []
      order: 2
  - name: Get all downtimes
    url: '#get-all-downtimes'
    identifier: downtimes-get-all-downtimes
    parent: downtimes
    generated: true
    params:
      versions:
        - v1
      operationids:
        - ListDowntimes
      unstable: []
      order: 1
  - name: Embeddable Graphs
    url: /api/latest/embeddable-graphs/
    identifier: embeddable-graphs
    generated: true
  - name: Revoke embed
    url: '#revoke-embed'
    identifier: embeddable-graphs-revoke-embed
    parent: embeddable-graphs
    generated: true
    params:
      versions:
        - v1
      operationids:
        - RevokeEmbeddableGraph
      unstable: []
      order: 1
  - name: Enable embed
    url: '#enable-embed'
    identifier: embeddable-graphs-enable-embed
    parent: embeddable-graphs
    generated: true
    params:
      versions:
        - v1
      operationids:
        - EnableEmbeddableGraph
      unstable: []
      order: 2
  - name: Get specific embed
    url: '#get-specific-embed'
    identifier: embeddable-graphs-get-specific-embed
    parent: embeddable-graphs
    generated: true
    params:
      versions:
        - v1
      operationids:
        - GetEmbeddableGraph
      unstable: []
      order: 3
  - name: Create embed
    url: '#create-embed'
    identifier: embeddable-graphs-create-embed
    parent: embeddable-graphs
    generated: true
    params:
      versions:
        - v1
      operationids:
        - CreateEmbeddableGraph
      unstable: []
      order: 4
  - name: Get all embeds
    url: '#get-all-embeds'
    identifier: embeddable-graphs-get-all-embeds
    parent: embeddable-graphs
    generated: true
    params:
      versions:
        - v1
      operationids:
        - ListEmbeddableGraphs
      unstable: []
      order: 5
  - name: Events
    url: /api/latest/events/
    identifier: events
    generated: true
  - name: Search events
    url: '#search-events'
    identifier: events-search-events
    parent: events
    generated: true
    params:
      versions:
        - v2
      operationids:
        - SearchEvents
      unstable:
        - v2
      order: 2
  - name: Get an event
    url: '#get-an-event'
    identifier: events-get-an-event
    parent: events
    generated: true
    params:
      versions:
        - v1
      operationids:
        - GetEvent
      unstable: []
      order: 2
  - name: Post an event
    url: '#post-an-event'
    identifier: events-post-an-event
    parent: events
    generated: true
    params:
      versions:
        - v1
      operationids:
        - CreateEvent
      unstable: []
      order: 1
  - name: Get a list of events
    url: '#get-a-list-of-events'
    identifier: events-get-a-list-of-events
    parent: events
    generated: true
    params:
      versions:
        - v1
        - v2
      operationids:
        - ListEvents
      unstable:
        - v2
      order: 1
  - name: GCP Integration
    url: /api/latest/gcp-integration/
    identifier: gcp-integration
    generated: true
  - name: Update a GCP integration
    url: '#update-a-gcp-integration'
    identifier: gcp-integration-update-a-gcp-integration
    parent: gcp-integration
    generated: true
    params:
      versions:
        - v1
      operationids:
        - UpdateGCPIntegration
      unstable: []
      order: 4
  - name: Create a GCP integration
    url: '#create-a-gcp-integration'
    identifier: gcp-integration-create-a-gcp-integration
    parent: gcp-integration
    generated: true
    params:
      versions:
        - v1
      operationids:
        - CreateGCPIntegration
      unstable: []
      order: 2
  - name: List all GCP integrations
    url: '#list-all-gcp-integrations'
    identifier: gcp-integration-list-all-gcp-integrations
    parent: gcp-integration
    generated: true
    params:
      versions:
        - v1
      operationids:
        - ListGCPIntegration
      unstable: []
      order: 1
  - name: Delete a GCP integration
    url: '#delete-a-gcp-integration'
    identifier: gcp-integration-delete-a-gcp-integration
    parent: gcp-integration
    generated: true
    params:
      versions:
        - v1
      operationids:
        - DeleteGCPIntegration
      unstable: []
      order: 3
  - name: Hosts
    url: /api/latest/hosts/
    identifier: hosts
    generated: true
  - name: Get the total number of active hosts
    url: '#get-the-total-number-of-active-hosts'
    identifier: hosts-get-the-total-number-of-active-hosts
    parent: hosts
    generated: true
    params:
      versions:
        - v1
      operationids:
        - GetHostTotals
      unstable: []
      order: 2
  - name: Get all hosts for your organization
    url: '#get-all-hosts-for-your-organization'
    identifier: hosts-get-all-hosts-for-your-organization
    parent: hosts
    generated: true
    params:
      versions:
        - v1
      operationids:
        - ListHosts
      unstable: []
      order: 1
  - name: Unmute a host
    url: '#unmute-a-host'
    identifier: hosts-unmute-a-host
    parent: hosts
    generated: true
    params:
      versions:
        - v1
      operationids:
        - UnmuteHost
      unstable: []
      order: 4
  - name: Mute a host
    url: '#mute-a-host'
    identifier: hosts-mute-a-host
    parent: hosts
    generated: true
    params:
      versions:
        - v1
      operationids:
        - MuteHost
      unstable: []
      order: 3
  - name: IP Ranges
    url: /api/latest/ip-ranges/
    identifier: ip-ranges
    generated: true
  - name: List IP Ranges
    url: '#list-ip-ranges'
    identifier: ip-ranges-list-ip-ranges
    parent: ip-ranges
    generated: true
    params:
      versions:
        - v1
      operationids:
        - GetIPRanges
      unstable: []
      order: 1
  - name: Key Management
    url: /api/latest/key-management/
    identifier: key-management
    generated: true
  - name: Edit an application key owned by current user
    url: '#edit-an-application-key-owned-by-current-user'
    identifier: key-management-edit-an-application-key-owned-by-current-user
    parent: key-management
    generated: true
    params:
      versions:
        - v2
      operationids:
        - UpdateCurrentUserApplicationKey
      unstable: []
      order: 2
  - name: Get one application key owned by current user
    url: '#get-one-application-key-owned-by-current-user'
    identifier: key-management-get-one-application-key-owned-by-current-user
    parent: key-management
    generated: true
    params:
      versions:
        - v2
      operationids:
        - GetCurrentUserApplicationKey
      unstable: []
      order: 3
  - name: Delete an application key owned by current user
    url: '#delete-an-application-key-owned-by-current-user'
    identifier: key-management-delete-an-application-key-owned-by-current-user
    parent: key-management
    generated: true
    params:
      versions:
        - v2
      operationids:
        - DeleteCurrentUserApplicationKey
      unstable: []
      order: 1
  - name: Create an application key for current user
    url: '#create-an-application-key-for-current-user'
    identifier: key-management-create-an-application-key-for-current-user
    parent: key-management
    generated: true
    params:
      versions:
        - v2
      operationids:
        - CreateCurrentUserApplicationKey
      unstable: []
      order: 4
  - name: Get all application keys owned by current user
    url: '#get-all-application-keys-owned-by-current-user'
    identifier: key-management-get-all-application-keys-owned-by-current-user
    parent: key-management
    generated: true
    params:
      versions:
        - v2
      operationids:
        - ListCurrentUserApplicationKeys
      unstable: []
      order: 5
  - name: Edit an application key
    url: '#edit-an-application-key'
    identifier: key-management-edit-an-application-key
    parent: key-management
    generated: true
    params:
      versions:
        - v1
        - v2
      operationids:
        - UpdateApplicationKey
      unstable: []
      order: 9
  - name: Get an application key
    url: '#get-an-application-key'
    identifier: key-management-get-an-application-key
    parent: key-management
    generated: true
    params:
      versions:
        - v1
        - v2
      operationids:
        - GetApplicationKey
      unstable: []
      order: 8
  - name: Delete an application key
    url: '#delete-an-application-key'
    identifier: key-management-delete-an-application-key
    parent: key-management
    generated: true
    params:
      versions:
        - v1
        - v2
      operationids:
        - DeleteApplicationKey
      unstable: []
      order: 10
  - name: Create an application key
    url: '#create-an-application-key'
    identifier: key-management-create-an-application-key
    parent: key-management
    generated: true
    params:
      versions:
        - v1
      operationids:
        - CreateApplicationKey
      unstable: []
      order: 7
  - name: Get all application keys
    url: '#get-all-application-keys'
    identifier: key-management-get-all-application-keys
    parent: key-management
    generated: true
    params:
      versions:
        - v1
        - v2
      operationids:
        - ListApplicationKeys
      unstable: []
      order: 6
  - name: Edit an API key
    url: '#edit-an-api-key'
    identifier: key-management-edit-an-api-key
    parent: key-management
    generated: true
    params:
      versions:
        - v1
        - v2
      operationids:
        - UpdateAPIKey
      unstable: []
      order: 4
  - name: Get API key
    url: '#get-api-key'
    identifier: key-management-get-api-key
    parent: key-management
    generated: true
    params:
      versions:
        - v1
        - v2
      operationids:
        - GetAPIKey
      unstable: []
      order: 3
  - name: Delete an API key
    url: '#delete-an-api-key'
    identifier: key-management-delete-an-api-key
    parent: key-management
    generated: true
    params:
      versions:
        - v1
        - v2
      operationids:
        - DeleteAPIKey
      unstable: []
      order: 5
  - name: Create an API key
    url: '#create-an-api-key'
    identifier: key-management-create-an-api-key
    parent: key-management
    generated: true
    params:
      versions:
        - v1
        - v2
      operationids:
        - CreateAPIKey
      unstable: []
      order: 2
  - name: Get all API keys
    url: '#get-all-api-keys'
    identifier: key-management-get-all-api-keys
    parent: key-management
    generated: true
    params:
      versions:
        - v1
        - v2
      operationids:
        - ListAPIKeys
      unstable: []
      order: 1
  - name: Logs
    url: /api/latest/logs/
    identifier: logs
    generated: true
  - name: Get a list of logs
    url: '#get-a-list-of-logs'
    identifier: logs-get-a-list-of-logs
    parent: logs
    generated: true
    params:
      versions:
        - v2
      operationids:
        - ListLogsGet
      unstable: []
      order: 4
  - name: Aggregate events
    url: '#aggregate-events'
    identifier: logs-aggregate-events
    parent: logs
    generated: true
    params:
      versions:
        - v2
      operationids:
        - AggregateLogs
      unstable: []
      order: 2
  - name: Send logs
    url: '#send-logs'
    identifier: logs-send-logs
    parent: logs
    generated: true
    params:
      versions:
        - v1
        - v2
      operationids:
        - SubmitLog
      unstable: []
      order: 1
  - name: Search logs
    url: '#search-logs'
    identifier: logs-search-logs
    parent: logs
    generated: true
    params:
      versions:
        - v1
        - v2
      operationids:
        - ListLogs
      unstable: []
      order: 3
  - name: Logs Indexes
    url: /api/latest/logs-indexes/
    identifier: logs-indexes
    generated: true
  - name: Update an index
    url: '#update-an-index'
    identifier: logs-indexes-update-an-index
    parent: logs-indexes
    generated: true
    params:
      versions:
        - v1
      operationids:
        - UpdateLogsIndex
      unstable: []
      order: 4
  - name: Get an index
    url: '#get-an-index'
    identifier: logs-indexes-get-an-index
    parent: logs-indexes
    generated: true
    params:
      versions:
        - v1
      operationids:
        - GetLogsIndex
      unstable: []
      order: 3
  - name: Create an index
    url: '#create-an-index'
    identifier: logs-indexes-create-an-index
    parent: logs-indexes
    generated: true
    params:
      versions:
        - v1
      operationids:
        - CreateLogsIndex
      unstable: []
      order: 2
  - name: Get all indexes
    url: '#get-all-indexes'
    identifier: logs-indexes-get-all-indexes
    parent: logs-indexes
    generated: true
    params:
      versions:
        - v1
      operationids:
        - ListLogIndexes
      unstable: []
      order: 1
  - name: Update indexes order
    url: '#update-indexes-order'
    identifier: logs-indexes-update-indexes-order
    parent: logs-indexes
    generated: true
    params:
      versions:
        - v1
      operationids:
        - UpdateLogsIndexOrder
      unstable: []
      order: 6
  - name: Get indexes order
    url: '#get-indexes-order'
    identifier: logs-indexes-get-indexes-order
    parent: logs-indexes
    generated: true
    params:
      versions:
        - v1
      operationids:
        - GetLogsIndexOrder
      unstable: []
      order: 5
  - name: Logs Pipelines
    url: /api/latest/logs-pipelines/
    identifier: logs-pipelines
    generated: true
  - name: Update a pipeline
    url: '#update-a-pipeline'
    identifier: logs-pipelines-update-a-pipeline
    parent: logs-pipelines
    generated: true
    params:
      versions:
        - v1
      operationids:
        - UpdateLogsPipeline
      unstable: []
      order: 7
  - name: Get a pipeline
    url: '#get-a-pipeline'
    identifier: logs-pipelines-get-a-pipeline
    parent: logs-pipelines
    generated: true
    params:
      versions:
        - v1
      operationids:
        - GetLogsPipeline
      unstable: []
      order: 5
  - name: Delete a pipeline
    url: '#delete-a-pipeline'
    identifier: logs-pipelines-delete-a-pipeline
    parent: logs-pipelines
    generated: true
    params:
      versions:
        - v1
      operationids:
        - DeleteLogsPipeline
      unstable: []
      order: 6
  - name: Create a pipeline
    url: '#create-a-pipeline'
    identifier: logs-pipelines-create-a-pipeline
    parent: logs-pipelines
    generated: true
    params:
      versions:
        - v1
      operationids:
        - CreateLogsPipeline
      unstable: []
      order: 4
  - name: Get all pipelines
    url: '#get-all-pipelines'
    identifier: logs-pipelines-get-all-pipelines
    parent: logs-pipelines
    generated: true
    params:
      versions:
        - v1
      operationids:
        - ListLogsPipelines
      unstable: []
      order: 3
  - name: Update pipeline order
    url: '#update-pipeline-order'
    identifier: logs-pipelines-update-pipeline-order
    parent: logs-pipelines
    generated: true
    params:
      versions:
        - v1
      operationids:
        - UpdateLogsPipelineOrder
      unstable: []
      order: 2
  - name: Get pipeline order
    url: '#get-pipeline-order'
    identifier: logs-pipelines-get-pipeline-order
    parent: logs-pipelines
    generated: true
    params:
      versions:
        - v1
      operationids:
        - GetLogsPipelineOrder
      unstable: []
      order: 1
  - name: Metrics
    url: /api/latest/metrics/
    identifier: metrics
    generated: true
  - name: List distinct metric volumes by metric name
    url: '#list-distinct-metric-volumes-by-metric-name'
    identifier: metrics-list-distinct-metric-volumes-by-metric-name
    parent: metrics
    generated: true
    params:
      versions:
        - v2
      operationids:
        - ListVolumesByMetricName
      unstable: []
      order: 8
  - name: Create a tag configuration
    url: '#create-a-tag-configuration'
    identifier: metrics-create-a-tag-configuration
    parent: metrics
    generated: true
    params:
      versions:
        - v2
      operationids:
        - CreateTagConfiguration
      unstable: []
      order: 1
  - name: Update a tag configuration
    url: '#update-a-tag-configuration'
    identifier: metrics-update-a-tag-configuration
    parent: metrics
    generated: true
    params:
      versions:
        - v2
      operationids:
        - UpdateTagConfiguration
      unstable: []
      order: 3
  - name: List tag configuration by name
    url: '#list-tag-configuration-by-name'
    identifier: metrics-list-tag-configuration-by-name
    parent: metrics
    generated: true
    params:
      versions:
        - v2
      operationids:
        - ListTagConfigurationByName
      unstable: []
      order: 2
  - name: Delete a tag configuration
    url: '#delete-a-tag-configuration'
    identifier: metrics-delete-a-tag-configuration
    parent: metrics
    generated: true
    params:
      versions:
        - v2
      operationids:
        - DeleteTagConfiguration
      unstable: []
      order: 4
  - name: Tag Configuration Cardinality Estimator
    url: '#tag-configuration-cardinality-estimator'
    identifier: metrics-tag-configuration-cardinality-estimator
    parent: metrics
    generated: true
    params:
      versions:
        - v2
      operationids:
        - EstimateMetricsOutputSeries
      unstable: []
      order: 11
  - name: List tags by metric name
    url: '#list-tags-by-metric-name'
    identifier: metrics-list-tags-by-metric-name
    parent: metrics
    generated: true
    params:
      versions:
        - v2
      operationids:
        - ListTagsByMetricName
      unstable: []
      order: 6
  - name: List active tags and aggregations
    url: '#list-active-tags-and-aggregations'
    identifier: metrics-list-active-tags-and-aggregations
    parent: metrics
    generated: true
    params:
      versions:
        - v2
      operationids:
        - ListActiveMetricConfigurations
      unstable: []
      order: 7
  - name: Configure tags for multiple metrics
    url: '#configure-tags-for-multiple-metrics'
    identifier: metrics-configure-tags-for-multiple-metrics
    parent: metrics
    generated: true
    params:
      versions:
        - v2
      operationids:
        - DeleteBulkTagsMetricsConfiguration
        - CreateBulkTagsMetricsConfiguration
      unstable: []
      order: 10
  - name: Get a list of metrics
    url: '#get-a-list-of-metrics'
    identifier: metrics-get-a-list-of-metrics
    parent: metrics
    generated: true
    params:
      versions:
        - v2
      operationids:
        - ListTagConfigurations
      unstable: []
      order: 5
  - name: Submit metrics
    url: '#submit-metrics'
    identifier: metrics-submit-metrics
    parent: metrics
    generated: true
    params:
      versions:
        - v1
        - v2
      operationids:
        - SubmitMetrics
      unstable: []
      order: 1
  - name: Search metrics
    url: '#search-metrics'
    identifier: metrics-search-metrics
    parent: metrics
    generated: true
    params:
      versions:
        - v1
      operationids:
        - ListMetrics
      unstable: []
      order: 4
  - name: Query timeseries points
    url: '#query-timeseries-points'
    identifier: metrics-query-timeseries-points
    parent: metrics
    generated: true
    params:
      versions:
        - v1
      operationids:
        - QueryMetrics
      unstable: []
      order: 5
  - name: Edit metric metadata
    url: '#edit-metric-metadata'
    identifier: metrics-edit-metric-metadata
    parent: metrics
    generated: true
    params:
      versions:
        - v1
      operationids:
        - UpdateMetricMetadata
      unstable: []
      order: 3
  - name: Get metric metadata
    url: '#get-metric-metadata'
    identifier: metrics-get-metric-metadata
    parent: metrics
    generated: true
    params:
      versions:
        - v1
      operationids:
        - GetMetricMetadata
      unstable: []
      order: 2
  - name: Get active metrics list
    url: '#get-active-metrics-list'
    identifier: metrics-get-active-metrics-list
    parent: metrics
    generated: true
    params:
      versions:
        - v1
      operationids:
        - ListActiveMetrics
      unstable: []
      order: 1
  - name: Submit distribution points
    url: '#submit-distribution-points'
    identifier: metrics-submit-distribution-points
    parent: metrics
    generated: true
    params:
      versions:
        - v1
      operationids:
        - SubmitDistributionPoints
      unstable: []
      order: 1
  - name: Monitors
    url: /api/latest/monitors/
    identifier: monitors
    generated: true
  - name: Unmute all monitors
    url: '#unmute-all-monitors'
    identifier: monitors-unmute-all-monitors
    parent: monitors
    generated: true
    params:
      versions:
        - v1
      operationids:
        - UnmuteAllMonitors
      unstable: []
      order: 3
  - name: Mute all monitors
    url: '#mute-all-monitors'
    identifier: monitors-mute-all-monitors
    parent: monitors
    generated: true
    params:
      versions:
        - v1
      operationids:
        - MuteAllMonitors
      unstable: []
      order: 4
  - name: Validate an existing monitor
    url: '#validate-an-existing-monitor'
    identifier: monitors-validate-an-existing-monitor
    parent: monitors
    generated: true
    params:
      versions:
        - v1
      operationids:
        - ValidateExistingMonitor
      unstable: []
      order: 8
  - name: Unmute a monitor
    url: '#unmute-a-monitor'
    identifier: monitors-unmute-a-monitor
    parent: monitors
    generated: true
    params:
      versions:
        - v1
      operationids:
        - UnmuteMonitor
      unstable: []
      order: 1
  - name: Mute a monitor
    url: '#mute-a-monitor'
    identifier: monitors-mute-a-monitor
    parent: monitors
    generated: true
    params:
      versions:
        - v1
      operationids:
        - MuteMonitor
      unstable: []
      order: 2
  - name: Edit a monitor
    url: '#edit-a-monitor'
    identifier: monitors-edit-a-monitor
    parent: monitors
    generated: true
    params:
      versions:
        - v1
      operationids:
        - UpdateMonitor
      unstable: []
      order: 3
  - name: Get a monitor's details
    url: '#get-a-monitors-details'
    identifier: monitors-get-a-monitors-details
    parent: monitors
    generated: true
    params:
      versions:
        - v1
      operationids:
        - GetMonitor
      unstable: []
      order: 4
  - name: Delete a monitor
    url: '#delete-a-monitor'
    identifier: monitors-delete-a-monitor
    parent: monitors
    generated: true
    params:
      versions:
        - v1
      operationids:
        - DeleteMonitor
      unstable: []
      order: 5
  - name: Validate a monitor
    url: '#validate-a-monitor'
    identifier: monitors-validate-a-monitor
    parent: monitors
    generated: true
    params:
      versions:
        - v1
      operationids:
        - ValidateMonitor
      unstable: []
      order: 7
  - name: Monitors search
    url: '#monitors-search'
    identifier: monitors-monitors-search
    parent: monitors
    generated: true
    params:
      versions:
        - v1
      operationids:
        - SearchMonitors
      unstable: []
      order: 1
  - name: Monitors group search
    url: '#monitors-group-search'
    identifier: monitors-monitors-group-search
    parent: monitors
    generated: true
    params:
      versions:
        - v1
      operationids:
        - SearchMonitorGroups
      unstable: []
      order: 2
  - name: Check if a monitor can be deleted
    url: '#check-if-a-monitor-can-be-deleted'
    identifier: monitors-check-if-a-monitor-can-be-deleted
    parent: monitors
    generated: true
    params:
      versions:
        - v1
      operationids:
        - CheckCanDeleteMonitor
      unstable: []
      order: 6
  - name: Create a monitor
    url: '#create-a-monitor'
    identifier: monitors-create-a-monitor
    parent: monitors
    generated: true
    params:
      versions:
        - v1
      operationids:
        - CreateMonitor
      unstable: []
      order: 1
  - name: Get all monitor details
    url: '#get-all-monitor-details'
    identifier: monitors-get-all-monitor-details
    parent: monitors
    generated: true
    params:
      versions:
        - v1
      operationids:
        - ListMonitors
      unstable: []
      order: 2
  - name: Notebooks
    url: /api/latest/notebooks/
    identifier: notebooks
    generated: true
  - name: Update a notebook
    url: '#update-a-notebook'
    identifier: notebooks-update-a-notebook
    parent: notebooks
    generated: true
    params:
      versions:
        - v1
      operationids:
        - UpdateNotebook
      unstable: []
      order: 4
  - name: Get a notebook
    url: '#get-a-notebook'
    identifier: notebooks-get-a-notebook
    parent: notebooks
    generated: true
    params:
      versions:
        - v1
      operationids:
        - GetNotebook
      unstable: []
      order: 5
  - name: Delete a notebook
    url: '#delete-a-notebook'
    identifier: notebooks-delete-a-notebook
    parent: notebooks
    generated: true
    params:
      versions:
        - v1
      operationids:
        - DeleteNotebook
      unstable: []
      order: 3
  - name: Create a notebook
    url: '#create-a-notebook'
    identifier: notebooks-create-a-notebook
    parent: notebooks
    generated: true
    params:
      versions:
        - v1
      operationids:
        - CreateNotebook
      unstable: []
      order: 1
  - name: Get all notebooks
    url: '#get-all-notebooks'
    identifier: notebooks-get-all-notebooks
    parent: notebooks
    generated: true
    params:
      versions:
        - v1
      operationids:
        - ListNotebooks
      unstable: []
      order: 2
  - name: Organizations
    url: /api/latest/organizations/
    identifier: organizations
    generated: true
  - name: Upload IdP metadata
    url: '#upload-idp-metadata'
    identifier: organizations-upload-idp-metadata
    parent: organizations
    generated: true
    params:
      versions:
        - v1
        - v2
      operationids:
        - UploadIdPForOrg
        - UploadIdPMetadata
      unstable: []
      order: 5
  - name: Spin-off Child Organization
    url: '#spin-off-child-organization'
    identifier: organizations-spin-off-child-organization
    parent: organizations
    generated: true
    params:
      versions:
        - v1
      operationids:
        - DowngradeOrg
      unstable: []
      order: 6
  - name: Update your organization
    url: '#update-your-organization'
    identifier: organizations-update-your-organization
    parent: organizations
    generated: true
    params:
      versions:
        - v1
      operationids:
        - UpdateOrg
      unstable: []
      order: 4
  - name: Get organization information
    url: '#get-organization-information'
    identifier: organizations-get-organization-information
    parent: organizations
    generated: true
    params:
      versions:
        - v1
      operationids:
        - GetOrg
      unstable: []
      order: 3
  - name: Create a child organization
    url: '#create-a-child-organization'
    identifier: organizations-create-a-child-organization
    parent: organizations
    generated: true
    params:
      versions:
        - v1
      operationids:
        - CreateChildOrg
      unstable: []
      order: 1
  - name: List your managed organizations
    url: '#list-your-managed-organizations'
    identifier: organizations-list-your-managed-organizations
    parent: organizations
    generated: true
    params:
      versions:
        - v1
      operationids:
        - ListOrgs
      unstable: []
      order: 2
  - name: PagerDuty Integration
    url: /api/latest/pagerduty-integration/
    identifier: pagerduty-integration
    generated: true
  - name: Update a single service object
    url: '#update-a-single-service-object'
    identifier: pagerduty-integration-update-a-single-service-object
    parent: pagerduty-integration
    generated: true
    params:
      versions:
        - v1
      operationids:
        - UpdatePagerDutyIntegrationService
      unstable: []
      order: 3
  - name: Get a single service object
    url: '#get-a-single-service-object'
    identifier: pagerduty-integration-get-a-single-service-object
    parent: pagerduty-integration
    generated: true
    params:
      versions:
        - v1
      operationids:
        - GetPagerDutyIntegrationService
      unstable: []
      order: 2
  - name: Delete a single service object
    url: '#delete-a-single-service-object'
    identifier: pagerduty-integration-delete-a-single-service-object
    parent: pagerduty-integration
    generated: true
    params:
      versions:
        - v1
      operationids:
        - DeletePagerDutyIntegrationService
      unstable: []
      order: 4
  - name: Create a new service object
    url: '#create-a-new-service-object'
    identifier: pagerduty-integration-create-a-new-service-object
    parent: pagerduty-integration
    generated: true
    params:
      versions:
        - v1
      operationids:
        - CreatePagerDutyIntegrationService
      unstable: []
      order: 1
  - name: Screenboards
    url: /api/latest/screenboards/
    identifier: screenboards
    generated: true
  - name: Security Monitoring
    url: /api/latest/security-monitoring/
    identifier: security-monitoring
    generated: true
  - name: Change the related incidents of a security signal
    url: '#change-the-related-incidents-of-a-security-signal'
    identifier: security-monitoring-change-the-related-incidents-of-a-security-signal
    parent: security-monitoring
    generated: true
    params:
      versions:
        - v2
      operationids:
        - EditSecurityMonitoringSignalIncidents
      unstable: []
      order: 9
  - name: Get a signal's details
    url: '#get-a-signals-details'
    identifier: security-monitoring-get-a-signals-details
    parent: security-monitoring
    generated: true
    params:
      versions:
        - v2
      operationids:
        - GetSecurityMonitoringSignal
      unstable: []
      order: 11
  - name: Get a list of security signals
    url: '#get-a-list-of-security-signals'
    identifier: security-monitoring-get-a-list-of-security-signals
    parent: security-monitoring
    generated: true
    params:
      versions:
        - v2
      operationids:
        - SearchSecurityMonitoringSignals
      unstable: []
      order: 6
  - name: Get a quick list of security signals
    url: '#get-a-quick-list-of-security-signals'
    identifier: security-monitoring-get-a-quick-list-of-security-signals
    parent: security-monitoring
    generated: true
    params:
      versions:
        - v2
      operationids:
        - ListSecurityMonitoringSignals
      unstable: []
      order: 7
  - name: Update an existing rule
    url: '#update-an-existing-rule'
    identifier: security-monitoring-update-an-existing-rule
    parent: security-monitoring
    generated: true
    params:
      versions:
        - v2
      operationids:
        - UpdateSecurityMonitoringRule
      unstable: []
      order: 4
  - name: Get a rule's details
    url: '#get-a-rules-details'
    identifier: security-monitoring-get-a-rules-details
    parent: security-monitoring
    generated: true
    params:
      versions:
        - v2
      operationids:
        - GetSecurityMonitoringRule
      unstable: []
      order: 3
  - name: Delete an existing rule
    url: '#delete-an-existing-rule'
    identifier: security-monitoring-delete-an-existing-rule
    parent: security-monitoring
    generated: true
    params:
      versions:
        - v2
      operationids:
        - DeleteSecurityMonitoringRule
      unstable: []
      order: 5
  - name: Create a detection rule
    url: '#create-a-detection-rule'
    identifier: security-monitoring-create-a-detection-rule
    parent: security-monitoring
    generated: true
    params:
      versions:
        - v2
      operationids:
        - CreateSecurityMonitoringRule
      unstable: []
      order: 2
  - name: List rules
    url: '#list-rules'
    identifier: security-monitoring-list-rules
    parent: security-monitoring
    generated: true
    params:
      versions:
        - v2
      operationids:
        - ListSecurityMonitoringRules
      unstable: []
      order: 1
  - name: Update a security filter
    url: '#update-a-security-filter'
    identifier: security-monitoring-update-a-security-filter
    parent: security-monitoring
    generated: true
    params:
      versions:
        - v2
      operationids:
        - UpdateSecurityFilter
      unstable: []
      order: 13
  - name: Get a security filter
    url: '#get-a-security-filter'
    identifier: security-monitoring-get-a-security-filter
    parent: security-monitoring
    generated: true
    params:
      versions:
        - v2
      operationids:
        - GetSecurityFilter
      unstable: []
      order: 14
  - name: Delete a security filter
    url: '#delete-a-security-filter'
    identifier: security-monitoring-delete-a-security-filter
    parent: security-monitoring
    generated: true
    params:
      versions:
        - v2
      operationids:
        - DeleteSecurityFilter
      unstable: []
      order: 12
  - name: Create a security filter
    url: '#create-a-security-filter'
    identifier: security-monitoring-create-a-security-filter
    parent: security-monitoring
    generated: true
    params:
      versions:
        - v2
      operationids:
        - CreateSecurityFilter
      unstable: []
      order: 15
  - name: Get all security filters
    url: '#get-all-security-filters'
    identifier: security-monitoring-get-all-security-filters
    parent: security-monitoring
    generated: true
    params:
      versions:
        - v2
      operationids:
        - ListSecurityFilters
      unstable: []
      order: 16
  - name: Change the triage state of a security signal
    url: '#change-the-triage-state-of-a-security-signal'
    identifier: security-monitoring-change-the-triage-state-of-a-security-signal
    parent: security-monitoring
    generated: true
    params:
      versions:
        - v1
        - v2
      operationids:
        - EditSecurityMonitoringSignalState
      unstable: []
      order: 2
  - name: Modify the triage assignee of a security signal
    url: '#modify-the-triage-assignee-of-a-security-signal'
    identifier: security-monitoring-modify-the-triage-assignee-of-a-security-signal
    parent: security-monitoring
    generated: true
    params:
      versions:
        - v1
        - v2
      operationids:
        - EditSecurityMonitoringSignalAssignee
      unstable: []
      order: 3
  - name: Add a security signal to an incident
    url: '#add-a-security-signal-to-an-incident'
    identifier: security-monitoring-add-a-security-signal-to-an-incident
    parent: security-monitoring
    generated: true
    params:
      versions:
        - v1
      operationids:
        - AddSecurityMonitoringSignalToIncident
      unstable: []
      order: 1
  - name: Service Checks
    url: /api/latest/service-checks/
    identifier: service-checks
    generated: true
  - name: Submit a Service Check
    url: '#submit-a-service-check'
    identifier: service-checks-submit-a-service-check
    parent: service-checks
    generated: true
    params:
      versions:
        - v1
      operationids:
        - SubmitServiceCheck
      unstable: []
      order: 1
  - name: Service Dependencies
    url: /api/latest/service-dependencies/
    identifier: service-dependencies
    generated: true
  - name: Get one APM service's dependencies
    url: '#get-one-apm-services-dependencies'
    identifier: service-dependencies-get-one-apm-services-dependencies
    parent: service-dependencies
    generated: true
    params:
      versions:
        - v1
      operationids:
        - ListSingleServiceDependencies
      unstable:
        - v1
      order: 2
  - name: Get all APM service dependencies
    url: '#get-all-apm-service-dependencies'
    identifier: service-dependencies-get-all-apm-service-dependencies
    parent: service-dependencies
    generated: true
    params:
      versions:
        - v1
      operationids:
        - ListServiceDependencies
      unstable:
        - v1
      order: 1
  - name: Service Level Objective Corrections
    url: /api/latest/service-level-objective-corrections/
    identifier: service-level-objective-corrections
    generated: true
  - name: Update an SLO correction
    url: '#update-an-slo-correction'
    identifier: service-level-objective-corrections-update-an-slo-correction
    parent: service-level-objective-corrections
    generated: true
    params:
      versions:
        - v1
      operationids:
        - UpdateSLOCorrection
      unstable: []
      order: 4
  - name: Get an SLO correction for an SLO
    url: '#get-an-slo-correction-for-an-slo'
    identifier: service-level-objective-corrections-get-an-slo-correction-for-an-slo
    parent: service-level-objective-corrections
    generated: true
    params:
      versions:
        - v1
      operationids:
        - GetSLOCorrection
      unstable: []
      order: 3
  - name: Delete an SLO correction
    url: '#delete-an-slo-correction'
    identifier: service-level-objective-corrections-delete-an-slo-correction
    parent: service-level-objective-corrections
    generated: true
    params:
      versions:
        - v1
      operationids:
        - DeleteSLOCorrection
      unstable: []
      order: 5
  - name: Create an SLO correction
    url: '#create-an-slo-correction'
    identifier: service-level-objective-corrections-create-an-slo-correction
    parent: service-level-objective-corrections
    generated: true
    params:
      versions:
        - v1
      operationids:
        - CreateSLOCorrection
      unstable: []
      order: 1
  - name: Get all SLO corrections
    url: '#get-all-slo-corrections'
    identifier: service-level-objective-corrections-get-all-slo-corrections
    parent: service-level-objective-corrections
    generated: true
    params:
      versions:
        - v1
      operationids:
        - ListSLOCorrection
      unstable: []
      order: 2
  - name: Service Level Objectives
    url: /api/latest/service-level-objectives/
    identifier: service-level-objectives
    generated: true
  - name: Get an SLO's history
    url: '#get-an-slos-history'
    identifier: service-level-objectives-get-an-slos-history
    parent: service-level-objectives
    generated: true
    params:
      versions:
        - v1
      operationids:
        - GetSLOHistory
      unstable:
        - v1
      order: 6
  - name: Get Corrections For an SLO
    url: '#get-corrections-for-an-slo'
    identifier: service-level-objectives-get-corrections-for-an-slo
    parent: service-level-objectives
    generated: true
    params:
      versions:
        - v1
      operationids:
        - GetSLOCorrections
      unstable: []
      order: 6
  - name: Update an SLO
    url: '#update-an-slo'
    identifier: service-level-objectives-update-an-slo
    parent: service-level-objectives
    generated: true
    params:
      versions:
        - v1
      operationids:
        - UpdateSLO
      unstable: []
      order: 3
  - name: Get an SLO's details
    url: '#get-an-slos-details'
    identifier: service-level-objectives-get-an-slos-details
    parent: service-level-objectives
    generated: true
    params:
      versions:
        - v1
      operationids:
        - GetSLO
      unstable: []
      order: 4
  - name: Delete an SLO
    url: '#delete-an-slo'
    identifier: service-level-objectives-delete-an-slo
    parent: service-level-objectives
    generated: true
    params:
      versions:
        - v1
      operationids:
        - DeleteSLO
      unstable: []
      order: 5
  - name: Search for SLOs
    url: '#search-for-slos'
    identifier: service-level-objectives-search-for-slos
    parent: service-level-objectives
    generated: true
    params:
      versions:
        - v1
      operationids:
        - SearchSLO
      unstable:
        - v1
      order: 1
  - name: Check if SLOs can be safely deleted
    url: '#check-if-slos-can-be-safely-deleted'
    identifier: service-level-objectives-check-if-slos-can-be-safely-deleted
    parent: service-level-objectives
    generated: true
    params:
      versions:
        - v1
      operationids:
        - CheckCanDeleteSLO
      unstable: []
      order: 7
  - name: Bulk Delete SLO Timeframes
    url: '#bulk-delete-slo-timeframes'
    identifier: service-level-objectives-bulk-delete-slo-timeframes
    parent: service-level-objectives
    generated: true
    params:
      versions:
        - v1
      operationids:
        - DeleteSLOTimeframeInBulk
      unstable: []
      order: 8
  - name: Create an SLO object
    url: '#create-an-slo-object'
    identifier: service-level-objectives-create-an-slo-object
    parent: service-level-objectives
    generated: true
    params:
      versions:
        - v1
      operationids:
        - CreateSLO
      unstable: []
      order: 1
  - name: Get all SLOs
    url: '#get-all-slos'
    identifier: service-level-objectives-get-all-slos
    parent: service-level-objectives
    generated: true
    params:
      versions:
        - v1
      operationids:
        - ListSLOs
      unstable: []
      order: 2
  - name: Slack Integration
    url: /api/latest/slack-integration/
    identifier: slack-integration
    generated: true
  - name: Update a Slack integration channel
    url: '#update-a-slack-integration-channel'
    identifier: slack-integration-update-a-slack-integration-channel
    parent: slack-integration
    generated: true
    params:
      versions:
        - v1
      operationids:
        - UpdateSlackIntegrationChannel
      unstable: []
      order: 4
  - name: Get a Slack integration channel
    url: '#get-a-slack-integration-channel'
    identifier: slack-integration-get-a-slack-integration-channel
    parent: slack-integration
    generated: true
    params:
      versions:
        - v1
      operationids:
        - GetSlackIntegrationChannel
      unstable: []
      order: 3
  - name: Remove a Slack integration channel
    url: '#remove-a-slack-integration-channel'
    identifier: slack-integration-remove-a-slack-integration-channel
    parent: slack-integration
    generated: true
    params:
      versions:
        - v1
      operationids:
        - RemoveSlackIntegrationChannel
      unstable: []
      order: 5
  - name: Create a Slack integration channel
    url: '#create-a-slack-integration-channel'
    identifier: slack-integration-create-a-slack-integration-channel
    parent: slack-integration
    generated: true
    params:
      versions:
        - v1
      operationids:
        - CreateSlackIntegrationChannel
      unstable: []
      order: 2
  - name: Get all channels in a Slack integration
    url: '#get-all-channels-in-a-slack-integration'
    identifier: slack-integration-get-all-channels-in-a-slack-integration
    parent: slack-integration
    generated: true
    params:
      versions:
        - v1
      operationids:
        - GetSlackIntegrationChannels
      unstable: []
      order: 1
  - name: Add channels to Slack integration
    url: '#add-channels-to-slack-integration'
    identifier: slack-integration-add-channels-to-slack-integration
    parent: slack-integration
    generated: true
    params:
      versions:
        - v1
      operationids:
        - UpdateSlackIntegration
      unstable: []
      order: 2
  - name: Create a Slack integration
    url: '#create-a-slack-integration'
    identifier: slack-integration-create-a-slack-integration
    parent: slack-integration
    generated: true
    params:
      versions:
        - v1
      operationids:
        - CreateSlackIntegration
      unstable: []
      order: 3
  - name: Get info about a Slack integration
    url: '#get-info-about-a-slack-integration'
    identifier: slack-integration-get-info-about-a-slack-integration
    parent: slack-integration
    generated: true
    params:
      versions:
        - v1
      operationids:
        - GetSlackIntegration
      unstable: []
      order: 4
  - name: Delete a Slack integration
    url: '#delete-a-slack-integration'
    identifier: slack-integration-delete-a-slack-integration
    parent: slack-integration
    generated: true
    params:
      versions:
        - v1
      operationids:
        - DeleteSlackIntegration
      unstable: []
      order: 1
  - name: Snapshots
    url: /api/latest/snapshots/
    identifier: snapshots
    generated: true
  - name: Take graph snapshots
    url: '#take-graph-snapshots'
    identifier: snapshots-take-graph-snapshots
    parent: snapshots
    generated: true
    params:
      versions:
        - v1
      operationids:
        - GetGraphSnapshot
      unstable: []
      order: 1
  - name: Synthetics
    url: /api/latest/synthetics/
    identifier: synthetics
    generated: true
  - name: Edit a global variable
    url: '#edit-a-global-variable'
    identifier: synthetics-edit-a-global-variable
    parent: synthetics
    generated: true
    params:
      versions:
        - v1
      operationids:
        - EditGlobalVariable
      unstable: []
      order: 20
  - name: Get a global variable
    url: '#get-a-global-variable'
    identifier: synthetics-get-a-global-variable
    parent: synthetics
    generated: true
    params:
      versions:
        - v1
      operationids:
        - GetGlobalVariable
      unstable: []
      order: 19
  - name: Delete a global variable
    url: '#delete-a-global-variable'
    identifier: synthetics-delete-a-global-variable
    parent: synthetics
    generated: true
    params:
      versions:
        - v1
      operationids:
        - DeleteGlobalVariable
      unstable: []
      order: 21
  - name: Create a global variable
    url: '#create-a-global-variable'
    identifier: synthetics-create-a-global-variable
    parent: synthetics
    generated: true
    params:
      versions:
        - v1
      operationids:
        - CreateGlobalVariable
      unstable: []
      order: 18
  - name: Get all global variables
    url: '#get-all-global-variables'
    identifier: synthetics-get-all-global-variables
    parent: synthetics
    generated: true
    params:
      versions:
        - v1
      operationids:
        - ListGlobalVariables
      unstable: []
      order: 17
  - name: Pause or start a test
    url: '#pause-or-start-a-test'
    identifier: synthetics-pause-or-start-a-test
    parent: synthetics
    generated: true
    params:
      versions:
        - v1
      operationids:
        - UpdateTestPauseStatus
      unstable: []
      order: 5
  - name: Get an API test result
    url: '#get-an-api-test-result'
    identifier: synthetics-get-an-api-test-result
    parent: synthetics
    generated: true
    params:
      versions:
        - v1
      operationids:
        - GetAPITestResult
      unstable: []
      order: 11
  - name: Get an API test's latest results summaries
    url: '#get-an-api-tests-latest-results-summaries'
    identifier: synthetics-get-an-api-tests-latest-results-summaries
    parent: synthetics
    generated: true
    params:
      versions:
        - v1
      operationids:
        - GetAPITestLatestResults
      unstable: []
      order: 13
  - name: Edit a test
    url: '#edit-a-test'
    identifier: synthetics-edit-a-test
    parent: synthetics
    generated: true
    params:
      versions:
        - v1
      operationids:
        - UpdateTest
      unstable: []
      order: 26
  - name: Get a test configuration
    url: '#get-a-test-configuration'
    identifier: synthetics-get-a-test-configuration
    parent: synthetics
    generated: true
    params:
      versions:
        - v1
      operationids:
        - GetTest
      unstable: []
      order: 27
  - name: Trigger tests from CI/CD pipelines
    url: '#trigger-tests-from-ci/cd-pipelines'
    identifier: synthetics-trigger-tests-from-ci/cd-pipelines
    parent: synthetics
    generated: true
    params:
      versions:
        - v1
      operationids:
        - TriggerCITests
      unstable: []
      order: 6
  - name: Trigger Synthetics tests
    url: '#trigger-synthetics-tests'
    identifier: synthetics-trigger-synthetics-tests
    parent: synthetics
    generated: true
    params:
      versions:
        - v1
      operationids:
        - TriggerTests
      unstable: []
      order: 7
  - name: Delete tests
    url: '#delete-tests'
    identifier: synthetics-delete-tests
    parent: synthetics
    generated: true
    params:
      versions:
        - v1
      operationids:
        - DeleteTests
      unstable: []
      order: 16
  - name: Get a browser test result
    url: '#get-a-browser-test-result'
    identifier: synthetics-get-a-browser-test-result
    parent: synthetics
    generated: true
    params:
      versions:
        - v1
      operationids:
        - GetBrowserTestResult
      unstable: []
      order: 12
  - name: Get a browser test's latest results summaries
    url: '#get-a-browser-tests-latest-results-summaries'
    identifier: synthetics-get-a-browser-tests-latest-results-summaries
    parent: synthetics
    generated: true
    params:
      versions:
        - v1
      operationids:
        - GetBrowserTestLatestResults
      unstable: []
      order: 14
  - name: Edit a browser test
    url: '#edit-a-browser-test'
    identifier: synthetics-edit-a-browser-test
    parent: synthetics
    generated: true
    params:
      versions:
        - v1
      operationids:
        - UpdateBrowserTest
      unstable: []
      order: 4
  - name: Get a browser test
    url: '#get-a-browser-test'
    identifier: synthetics-get-a-browser-test
    parent: synthetics
    generated: true
    params:
      versions:
        - v1
      operationids:
        - GetBrowserTest
      unstable: []
      order: 9
  - name: Create a browser test
    url: '#create-a-browser-test'
    identifier: synthetics-create-a-browser-test
    parent: synthetics
    generated: true
    params:
      versions:
        - v1
      operationids:
        - CreateSyntheticsBrowserTest
      unstable: []
      order: 2
  - name: Edit an API test
    url: '#edit-an-api-test'
    identifier: synthetics-edit-an-api-test
    parent: synthetics
    generated: true
    params:
      versions:
        - v1
      operationids:
        - UpdateAPITest
      unstable: []
      order: 3
  - name: Get an API test
    url: '#get-an-api-test'
    identifier: synthetics-get-an-api-test
    parent: synthetics
    generated: true
    params:
      versions:
        - v1
      operationids:
        - GetAPITest
      unstable: []
      order: 8
  - name: Create an API test
    url: '#create-an-api-test'
    identifier: synthetics-create-an-api-test
    parent: synthetics
    generated: true
    params:
      versions:
        - v1
      operationids:
        - CreateSyntheticsAPITest
      unstable: []
      order: 1
  - name: Create a test
    url: '#create-a-test'
    identifier: synthetics-create-a-test
    parent: synthetics
    generated: true
    params:
      versions:
        - v1
      operationids:
        - CreateTest
      unstable: []
      order: 27
  - name: Get the list of all tests
    url: '#get-the-list-of-all-tests'
    identifier: synthetics-get-the-list-of-all-tests
    parent: synthetics
    generated: true
    params:
      versions:
        - v1
      operationids:
        - ListTests
      unstable: []
      order: 10
  - name: Edit a private location
    url: '#edit-a-private-location'
    identifier: synthetics-edit-a-private-location
    parent: synthetics
    generated: true
    params:
      versions:
        - v1
      operationids:
        - UpdatePrivateLocation
      unstable: []
      order: 24
  - name: Get a private location
    url: '#get-a-private-location'
    identifier: synthetics-get-a-private-location
    parent: synthetics
    generated: true
    params:
      versions:
        - v1
      operationids:
        - GetPrivateLocation
      unstable: []
      order: 23
  - name: Delete a private location
    url: '#delete-a-private-location'
    identifier: synthetics-delete-a-private-location
    parent: synthetics
    generated: true
    params:
      versions:
        - v1
      operationids:
        - DeletePrivateLocation
      unstable: []
      order: 26
  - name: Create a private location
    url: '#create-a-private-location'
    identifier: synthetics-create-a-private-location
    parent: synthetics
    generated: true
    params:
      versions:
        - v1
      operationids:
        - CreatePrivateLocation
      unstable: []
      order: 22
  - name: Get all locations (public and private)
    url: '#get-all-locations-public-and-private'
    identifier: synthetics-get-all-locations-public-and-private
    parent: synthetics
    generated: true
    params:
      versions:
        - v1
      operationids:
        - ListLocations
      unstable: []
      order: 25
  - name: Get details of batch
    url: '#get-details-of-batch'
    identifier: synthetics-get-details-of-batch
    parent: synthetics
    generated: true
    params:
      versions:
        - v1
      operationids:
        - GetSyntheticsCIBatch
      unstable: []
      order: 15
  - name: Tags
    url: /api/latest/tags/
    identifier: tags
    generated: true
  - name: Update host tags
    url: '#update-host-tags'
    identifier: tags-update-host-tags
    parent: tags
    generated: true
    params:
      versions:
        - v1
      operationids:
        - UpdateHostTags
      unstable: []
      order: 4
  - name: Add tags to a host
    url: '#add-tags-to-a-host'
    identifier: tags-add-tags-to-a-host
    parent: tags
    generated: true
    params:
      versions:
        - v1
      operationids:
        - CreateHostTags
      unstable: []
      order: 3
  - name: Get host tags
    url: '#get-host-tags'
    identifier: tags-get-host-tags
    parent: tags
    generated: true
    params:
      versions:
        - v1
      operationids:
        - GetHostTags
      unstable: []
      order: 2
  - name: Remove host tags
    url: '#remove-host-tags'
    identifier: tags-remove-host-tags
    parent: tags
    generated: true
    params:
      versions:
        - v1
      operationids:
        - DeleteHostTags
      unstable: []
      order: 5
  - name: Get Tags
    url: '#get-tags'
    identifier: tags-get-tags
    parent: tags
    generated: true
    params:
      versions:
        - v1
      operationids:
        - ListHostTags
      unstable: []
      order: 1
  - name: Timeboards
    url: /api/latest/timeboards/
    identifier: timeboards
    generated: true
  - name: Usage Metering
    url: /api/latest/usage-metering/
    identifier: usage-metering
    generated: true
  - name: Get hourly usage for observability pipelines
    url: '#get-hourly-usage-for-observability-pipelines'
    identifier: usage-metering-get-hourly-usage-for-observability-pipelines
    parent: usage-metering
    generated: true
    params:
      versions:
        - v2
      operationids:
        - GetUsageObservabilityPipelines
      unstable: []
      order: 39
  - name: Get hourly usage for lambda traced invocations
    url: '#get-hourly-usage-for-lambda-traced-invocations'
    identifier: usage-metering-get-hourly-usage-for-lambda-traced-invocations
    parent: usage-metering
    generated: true
    params:
      versions:
        - v2
      operationids:
        - GetUsageLambdaTracedInvocations
      unstable: []
      order: 37
  - name: Get hourly usage by product family
    url: '#get-hourly-usage-by-product-family'
    identifier: usage-metering-get-hourly-usage-by-product-family
    parent: usage-metering
    generated: true
    params:
      versions:
        - v2
      operationids:
        - GetHourlyUsage
      unstable: []
      order: 1
  - name: Get historical cost across your account
    url: '#get-historical-cost-across-your-account'
    identifier: usage-metering-get-historical-cost-across-your-account
    parent: usage-metering
    generated: true
    params:
      versions:
        - v2
      operationids:
        - GetHistoricalCostByOrg
      unstable: []
      order: 5
  - name: Get estimated cost across your account
    url: '#get-estimated-cost-across-your-account'
    identifier: usage-metering-get-estimated-cost-across-your-account
    parent: usage-metering
    generated: true
    params:
      versions:
        - v2
      operationids:
        - GetEstimatedCostByOrg
      unstable: []
      order: 6
  - name: Get cost across multi-org account
    url: '#get-cost-across-multi-org-account'
    identifier: usage-metering-get-cost-across-multi-org-account
    parent: usage-metering
    generated: true
    params:
      versions:
        - v2
      operationids:
        - GetCostByOrg
      unstable: []
      order: 45
  - name: Get hourly usage for application security
    url: '#get-hourly-usage-for-application-security'
    identifier: usage-metering-get-hourly-usage-for-application-security
    parent: usage-metering
    generated: true
    params:
      versions:
        - v2
      operationids:
        - GetUsageApplicationSecurityMonitoring
      unstable: []
      order: 38
  - name: Get all custom metrics by hourly average
    url: '#get-all-custom-metrics-by-hourly-average'
    identifier: usage-metering-get-all-custom-metrics-by-hourly-average
    parent: usage-metering
    generated: true
    params:
      versions:
        - v1
      operationids:
        - GetUsageTopAvgMetrics
      unstable: []
      order: 7
  - name: Get hourly usage for custom metrics
    url: '#get-hourly-usage-for-custom-metrics'
    identifier: usage-metering-get-hourly-usage-for-custom-metrics
    parent: usage-metering
    generated: true
    params:
      versions:
        - v1
      operationids:
        - GetUsageTimeseries
      unstable: []
      order: 13
  - name: Get hourly usage for synthetics browser checks
    url: '#get-hourly-usage-for-synthetics-browser-checks'
    identifier: usage-metering-get-hourly-usage-for-synthetics-browser-checks
    parent: usage-metering
    generated: true
    params:
      versions:
        - v1
      operationids:
        - GetUsageSyntheticsBrowser
      unstable: []
      order: 17
  - name: Get hourly usage for synthetics API checks
    url: '#get-hourly-usage-for-synthetics-api-checks'
    identifier: usage-metering-get-hourly-usage-for-synthetics-api-checks
    parent: usage-metering
    generated: true
    params:
      versions:
        - v1
      operationids:
        - GetUsageSyntheticsAPI
      unstable: []
      order: 16
  - name: Get hourly usage for synthetics checks
    url: '#get-hourly-usage-for-synthetics-checks'
    identifier: usage-metering-get-hourly-usage-for-synthetics-checks
    parent: usage-metering
    generated: true
    params:
      versions:
        - v1
      operationids:
        - GetUsageSynthetics
      unstable: []
      order: 15
  - name: Get usage across your account
    url: '#get-usage-across-your-account'
    identifier: usage-metering-get-usage-across-your-account
    parent: usage-metering
    generated: true
    params:
      versions:
        - v1
      operationids:
        - GetUsageSummary
      unstable: []
      order: 8
  - name: Get hourly usage for SNMP devices
    url: '#get-hourly-usage-for-snmp-devices'
    identifier: usage-metering-get-hourly-usage-for-snmp-devices
    parent: usage-metering
    generated: true
    params:
      versions:
        - v1
      operationids:
        - GetUsageSNMP
      unstable: []
      order: 24
  - name: Get hourly usage for sensitive data scanner
    url: '#get-hourly-usage-for-sensitive-data-scanner'
    identifier: usage-metering-get-hourly-usage-for-sensitive-data-scanner
    parent: usage-metering
    generated: true
    params:
      versions:
        - v1
      operationids:
        - GetUsageSDS
      unstable: []
      order: 32
  - name: Get hourly usage for RUM sessions
    url: '#get-hourly-usage-for-rum-sessions'
    identifier: usage-metering-get-hourly-usage-for-rum-sessions
    parent: usage-metering
    generated: true
    params:
      versions:
        - v1
      operationids:
        - GetUsageRumSessions
      unstable: []
      order: 20
  - name: Get hourly usage for RUM units
    url: '#get-hourly-usage-for-rum-units'
    identifier: usage-metering-get-hourly-usage-for-rum-units
    parent: usage-metering
    generated: true
    params:
      versions:
        - v1
      operationids:
        - GetUsageRumUnits
      unstable: []
      order: 33
  - name: Get hourly usage for profiled hosts
    url: '#get-hourly-usage-for-profiled-hosts'
    identifier: usage-metering-get-hourly-usage-for-profiled-hosts
    parent: usage-metering
    generated: true
    params:
      versions:
        - v1
      operationids:
        - GetUsageProfiling
      unstable: []
      order: 34
  - name: Get hourly usage for online archive
    url: '#get-hourly-usage-for-online-archive'
    identifier: usage-metering-get-hourly-usage-for-online-archive
    parent: usage-metering
    generated: true
    params:
      versions:
        - v1
      operationids:
        - GetUsageOnlineArchive
      unstable: []
      order: 36
  - name: Get hourly usage for network hosts
    url: '#get-hourly-usage-for-network-hosts'
    identifier: usage-metering-get-hourly-usage-for-network-hosts
    parent: usage-metering
    generated: true
    params:
      versions:
        - v1
      operationids:
        - GetUsageNetworkHosts
      unstable: []
      order: 21
  - name: get hourly usage for network flows
    url: '#get-hourly-usage-for-network-flows'
    identifier: usage-metering-get-hourly-usage-for-network-flows
    parent: usage-metering
    generated: true
    params:
      versions:
        - v1
      operationids:
        - GetUsageNetworkFlows
      unstable: []
      order: 22
  - name: Get monthly usage attribution
    url: '#get-monthly-usage-attribution'
    identifier: usage-metering-get-monthly-usage-attribution
    parent: usage-metering
    generated: true
    params:
      versions:
        - v1
      operationids:
        - GetMonthlyUsageAttribution
      unstable: []
      order: 3
  - name: Get hourly usage for logs by index
    url: '#get-hourly-usage-for-logs-by-index'
    identifier: usage-metering-get-hourly-usage-for-logs-by-index
    parent: usage-metering
    generated: true
    params:
      versions:
        - v1
      operationids:
        - GetUsageLogsByIndex
      unstable: []
      order: 9
  - name: Get hourly logs usage by retention
    url: '#get-hourly-logs-usage-by-retention'
    identifier: usage-metering-get-hourly-logs-usage-by-retention
    parent: usage-metering
    generated: true
    params:
      versions:
        - v1
      operationids:
        - GetUsageLogsByRetention
      unstable: []
      order: 10
  - name: Get hourly usage for logs
    url: '#get-hourly-usage-for-logs'
    identifier: usage-metering-get-hourly-usage-for-logs
    parent: usage-metering
    generated: true
    params:
      versions:
        - v1
      operationids:
        - GetUsageLogs
      unstable: []
      order: 12
  - name: Get hourly usage for IoT
    url: '#get-hourly-usage-for-iot'
    identifier: usage-metering-get-hourly-usage-for-iot
    parent: usage-metering
    generated: true
    params:
      versions:
        - v1
      operationids:
        - GetUsageInternetOfThings
      unstable: []
      order: 27
  - name: Get hourly usage for ingested spans
    url: '#get-hourly-usage-for-ingested-spans'
    identifier: usage-metering-get-hourly-usage-for-ingested-spans
    parent: usage-metering
    generated: true
    params:
      versions:
        - v1
      operationids:
        - GetIngestedSpans
      unstable: []
      order: 25
  - name: Get hourly usage for indexed spans
    url: '#get-hourly-usage-for-indexed-spans'
    identifier: usage-metering-get-hourly-usage-for-indexed-spans
    parent: usage-metering
    generated: true
    params:
      versions:
        - v1
      operationids:
        - GetUsageIndexedSpans
      unstable: []
      order: 14
  - name: Get hourly usage for incident management
    url: '#get-hourly-usage-for-incident-management'
    identifier: usage-metering-get-hourly-usage-for-incident-management
    parent: usage-metering
    generated: true
    params:
      versions:
        - v1
      operationids:
        - GetIncidentManagement
      unstable: []
      order: 26
  - name: Get hourly usage attribution
    url: '#get-hourly-usage-attribution'
    identifier: usage-metering-get-hourly-usage-attribution
    parent: usage-metering
    generated: true
    params:
      versions:
        - v1
      operationids:
        - GetHourlyUsageAttribution
      unstable: []
      order: 2
  - name: Get hourly usage for hosts and containers
    url: '#get-hourly-usage-for-hosts-and-containers'
    identifier: usage-metering-get-hourly-usage-for-hosts-and-containers
    parent: usage-metering
    generated: true
    params:
      versions:
        - v1
      operationids:
        - GetUsageHosts
      unstable: []
      order: 11
  - name: Get hourly usage for Fargate
    url: '#get-hourly-usage-for-fargate'
    identifier: usage-metering-get-hourly-usage-for-fargate
    parent: usage-metering
    generated: true
    params:
      versions:
        - v1
      operationids:
        - GetUsageFargate
      unstable: []
      order: 18
  - name: Get hourly usage for database monitoring
    url: '#get-hourly-usage-for-database-monitoring'
    identifier: usage-metering-get-hourly-usage-for-database-monitoring
    parent: usage-metering
    generated: true
    params:
      versions:
        - v1
      operationids:
        - GetUsageDBM
      unstable: []
      order: 31
  - name: Get hourly usage for cloud workload security
    url: '#get-hourly-usage-for-cloud-workload-security'
    identifier: usage-metering-get-hourly-usage-for-cloud-workload-security
    parent: usage-metering
    generated: true
    params:
      versions:
        - v1
      operationids:
        - GetUsageCWS
      unstable: []
      order: 30
  - name: Get hourly usage for CSPM
    url: '#get-hourly-usage-for-cspm'
    identifier: usage-metering-get-hourly-usage-for-cspm
    parent: usage-metering
    generated: true
    params:
      versions:
        - v1
      operationids:
        - GetUsageCloudSecurityPostureManagement
      unstable: []
      order: 28
  - name: Get hourly usage for CI visibility
    url: '#get-hourly-usage-for-ci-visibility'
    identifier: usage-metering-get-hourly-usage-for-ci-visibility
    parent: usage-metering
    generated: true
    params:
      versions:
        - v1
      operationids:
        - GetUsageCIApp
      unstable: []
      order: 35
  - name: Get billable usage across your account
    url: '#get-billable-usage-across-your-account'
    identifier: usage-metering-get-billable-usage-across-your-account
    parent: usage-metering
    generated: true
    params:
      versions:
        - v1
      operationids:
        - GetUsageBillableSummary
      unstable: []
      order: 5
  - name: Get hourly usage for lambda
    url: '#get-hourly-usage-for-lambda'
    identifier: usage-metering-get-hourly-usage-for-lambda
    parent: usage-metering
    generated: true
    params:
      versions:
        - v1
      operationids:
        - GetUsageLambda
      unstable: []
      order: 19
  - name: Get hourly usage for audit logs
    url: '#get-hourly-usage-for-audit-logs'
    identifier: usage-metering-get-hourly-usage-for-audit-logs
    parent: usage-metering
    generated: true
    params:
      versions:
        - v1
      operationids:
        - GetUsageAuditLogs
      unstable: []
      order: 29
  - name: Get usage attribution
    url: '#get-usage-attribution'
    identifier: usage-metering-get-usage-attribution
    parent: usage-metering
    generated: true
    params:
      versions:
        - v1
      operationids:
        - GetUsageAttribution
      unstable: []
      order: 40
  - name: Get hourly usage for analyzed logs
    url: '#get-hourly-usage-for-analyzed-logs'
    identifier: usage-metering-get-hourly-usage-for-analyzed-logs
    parent: usage-metering
    generated: true
    params:
      versions:
        - v1
      operationids:
        - GetUsageAnalyzedLogs
      unstable: []
      order: 23
  - name: Get specified monthly custom reports
    url: '#get-specified-monthly-custom-reports'
    identifier: usage-metering-get-specified-monthly-custom-reports
    parent: usage-metering
    generated: true
    params:
      versions:
        - v1
      operationids:
        - GetSpecifiedMonthlyCustomReports
      unstable: []
      order: 44
  - name: Get the list of available monthly custom reports
    url: '#get-the-list-of-available-monthly-custom-reports'
    identifier: usage-metering-get-the-list-of-available-monthly-custom-reports
    parent: usage-metering
    generated: true
    params:
      versions:
        - v1
      operationids:
        - GetMonthlyCustomReports
      unstable: []
      order: 43
  - name: Get specified daily custom reports
    url: '#get-specified-daily-custom-reports'
    identifier: usage-metering-get-specified-daily-custom-reports
    parent: usage-metering
    generated: true
    params:
      versions:
        - v1
      operationids:
        - GetSpecifiedDailyCustomReports
      unstable: []
      order: 42
  - name: Get the list of available daily custom reports
    url: '#get-the-list-of-available-daily-custom-reports'
    identifier: usage-metering-get-the-list-of-available-daily-custom-reports
    parent: usage-metering
    generated: true
    params:
      versions:
        - v1
      operationids:
        - GetDailyCustomReports
      unstable: []
      order: 41
  - name: Users
    url: /api/latest/users/
    identifier: users
    generated: true
  - name: Get a user permissions
    url: '#get-a-user-permissions'
    identifier: users-get-a-user-permissions
    parent: users
    generated: true
    params:
      versions:
        - v2
      operationids:
        - ListUserPermissions
      unstable: []
      order: 7
  - name: Get a user organization
    url: '#get-a-user-organization'
    identifier: users-get-a-user-organization
    parent: users
    generated: true
    params:
      versions:
        - v2
      operationids:
        - ListUserOrganizations
      unstable: []
      order: 6
  - name: Get a user invitation
    url: '#get-a-user-invitation'
    identifier: users-get-a-user-invitation
    parent: users
    generated: true
    params:
      versions:
        - v2
      operationids:
        - GetInvitation
      unstable: []
      order: 9
  - name: Send invitation emails
    url: '#send-invitation-emails'
    identifier: users-send-invitation-emails
    parent: users
    generated: true
    params:
      versions:
        - v2
      operationids:
        - SendInvitations
      unstable: []
      order: 8
  - name: Create a service account
    url: '#create-a-service-account'
    identifier: users-create-a-service-account
    parent: users
    generated: true
    params:
      versions:
        - v2
      operationids:
        - CreateServiceAccount
      unstable: []
      order: 1
  - name: Update a user
    url: '#update-a-user'
    identifier: users-update-a-user
    parent: users
    generated: true
    params:
      versions:
        - v1
        - v2
      operationids:
        - UpdateUser
      unstable: []
      order: 4
  - name: Get user details
    url: '#get-user-details'
    identifier: users-get-user-details
    parent: users
    generated: true
    params:
      versions:
        - v1
        - v2
      operationids:
        - GetUser
      unstable: []
      order: 3
  - name: Disable a user
    url: '#disable-a-user'
    identifier: users-disable-a-user
    parent: users
    generated: true
    params:
      versions:
        - v1
        - v2
      operationids:
        - DisableUser
      unstable: []
      order: 5
  - name: Create a user
    url: '#create-a-user'
    identifier: users-create-a-user
    parent: users
    generated: true
    params:
      versions:
        - v1
        - v2
      operationids:
        - CreateUser
      unstable: []
      order: 1
  - name: List all users
    url: '#list-all-users'
    identifier: users-list-all-users
    parent: users
    generated: true
    params:
      versions:
        - v1
        - v2
      operationids:
        - ListUsers
      unstable: []
      order: 2
  - name: Webhooks Integration
    url: /api/latest/webhooks-integration/
    identifier: webhooks-integration
    generated: true
  - name: Update a webhook
    url: '#update-a-webhook'
    identifier: webhooks-integration-update-a-webhook
    parent: webhooks-integration
    generated: true
    params:
      versions:
        - v1
      operationids:
        - UpdateWebhooksIntegration
      unstable: []
      order: 3
  - name: Get a webhook integration
    url: '#get-a-webhook-integration'
    identifier: webhooks-integration-get-a-webhook-integration
    parent: webhooks-integration
    generated: true
    params:
      versions:
        - v1
      operationids:
        - GetWebhooksIntegration
      unstable: []
      order: 2
  - name: Delete a webhook
    url: '#delete-a-webhook'
    identifier: webhooks-integration-delete-a-webhook
    parent: webhooks-integration
    generated: true
    params:
      versions:
        - v1
      operationids:
        - DeleteWebhooksIntegration
      unstable: []
      order: 4
  - name: Create a webhooks integration
    url: '#create-a-webhooks-integration'
    identifier: webhooks-integration-create-a-webhooks-integration
    parent: webhooks-integration
    generated: true
    params:
      versions:
        - v1
      operationids:
        - CreateWebhooksIntegration
      unstable: []
      order: 1
  - name: Update a custom variable
    url: '#update-a-custom-variable'
    identifier: webhooks-integration-update-a-custom-variable
    parent: webhooks-integration
    generated: true
    params:
      versions:
        - v1
      operationids:
        - UpdateWebhooksIntegrationCustomVariable
      unstable: []
      order: 7
  - name: Get a custom variable
    url: '#get-a-custom-variable'
    identifier: webhooks-integration-get-a-custom-variable
    parent: webhooks-integration
    generated: true
    params:
      versions:
        - v1
      operationids:
        - GetWebhooksIntegrationCustomVariable
      unstable: []
      order: 6
  - name: Delete a custom variable
    url: '#delete-a-custom-variable'
    identifier: webhooks-integration-delete-a-custom-variable
    parent: webhooks-integration
    generated: true
    params:
      versions:
        - v1
      operationids:
        - DeleteWebhooksIntegrationCustomVariable
      unstable: []
      order: 8
  - name: Create a custom variable
    url: '#create-a-custom-variable'
    identifier: webhooks-integration-create-a-custom-variable
    parent: webhooks-integration
    generated: true
    params:
      versions:
        - v1
      operationids:
        - CreateWebhooksIntegrationCustomVariable
      unstable: []
      order: 5
  - name: Audit
    url: /api/latest/audit/
    identifier: audit
    generated: true
  - name: Search Audit Logs events
    url: '#search-audit-logs-events'
    identifier: audit-search-audit-logs-events
    parent: audit
    generated: true
    params:
      versions:
        - v2
      operationids:
        - SearchAuditLogs
      unstable: []
      order: 1
  - name: Get a list of Audit Logs events
    url: '#get-a-list-of-audit-logs-events'
    identifier: audit-get-a-list-of-audit-logs-events
    parent: audit
    generated: true
    params:
      versions:
        - v2
      operationids:
        - ListAuditLogs
      unstable: []
      order: 2
  - name: AuthN Mappings
    url: /api/latest/authn-mappings/
    identifier: authn-mappings
    generated: true
  - name: Edit an AuthN Mapping
    url: '#edit-an-authn-mapping'
    identifier: authn-mappings-edit-an-authn-mapping
    parent: authn-mappings
    generated: true
    params:
      versions:
        - v2
      operationids:
        - UpdateAuthNMapping
      unstable: []
      order: 2
  - name: Get an AuthN Mapping by UUID
    url: '#get-an-authn-mapping-by-uuid'
    identifier: authn-mappings-get-an-authn-mapping-by-uuid
    parent: authn-mappings
    generated: true
    params:
      versions:
        - v2
      operationids:
        - GetAuthNMapping
      unstable: []
      order: 1
  - name: Delete an AuthN Mapping
    url: '#delete-an-authn-mapping'
    identifier: authn-mappings-delete-an-authn-mapping
    parent: authn-mappings
    generated: true
    params:
      versions:
        - v2
      operationids:
        - DeleteAuthNMapping
      unstable: []
      order: 3
  - name: Create an AuthN Mapping
    url: '#create-an-authn-mapping'
    identifier: authn-mappings-create-an-authn-mapping
    parent: authn-mappings
    generated: true
    params:
      versions:
        - v2
      operationids:
        - CreateAuthNMapping
      unstable: []
      order: 5
  - name: List all AuthN Mappings
    url: '#list-all-authn-mappings'
    identifier: authn-mappings-list-all-authn-mappings
    parent: authn-mappings
    generated: true
    params:
      versions:
        - v2
      operationids:
        - ListAuthNMappings
      unstable: []
      order: 4
  - name: Cloud Workload Security
    url: /api/latest/cloud-workload-security/
    identifier: cloud-workload-security
    generated: true
  - name: Update a Cloud Workload Security Agent rule
    url: '#update-a-cloud-workload-security-agent-rule'
    identifier: cloud-workload-security-update-a-cloud-workload-security-agent-rule
    parent: cloud-workload-security
    generated: true
    params:
      versions:
        - v2
      operationids:
        - UpdateCloudWorkloadSecurityAgentRule
      unstable: []
      order: 5
  - name: Get a Cloud Workload Security Agent rule
    url: '#get-a-cloud-workload-security-agent-rule'
    identifier: cloud-workload-security-get-a-cloud-workload-security-agent-rule
    parent: cloud-workload-security
    generated: true
    params:
      versions:
        - v2
      operationids:
        - GetCloudWorkloadSecurityAgentRule
      unstable: []
      order: 2
  - name: Delete a Cloud Workload Security Agent rule
    url: '#delete-a-cloud-workload-security-agent-rule'
    identifier: cloud-workload-security-delete-a-cloud-workload-security-agent-rule
    parent: cloud-workload-security
    generated: true
    params:
      versions:
        - v2
      operationids:
        - DeleteCloudWorkloadSecurityAgentRule
      unstable: []
      order: 6
  - name: Create a Cloud Workload Security Agent rule
    url: '#create-a-cloud-workload-security-agent-rule'
    identifier: cloud-workload-security-create-a-cloud-workload-security-agent-rule
    parent: cloud-workload-security
    generated: true
    params:
      versions:
        - v2
      operationids:
        - CreateCloudWorkloadSecurityAgentRule
      unstable: []
      order: 4
  - name: Get all Cloud Workload Security Agent rules
    url: '#get-all-cloud-workload-security-agent-rules'
    identifier: cloud-workload-security-get-all-cloud-workload-security-agent-rules
    parent: cloud-workload-security
    generated: true
    params:
      versions:
        - v2
      operationids:
        - ListCloudWorkloadSecurityAgentRules
      unstable: []
      order: 3
  - name: Get the latest Cloud Workload Security policy
    url: '#get-the-latest-cloud-workload-security-policy'
    identifier: cloud-workload-security-get-the-latest-cloud-workload-security-policy
    parent: cloud-workload-security
    generated: true
    params:
      versions:
        - v2
      operationids:
        - DownloadCloudWorkloadPolicyFile
      unstable: []
      order: 1
  - name: Confluent Cloud
    url: /api/latest/confluent-cloud/
    identifier: confluent-cloud
    generated: true
  - name: Update resource in Confluent account
    url: '#update-resource-in-confluent-account'
    identifier: confluent-cloud-update-resource-in-confluent-account
    parent: confluent-cloud
    generated: true
    params:
      versions:
        - v2
      operationids:
        - UpdateConfluentResource
      unstable: []
      order: 1
  - name: Get resource from Confluent account
    url: '#get-resource-from-confluent-account'
    identifier: confluent-cloud-get-resource-from-confluent-account
    parent: confluent-cloud
    generated: true
    params:
      versions:
        - v2
      operationids:
        - GetConfluentResource
      unstable: []
      order: 2
  - name: Delete resource from Confluent account
    url: '#delete-resource-from-confluent-account'
    identifier: confluent-cloud-delete-resource-from-confluent-account
    parent: confluent-cloud
    generated: true
    params:
      versions:
        - v2
      operationids:
        - DeleteConfluentResource
      unstable: []
      order: 3
  - name: Add resource to Confluent account
    url: '#add-resource-to-confluent-account'
    identifier: confluent-cloud-add-resource-to-confluent-account
    parent: confluent-cloud
    generated: true
    params:
      versions:
        - v2
      operationids:
        - CreateConfluentResource
      unstable: []
      order: 4
  - name: List Confluent Account resources
    url: '#list-confluent-account-resources'
    identifier: confluent-cloud-list-confluent-account-resources
    parent: confluent-cloud
    generated: true
    params:
      versions:
        - v2
      operationids:
        - ListConfluentResource
      unstable: []
      order: 5
  - name: Update Confluent account
    url: '#update-confluent-account'
    identifier: confluent-cloud-update-confluent-account
    parent: confluent-cloud
    generated: true
    params:
      versions:
        - v2
      operationids:
        - UpdateConfluentAccount
      unstable: []
      order: 6
  - name: Get Confluent account
    url: '#get-confluent-account'
    identifier: confluent-cloud-get-confluent-account
    parent: confluent-cloud
    generated: true
    params:
      versions:
        - v2
      operationids:
        - GetConfluentAccount
      unstable: []
      order: 7
  - name: Delete Confluent account
    url: '#delete-confluent-account'
    identifier: confluent-cloud-delete-confluent-account
    parent: confluent-cloud
    generated: true
    params:
      versions:
        - v2
      operationids:
        - DeleteConfluentAccount
      unstable: []
      order: 8
  - name: Add Confluent account
    url: '#add-confluent-account'
    identifier: confluent-cloud-add-confluent-account
    parent: confluent-cloud
    generated: true
    params:
      versions:
        - v2
      operationids:
        - CreateConfluentAccount
      unstable: []
      order: 9
  - name: List Confluent accounts
    url: '#list-confluent-accounts'
    identifier: confluent-cloud-list-confluent-accounts
    parent: confluent-cloud
    generated: true
    params:
      versions:
        - v2
      operationids:
        - ListConfluentAccount
      unstable: []
      order: 10
  - name: Incident Services
    url: /api/latest/incident-services/
    identifier: incident-services
    generated: true
  - name: Update an existing incident service
    url: '#update-an-existing-incident-service'
    identifier: incident-services-update-an-existing-incident-service
    parent: incident-services
    generated: true
    params:
      versions:
        - v2
      operationids:
        - UpdateIncidentService
      unstable:
        - v2
      order: 3
  - name: Get details of an incident service
    url: '#get-details-of-an-incident-service'
    identifier: incident-services-get-details-of-an-incident-service
    parent: incident-services
    generated: true
    params:
      versions:
        - v2
      operationids:
        - GetIncidentService
      unstable:
        - v2
      order: 1
  - name: Delete an existing incident service
    url: '#delete-an-existing-incident-service'
    identifier: incident-services-delete-an-existing-incident-service
    parent: incident-services
    generated: true
    params:
      versions:
        - v2
      operationids:
        - DeleteIncidentService
      unstable:
        - v2
      order: 2
  - name: Create a new incident service
    url: '#create-a-new-incident-service'
    identifier: incident-services-create-a-new-incident-service
    parent: incident-services
    generated: true
    params:
      versions:
        - v2
      operationids:
        - CreateIncidentService
      unstable:
        - v2
      order: 5
  - name: Get a list of all incident services
    url: '#get-a-list-of-all-incident-services'
    identifier: incident-services-get-a-list-of-all-incident-services
    parent: incident-services
    generated: true
    params:
      versions:
        - v2
      operationids:
        - ListIncidentServices
      unstable:
        - v2
      order: 4
  - name: Incident Teams
    url: /api/latest/incident-teams/
    identifier: incident-teams
    generated: true
  - name: Update an existing incident team
    url: '#update-an-existing-incident-team'
    identifier: incident-teams-update-an-existing-incident-team
    parent: incident-teams
    generated: true
    params:
      versions:
        - v2
      operationids:
        - UpdateIncidentTeam
      unstable:
        - v2
      order: 3
  - name: Get details of an incident team
    url: '#get-details-of-an-incident-team'
    identifier: incident-teams-get-details-of-an-incident-team
    parent: incident-teams
    generated: true
    params:
      versions:
        - v2
      operationids:
        - GetIncidentTeam
      unstable:
        - v2
      order: 1
  - name: Delete an existing incident team
    url: '#delete-an-existing-incident-team'
    identifier: incident-teams-delete-an-existing-incident-team
    parent: incident-teams
    generated: true
    params:
      versions:
        - v2
      operationids:
        - DeleteIncidentTeam
      unstable:
        - v2
      order: 2
  - name: Create a new incident team
    url: '#create-a-new-incident-team'
    identifier: incident-teams-create-a-new-incident-team
    parent: incident-teams
    generated: true
    params:
      versions:
        - v2
      operationids:
        - CreateIncidentTeam
      unstable:
        - v2
      order: 5
  - name: Get a list of all incident teams
    url: '#get-a-list-of-all-incident-teams'
    identifier: incident-teams-get-a-list-of-all-incident-teams
    parent: incident-teams
    generated: true
    params:
      versions:
        - v2
      operationids:
        - ListIncidentTeams
      unstable:
        - v2
      order: 4
  - name: Incidents
    url: /api/latest/incidents/
    identifier: incidents
    generated: true
  - name: 'Create, update, and delete incident attachments'
    url: '#create,-update,-and-delete-incident-attachments'
    identifier: 'incidents-create,-update,-and-delete-incident-attachments'
    parent: incidents
    generated: true
    params:
      versions:
        - v2
      operationids:
        - UpdateIncidentAttachments
      unstable:
        - v2
      order: 7
  - name: Get a list of attachments
    url: '#get-a-list-of-attachments'
    identifier: incidents-get-a-list-of-attachments
    parent: incidents
    generated: true
    params:
      versions:
        - v2
      operationids:
        - ListIncidentAttachments
      unstable:
        - v2
      order: 6
  - name: Update an existing incident
    url: '#update-an-existing-incident'
    identifier: incidents-update-an-existing-incident
    parent: incidents
    generated: true
    params:
      versions:
        - v2
      operationids:
        - UpdateIncident
      unstable:
        - v2
      order: 3
  - name: Get the details of an incident
    url: '#get-the-details-of-an-incident'
    identifier: incidents-get-the-details-of-an-incident
    parent: incidents
    generated: true
    params:
      versions:
        - v2
      operationids:
        - GetIncident
      unstable:
        - v2
      order: 2
  - name: Delete an existing incident
    url: '#delete-an-existing-incident'
    identifier: incidents-delete-an-existing-incident
    parent: incidents
    generated: true
    params:
      versions:
        - v2
      operationids:
        - DeleteIncident
      unstable:
        - v2
      order: 4
  - name: Create an incident
    url: '#create-an-incident'
    identifier: incidents-create-an-incident
    parent: incidents
    generated: true
    params:
      versions:
        - v2
      operationids:
        - CreateIncident
      unstable:
        - v2
      order: 1
  - name: Get a list of incidents
    url: '#get-a-list-of-incidents'
    identifier: incidents-get-a-list-of-incidents
    parent: incidents
    generated: true
    params:
      versions:
        - v2
      operationids:
        - ListIncidents
      unstable:
        - v2
      order: 5
  - name: Logs Archives
    url: /api/latest/logs-archives/
    identifier: logs-archives
    generated: true
  - name: Grant role to an archive
    url: '#grant-role-to-an-archive'
    identifier: logs-archives-grant-role-to-an-archive
    parent: logs-archives
    generated: true
    params:
      versions:
        - v2
      operationids:
        - AddReadRoleToArchive
      unstable: []
      order: 7
  - name: List read roles for an archive
    url: '#list-read-roles-for-an-archive'
    identifier: logs-archives-list-read-roles-for-an-archive
    parent: logs-archives
    generated: true
    params:
      versions:
        - v2
      operationids:
        - ListArchiveReadRoles
      unstable: []
      order: 6
  - name: Revoke role from an archive
    url: '#revoke-role-from-an-archive'
    identifier: logs-archives-revoke-role-from-an-archive
    parent: logs-archives
    generated: true
    params:
      versions:
        - v2
      operationids:
        - RemoveRoleFromArchive
      unstable: []
      order: 8
  - name: Update an archive
    url: '#update-an-archive'
    identifier: logs-archives-update-an-archive
    parent: logs-archives
    generated: true
    params:
      versions:
        - v2
      operationids:
        - UpdateLogsArchive
      unstable: []
      order: 4
  - name: Get an archive
    url: '#get-an-archive'
    identifier: logs-archives-get-an-archive
    parent: logs-archives
    generated: true
    params:
      versions:
        - v2
      operationids:
        - GetLogsArchive
      unstable: []
      order: 3
  - name: Delete an archive
    url: '#delete-an-archive'
    identifier: logs-archives-delete-an-archive
    parent: logs-archives
    generated: true
    params:
      versions:
        - v2
      operationids:
        - DeleteLogsArchive
      unstable: []
      order: 5
  - name: Create an archive
    url: '#create-an-archive'
    identifier: logs-archives-create-an-archive
    parent: logs-archives
    generated: true
    params:
      versions:
        - v2
      operationids:
        - CreateLogsArchive
      unstable: []
      order: 2
  - name: Get all archives
    url: '#get-all-archives'
    identifier: logs-archives-get-all-archives
    parent: logs-archives
    generated: true
    params:
      versions:
        - v2
      operationids:
        - ListLogsArchives
      unstable: []
      order: 1
  - name: Update archive order
    url: '#update-archive-order'
    identifier: logs-archives-update-archive-order
    parent: logs-archives
    generated: true
    params:
      versions:
        - v2
      operationids:
        - UpdateLogsArchiveOrder
      unstable: []
      order: 10
  - name: Get archive order
    url: '#get-archive-order'
    identifier: logs-archives-get-archive-order
    parent: logs-archives
    generated: true
    params:
      versions:
        - v2
      operationids:
        - GetLogsArchiveOrder
      unstable: []
      order: 9
  - name: Logs Metrics
    url: /api/latest/logs-metrics/
    identifier: logs-metrics
    generated: true
  - name: Update a log-based metric
    url: '#update-a-log-based-metric'
    identifier: logs-metrics-update-a-log-based-metric
    parent: logs-metrics
    generated: true
    params:
      versions:
        - v2
      operationids:
        - UpdateLogsMetric
      unstable: []
      order: 4
  - name: Get a log-based metric
    url: '#get-a-log-based-metric'
    identifier: logs-metrics-get-a-log-based-metric
    parent: logs-metrics
    generated: true
    params:
      versions:
        - v2
      operationids:
        - GetLogsMetric
      unstable: []
      order: 3
  - name: Delete a log-based metric
    url: '#delete-a-log-based-metric'
    identifier: logs-metrics-delete-a-log-based-metric
    parent: logs-metrics
    generated: true
    params:
      versions:
        - v2
      operationids:
        - DeleteLogsMetric
      unstable: []
      order: 5
  - name: Create a log-based metric
    url: '#create-a-log-based-metric'
    identifier: logs-metrics-create-a-log-based-metric
    parent: logs-metrics
    generated: true
    params:
      versions:
        - v2
      operationids:
        - CreateLogsMetric
      unstable: []
      order: 2
  - name: Get all log-based metrics
    url: '#get-all-log-based-metrics'
    identifier: logs-metrics-get-all-log-based-metrics
    parent: logs-metrics
    generated: true
    params:
      versions:
        - v2
      operationids:
        - ListLogsMetrics
      unstable: []
      order: 1
  - name: Logs Restriction Queries
    url: /api/latest/logs-restriction-queries/
    identifier: logs-restriction-queries
    generated: true
  - name: Grant role to a restriction query
    url: '#grant-role-to-a-restriction-query'
    identifier: logs-restriction-queries-grant-role-to-a-restriction-query
    parent: logs-restriction-queries
    generated: true
    params:
      versions:
        - v2
      operationids:
        - AddRoleToRestrictionQuery
      unstable:
        - v2
      order: 7
  - name: List roles for a restriction query
    url: '#list-roles-for-a-restriction-query'
    identifier: logs-restriction-queries-list-roles-for-a-restriction-query
    parent: logs-restriction-queries
    generated: true
    params:
      versions:
        - v2
      operationids:
        - ListRestrictionQueryRoles
      unstable:
        - v2
      order: 6
  - name: Revoke role from a restriction query
    url: '#revoke-role-from-a-restriction-query'
    identifier: logs-restriction-queries-revoke-role-from-a-restriction-query
    parent: logs-restriction-queries
    generated: true
    params:
      versions:
        - v2
      operationids:
        - RemoveRoleFromRestrictionQuery
      unstable:
        - v2
      order: 8
  - name: Update a restriction query
    url: '#update-a-restriction-query'
    identifier: logs-restriction-queries-update-a-restriction-query
    parent: logs-restriction-queries
    generated: true
    params:
      versions:
        - v2
      operationids:
        - UpdateRestrictionQuery
      unstable:
        - v2
      order: 4
  - name: Get a restriction query
    url: '#get-a-restriction-query'
    identifier: logs-restriction-queries-get-a-restriction-query
    parent: logs-restriction-queries
    generated: true
    params:
      versions:
        - v2
      operationids:
        - GetRestrictionQuery
      unstable:
        - v2
      order: 3
  - name: Delete a restriction query
    url: '#delete-a-restriction-query'
    identifier: logs-restriction-queries-delete-a-restriction-query
    parent: logs-restriction-queries
    generated: true
    params:
      versions:
        - v2
      operationids:
        - DeleteRestrictionQuery
      unstable:
        - v2
      order: 5
  - name: Get all restriction queries for a given user
    url: '#get-all-restriction-queries-for-a-given-user'
    identifier: logs-restriction-queries-get-all-restriction-queries-for-a-given-user
    parent: logs-restriction-queries
    generated: true
    params:
      versions:
        - v2
      operationids:
        - ListUserRestrictionQueries
      unstable:
        - v2
      order: 9
  - name: Get restriction query for a given role
    url: '#get-restriction-query-for-a-given-role'
    identifier: logs-restriction-queries-get-restriction-query-for-a-given-role
    parent: logs-restriction-queries
    generated: true
    params:
      versions:
        - v2
      operationids:
        - GetRoleRestrictionQuery
      unstable:
        - v2
      order: 10
  - name: Create a restriction query
    url: '#create-a-restriction-query'
    identifier: logs-restriction-queries-create-a-restriction-query
    parent: logs-restriction-queries
    generated: true
    params:
      versions:
        - v2
      operationids:
        - CreateRestrictionQuery
      unstable:
        - v2
      order: 2
  - name: List restriction queries
    url: '#list-restriction-queries'
    identifier: logs-restriction-queries-list-restriction-queries
    parent: logs-restriction-queries
    generated: true
    params:
      versions:
        - v2
      operationids:
        - ListRestrictionQueries
      unstable:
        - v2
      order: 1
  - name: Opsgenie Integration
    url: /api/latest/opsgenie-integration/
    identifier: opsgenie-integration
    generated: true
  - name: Update a single service object
    url: '#update-a-single-service-object'
    identifier: opsgenie-integration-update-a-single-service-object
    parent: opsgenie-integration
    generated: true
    params:
      versions:
        - v2
      operationids:
        - UpdateOpsgenieService
      unstable: []
      order: 4
  - name: Get a single service object
    url: '#get-a-single-service-object'
    identifier: opsgenie-integration-get-a-single-service-object
    parent: opsgenie-integration
    generated: true
    params:
      versions:
        - v2
      operationids:
        - GetOpsgenieService
      unstable: []
      order: 3
  - name: Delete a single service object
    url: '#delete-a-single-service-object'
    identifier: opsgenie-integration-delete-a-single-service-object
    parent: opsgenie-integration
    generated: true
    params:
      versions:
        - v2
      operationids:
        - DeleteOpsgenieService
      unstable: []
      order: 5
  - name: Create a new service object
    url: '#create-a-new-service-object'
    identifier: opsgenie-integration-create-a-new-service-object
    parent: opsgenie-integration
    generated: true
    params:
      versions:
        - v2
      operationids:
        - CreateOpsgenieService
      unstable: []
      order: 2
  - name: Get all service objects
    url: '#get-all-service-objects'
    identifier: opsgenie-integration-get-all-service-objects
    parent: opsgenie-integration
    generated: true
    params:
      versions:
        - v2
      operationids:
        - ListOpsgenieServices
      unstable: []
      order: 1
  - name: Processes
    url: /api/latest/processes/
    identifier: processes
    generated: true
  - name: Get all processes
    url: '#get-all-processes'
    identifier: processes-get-all-processes
    parent: processes
    generated: true
    params:
      versions:
        - v2
      operationids:
        - ListProcesses
      unstable: []
      order: 1
  - name: RUM
    url: /api/latest/rum/
    identifier: rum
    generated: true
  - name: Search RUM events
    url: '#search-rum-events'
    identifier: rum-search-rum-events
    parent: rum
    generated: true
    params:
      versions:
        - v2
      operationids:
        - SearchRUMEvents
      unstable: []
      order: 1
  - name: Get a list of RUM events
    url: '#get-a-list-of-rum-events'
    identifier: rum-get-a-list-of-rum-events
    parent: rum
    generated: true
    params:
      versions:
        - v2
      operationids:
        - ListRUMEvents
      unstable: []
      order: 2
  - name: Update a RUM application
    url: '#update-a-rum-application'
    identifier: rum-update-a-rum-application
    parent: rum
    generated: true
    params:
      versions:
        - v2
      operationids:
        - UpdateRUMApplication
      unstable: []
      order: 4
  - name: Get a RUM application
    url: '#get-a-rum-application'
    identifier: rum-get-a-rum-application
    parent: rum
    generated: true
    params:
      versions:
        - v2
      operationids:
        - GetRUMApplication
      unstable: []
      order: 5
  - name: Delete a RUM application
    url: '#delete-a-rum-application'
    identifier: rum-delete-a-rum-application
    parent: rum
    generated: true
    params:
      versions:
        - v2
      operationids:
        - DeleteRUMApplication
      unstable: []
      order: 6
  - name: Create a new RUM application
    url: '#create-a-new-rum-application'
    identifier: rum-create-a-new-rum-application
    parent: rum
    generated: true
    params:
      versions:
        - v2
      operationids:
        - CreateRUMApplication
      unstable: []
      order: 7
  - name: List all the RUM applications
    url: '#list-all-the-rum-applications'
    identifier: rum-list-all-the-rum-applications
    parent: rum
    generated: true
    params:
      versions:
        - v2
      operationids:
        - GetRUMApplications
      unstable: []
      order: 8
  - name: Aggregate RUM events
    url: '#aggregate-rum-events'
    identifier: rum-aggregate-rum-events
    parent: rum
    generated: true
    params:
      versions:
        - v2
      operationids:
        - AggregateRUMEvents
      unstable: []
      order: 3
  - name: Roles
    url: /api/latest/roles/
    identifier: roles
    generated: true
  - name: Add a user to a role
    url: '#add-a-user-to-a-role'
    identifier: roles-add-a-user-to-a-role
    parent: roles
    generated: true
    params:
      versions:
        - v2
      operationids:
        - AddUserToRole
      unstable: []
      order: 10
  - name: Get all users of a role
    url: '#get-all-users-of-a-role'
    identifier: roles-get-all-users-of-a-role
    parent: roles
    generated: true
    params:
      versions:
        - v2
      operationids:
        - ListRoleUsers
      unstable: []
      order: 9
  - name: Remove a user from a role
    url: '#remove-a-user-from-a-role'
    identifier: roles-remove-a-user-from-a-role
    parent: roles
    generated: true
    params:
      versions:
        - v2
      operationids:
        - RemoveUserFromRole
      unstable: []
      order: 11
  - name: Grant permission to a role
    url: '#grant-permission-to-a-role'
    identifier: roles-grant-permission-to-a-role
    parent: roles
    generated: true
    params:
      versions:
        - v2
      operationids:
        - AddPermissionToRole
      unstable: []
      order: 7
  - name: List permissions for a role
    url: '#list-permissions-for-a-role'
    identifier: roles-list-permissions-for-a-role
    parent: roles
    generated: true
    params:
      versions:
        - v2
      operationids:
        - ListRolePermissions
      unstable: []
      order: 6
  - name: Revoke permission
    url: '#revoke-permission'
    identifier: roles-revoke-permission
    parent: roles
    generated: true
    params:
      versions:
        - v2
      operationids:
        - RemovePermissionFromRole
      unstable: []
      order: 8
  - name: Create a new role by cloning an existing role
    url: '#create-a-new-role-by-cloning-an-existing-role'
    identifier: roles-create-a-new-role-by-cloning-an-existing-role
    parent: roles
    generated: true
    params:
      versions:
        - v2
      operationids:
        - CloneRole
      unstable: []
      order: 12
  - name: Update a role
    url: '#update-a-role'
    identifier: roles-update-a-role
    parent: roles
    generated: true
    params:
      versions:
        - v2
      operationids:
        - UpdateRole
      unstable: []
      order: 4
  - name: Get a role
    url: '#get-a-role'
    identifier: roles-get-a-role
    parent: roles
    generated: true
    params:
      versions:
        - v2
      operationids:
        - GetRole
      unstable: []
      order: 3
  - name: Delete role
    url: '#delete-role'
    identifier: roles-delete-role
    parent: roles
    generated: true
    params:
      versions:
        - v2
      operationids:
        - DeleteRole
      unstable: []
      order: 5
  - name: Create role
    url: '#create-role'
    identifier: roles-create-role
    parent: roles
    generated: true
    params:
      versions:
        - v2
      operationids:
        - CreateRole
      unstable: []
      order: 2
  - name: List roles
    url: '#list-roles'
    identifier: roles-list-roles
    parent: roles
    generated: true
    params:
      versions:
        - v2
      operationids:
        - ListRoles
      unstable: []
      order: 1
  - name: List permissions
    url: '#list-permissions'
    identifier: roles-list-permissions
    parent: roles
    generated: true
    params:
      versions:
        - v2
      operationids:
        - ListPermissions
      unstable: []
      order: 1
  - name: Service Accounts
    url: /api/latest/service-accounts/
    identifier: service-accounts
    generated: true
  - name: Edit an application key for this service account
    url: '#edit-an-application-key-for-this-service-account'
    identifier: service-accounts-edit-an-application-key-for-this-service-account
    parent: service-accounts
    generated: true
    params:
      versions:
        - v2
      operationids:
        - UpdateServiceAccountApplicationKey
      unstable: []
      order: 2
  - name: Get one application key for this service account
    url: '#get-one-application-key-for-this-service-account'
    identifier: service-accounts-get-one-application-key-for-this-service-account
    parent: service-accounts
    generated: true
    params:
      versions:
        - v2
      operationids:
        - GetServiceAccountApplicationKey
      unstable: []
      order: 1
  - name: Delete an application key for this service account
    url: '#delete-an-application-key-for-this-service-account'
    identifier: service-accounts-delete-an-application-key-for-this-service-account
    parent: service-accounts
    generated: true
    params:
      versions:
        - v2
      operationids:
        - DeleteServiceAccountApplicationKey
      unstable: []
      order: 3
  - name: Create an application key for this service account
    url: '#create-an-application-key-for-this-service-account'
    identifier: service-accounts-create-an-application-key-for-this-service-account
    parent: service-accounts
    generated: true
    params:
      versions:
        - v2
      operationids:
        - CreateServiceAccountApplicationKey
      unstable: []
      order: 5
  - name: List application keys for this service account
    url: '#list-application-keys-for-this-service-account'
    identifier: service-accounts-list-application-keys-for-this-service-account
    parent: service-accounts
    generated: true
    params:
      versions:
        - v2
      operationids:
        - ListServiceAccountApplicationKeys
      unstable: []
      order: 6
  - name: Service Definition
    url: /api/latest/service-definition/
    identifier: service-definition
    generated: true
  - name: Get a single service definition
    url: '#get-a-single-service-definition'
    identifier: service-definition-get-a-single-service-definition
    parent: service-definition
    generated: true
    params:
      versions:
        - v2
      operationids:
        - GetServiceDefinition
      unstable: []
      order: 3
  - name: Delete a single service definition
    url: '#delete-a-single-service-definition'
    identifier: service-definition-delete-a-single-service-definition
    parent: service-definition
    generated: true
    params:
      versions:
        - v2
      operationids:
        - DeleteServiceDefinition
      unstable: []
      order: 4
  - name: Create or update service definition
    url: '#create-or-update-service-definition'
    identifier: service-definition-create-or-update-service-definition
    parent: service-definition
    generated: true
    params:
      versions:
        - v2
      operationids:
        - CreateOrUpdateServiceDefinitions
      unstable: []
      order: 2
  - name: Get all service definitions
    url: '#get-all-service-definitions'
    identifier: service-definition-get-all-service-definitions
    parent: service-definition
    generated: true
    params:
      versions:
        - v2
      operationids:
        - ListServiceDefinitions
      unstable: []
      order: 1<|MERGE_RESOLUTION|>--- conflicted
+++ resolved
@@ -3405,9 +3405,6 @@
     pre: api
     identifier: api
     parent: essentials_heading
-<<<<<<< HEAD
-    weight: 240000
-=======
     weight: 220000
   - name: CoScreen
     url: coscreen/
@@ -3420,13 +3417,12 @@
     identifier: coscreen_troubleshooting
     parent: coscreen
     weight: 1
->>>>>>> 433f2dfc
   - name: Account Management
     url: account_management/
     pre: cog-2
     identifier: account_management
     parent: administration_heading
-    weight: 250000
+    weight: 230000
   - name: Switching Between Orgs
     url: account_management/org_switching/
     parent: account_management
@@ -3544,7 +3540,7 @@
     pre: security-lock
     identifier: data_security
     parent: administration_heading
-    weight: 260000
+    weight: 240000
   - name: Agent
     url: data_security/agent/
     parent: data_security
@@ -3570,7 +3566,7 @@
     pre: info-fill
     identifier: help_top_level
     parent: administration_heading
-    weight: 270000
+    weight: 240000
   - name: Aggregating Agents
     url: observability_pipelines/integrations/integrate_vector_with_datadog/
     parent: agent
