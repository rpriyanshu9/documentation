main:
  - name: Getting Started
    identifier: getting_started
    url: getting_started/
    pre: hex-ringed
    weight: 10000
  - name: Datadog
    identifier: getting_started_datadog
    url: getting_started/application/
    parent: getting_started
    weight: 1
  - name: Datadog Site
    identifier: getting_started_datadog_site
    url: getting_started/site/
    parent: getting_started
    weight: 2
  - name: Agent
    identifier: getting_started_agent
    url: getting_started/agent/
    parent: getting_started
    weight: 3
  - name: Autodiscovery
    identifier: getting_started_agent_autodiscovery
    url: getting_started/agent/autodiscovery
    parent: getting_started_agent
    weight: 301
  - name: Integrations
    identifier: getting_started_integrations
    url: getting_started/integrations/
    parent: getting_started
    weight: 4
  - name: AWS
    identifier: getting_started_with_aws
    url: getting_started/integrations/aws/
    weight: 401
    parent: getting_started_integrations
  - name: Dashboards
    identifier: getting_started_dashboards
    url: getting_started/dashboards/
    parent: getting_started
    weight: 5
  - name: Monitors
    identifier: getting_started_monitors
    url: getting_started/monitors/
    parent: getting_started
    weight: 6
  - name: Logs
    identifier: getting_started_logs
    url: getting_started/logs/
    parent: getting_started
    weight: 7
  - name: Tracing
    identifier: getting_started_collect_traces
    url: getting_started/tracing/
    parent: getting_started
    weight: 8
  - name: Profiler
    identifier: getting_started_profiler
    url: getting_started/profiler/
    parent: getting_started
    weight: 9
  - name: Tags
    identifier: tagging_
    url: getting_started/tagging/
    parent: getting_started
    weight: 10
  - name: Assigning Tags
    identifier: assigning_tags
    url: getting_started/tagging/assigning_tags
    parent: tagging_
    weight: 1001
  - name: Unified Service Tagging
    identifier: unified_service_tagging
    url: getting_started/tagging/unified_service_tagging
    parent: tagging_
    weight: 1002
  - name: Using Tags
    identifier: using_tags
    url: getting_started/tagging/using_tags
    parent: tagging_
    weight: 1003
  - name: API
    identifier: getting_started_api
    url: getting_started/api/
    parent: getting_started
    weight: 11
  - name: Synthetic Monitoring
    identifier: getting_started_synthetics
    url: getting_started/synthetics/
    parent: getting_started
    weight: 12
  - name: Browser Tests
    identifier: getting_started_browser_test
    url: getting_started/synthetics/browser_test
    parent: getting_started_synthetics
    weight: 1202
  - name: API Tests
    identifier: getting_started_api_test
    url: getting_started/synthetics/api_test
    parent: getting_started_synthetics
    weight: 1201
  - name: Private Locations
    identifier: getting_started_private_location
    url: getting_started/synthetics/private_location
    parent: getting_started_synthetics
    weight: 1203
  - name: Incident Management
    url: getting_started/incident_management/
    parent: getting_started
    weight: 13
  - name: Database Monitoring
    url: getting_started/database_monitoring/
    parent: getting_started
    weight: 14
  - name: Learning Center
    url: getting_started/learning_center/
    parent: getting_started
    weight: 15
  - name: Agent
    url: agent/
    pre: agent-fill
    weight: 30000
    identifier: agent
  - name: Basic Agent Usage
    url: agent/basic_agent_usage/
    parent: agent
    identifier: basic_agent_usage
    weight: 1
  - name: AIX
    identifier: basic_agent_usage_aix
    url: agent/basic_agent_usage/aix/
    weight: 101
    parent: basic_agent_usage
  - name: Amazon Linux
    identifier: basic_agent_usage_amazon_linux
    url: agent/basic_agent_usage/amazonlinux/
    weight: 102
    parent: basic_agent_usage
  - name: Ansible
    identifier: basic_agent_usage_ansible
    url: agent/basic_agent_usage/ansible/
    parent: basic_agent_usage
    weight: 103
  - name: CentOS
    identifier: basic_agent_usage_centos
    url: agent/basic_agent_usage/centos/
    weight: 104
    parent: basic_agent_usage
  - name: Chef
    identifier: basic_agent_usage_chef
    url: agent/basic_agent_usage/chef/
    weight: 105
    parent: basic_agent_usage
  - name: Debian
    identifier: basic_agent_usage_deb
    url: agent/basic_agent_usage/deb/
    weight: 106
    parent: basic_agent_usage
  - name: Fedora
    identifier: basic_agent_usage_fedora
    url: agent/basic_agent_usage/fedora/
    weight: 107
    parent: basic_agent_usage
  - name: Heroku
    identifier: basic_agent_usage_heroku
    url: agent/basic_agent_usage/heroku/
    weight: 108
    parent: basic_agent_usage
  - name: Mac OS X
    identifier: basic_agent_usage_osx
    url: agent/basic_agent_usage/osx/
    weight: 109
    parent: basic_agent_usage
  - name: Puppet
    identifier: basic_agent_usage_puppet
    url: agent/basic_agent_usage/puppet/
    weight: 110
    parent: basic_agent_usage
  - name: Red Hat
    identifier: basic_agent_usage_redhat
    url: agent/basic_agent_usage/redhat/
    weight: 111
    parent: basic_agent_usage
  - name: SaltStack
    identifier: basic_agent_usage_saltstack
    url: agent/basic_agent_usage/saltstack/
    weight: 112
    parent: basic_agent_usage
  - name: SUSE
    identifier: basic_agent_usage_suse
    url: agent/basic_agent_usage/suse/
    weight: 113
    parent: basic_agent_usage
  - name: Ubuntu
    identifier: basic_agent_usage_ubuntu
    url: agent/basic_agent_usage/ubuntu/
    weight: 114
    parent: basic_agent_usage
  - name: Windows
    identifier: basic_agent_usage_windows
    url: agent/basic_agent_usage/windows/
    weight: 115
    parent: basic_agent_usage
  - name: From Source
    identifier: basic_agent_usage_source
    url: agent/basic_agent_usage/source/
    weight: 116
    parent: basic_agent_usage
  - name: Docker
    url: agent/docker/
    parent: agent
    identifier: agent_docker
    weight: 2
  - name: APM
    url: agent/docker/apm/
    parent: agent_docker
    identifier: agent_docker_apm
    weight: 201
  - name: Log collection
    url: agent/docker/log/
    parent: agent_docker
    identifier: agent_docker_log
    weight: 203
  - name: Tag extraction
    url: agent/docker/tag/
    parent: agent_docker
    identifier: agent_docker_tag
    weight: 204
  - name: Autodiscovery
    url: agent/docker/integrations/
    parent: agent_docker
    identifier: agent_docker_integrations
    weight: 205
  - name: Prometheus
    url: agent/docker/prometheus/
    parent: agent_docker
    identifier: agent_docker_prometheus
    weight: 206
  - name: Data Collected
    url: agent/docker/data_collected/
    parent: agent_docker
    identifier: agent_docker_data_collected
    weight: 207
  - name: Kubernetes
    url: agent/kubernetes/
    parent: agent
    identifier: agent_kubernetes
    weight: 3
  - name: Kubernetes distributions
    url: agent/kubernetes/distributions
    parent: agent_kubernetes
    identifier: agent_kubernetes_distributions
    weight: 301
  - name: APM
    url: agent/kubernetes/apm/
    parent: agent_kubernetes
    identifier: agent_kubernetes_apm
    weight: 302
  - name: Log collection
    url: agent/kubernetes/log/
    parent: agent_kubernetes
    identifier: agent_kubernetes_log
    weight: 303
  - name: Tag extraction
    url: agent/kubernetes/tag/
    parent: agent_kubernetes
    identifier: agent_kubernetes_tag
    weight: 304
  - name: Autodiscovery
    url: agent/kubernetes/integrations/
    parent: agent_kubernetes
    identifier: agent_kubernetes_integrations
    weight: 305
  - name: Prometheus
    url: agent/kubernetes/prometheus/
    parent: agent_kubernetes
    identifier: agent_kubernetes_prometheus
    weight: 306
  - name: Data collected
    url: agent/kubernetes/data_collected/
    parent: agent_kubernetes
    identifier: agent_kubernetes_data_collected
    weight: 307
  - name: Control plane monitoring
    url: agent/kubernetes/control_plane/
    parent: agent_kubernetes
    identifier: agent_kubernetes_control_plane
    weight: 308
  - name: Operator configuration
    url: agent/kubernetes/operator_configuration
    parent: agent_kubernetes
    identifier: agent_kubernetes_operator_configuration
    weight: 309
  - name: Cluster Agent
    url: agent/cluster_agent/
    parent: agent
    identifier: agent_cluster
    weight: 4
  - name: Setup
    url: agent/cluster_agent/setup/
    parent: agent_cluster
    identifier: cluster_agent_setup
    weight: 401
  - name: Event Collection
    url: agent/cluster_agent/event_collection/
    parent: agent_cluster
    identifier: cluster_agent_event_collection
    weight: 402
  - name: Custom & External Metrics
    url: agent/cluster_agent/external_metrics/
    parent: agent_cluster
    identifier: cluster_agent_external_metrics
    weight: 403
  - name: Cluster Checks
    url: agent/cluster_agent/clusterchecks/
    parent: agent_cluster
    weight: 404
  - name: Endpoints Checks
    url: agent/cluster_agent/endpointschecks/
    parent: agent_cluster
    weight: 405
  - name: Admission Controller
    url: agent/cluster_agent/admission_controller/
    parent: agent_cluster
    weight: 406
  - name: Commands & Options
    url: agent/cluster_agent/commands/
    identifier: cluster_agent_commands
    parent: agent_cluster
    weight: 407
  - name: Cluster metadata provider
    url: agent/cluster_agent/metadata_provider/
    identifier: cluster_agent_metadata_provider
    parent: agent_cluster
    weight: 408
  - name: Build
    url: agent/cluster_agent/build/
    identifier: cluster_agent_build
    parent: agent_cluster
    weight: 409
  - name: Cluster Checks Runner
    url: agent/cluster_agent/clusterchecksrunner
    identifier: cluster_agent_clcr
    parent: agent_cluster
    weight: 410
  - name: Troubleshooting
    url: agent/cluster_agent/troubleshooting/
    identifier: cluster_agent_troubleshooting
    parent: agent_cluster
    weight: 411
  - name: Amazon ECS
    url: agent/amazon_ecs/
    parent: agent
    identifier: agent_amazon_ecs
    weight: 5
  - name: APM
    url: agent/amazon_ecs/apm/
    parent: agent_amazon_ecs
    identifier: agent_amazon_ecs_apm
    weight: 501
  - name: Log collection
    url: agent/amazon_ecs/logs/
    parent: agent_amazon_ecs
    identifier: agent_amazon_ecs_logs
    weight: 502
  - name: Tag extraction
    url: agent/amazon_ecs/tags/
    parent: agent_amazon_ecs
    identifier: agent_amazon_ecs_tags
    weight: 503
  - name: Data collected
    url: agent/amazon_ecs/data_collected/
    parent: agent_amazon_ecs
    identifier: agent_amazon_ecs_data_collected
    weight: 504
  - name: AWS Fargate
    url: integrations/ecs_fargate/
    parent: agent
    identifier: ecs_fargate
    weight: 6
  - name: IoT
    url: agent/iot/
    parent: agent
    identifier: agent_iot
    weight: 7
  - name: Log Collection
    url: agent/logs/
    identifier: agent_logs
    parent: agent
    weight: 8
  - name: Advanced Log Collection
    url: agent/logs/advanced_log_collection
    parent: agent_logs
    weight: 801
  - name: Proxy
    url: agent/logs/proxy
    parent: agent_logs
    weight: 802
  - name: Transport
    url: agent/logs/log_transport
    parent: agent_logs
    weight: 803
  - name: Proxy
    url: agent/proxy/
    parent: agent
    identifier: agent_proxy
    weight: 9
  - name: Versions
    url: agent/versions
    parent: agent
    identifier: agent_versions
    weight: 10
  - name: Upgrade to Agent v7
    url: agent/versions/upgrade_to_agent_v7/
    parent: agent_versions
    weight: 1001
  - name: Upgrade to Agent v6
    url: agent/versions/upgrade_to_agent_v6/
    parent: agent_versions
    weight: 1002
  - name: Upgrade Between Agent Minor Versions
    url: agent/versions/upgrade_between_agent_minor_versions
    parent: agent_versions
    weight: 1003
  - name: Troubleshooting
    url: agent/troubleshooting/
    parent: agent
    weight: 11
    identifier: agent_troubleshooting
  - name: Debug Mode
    url: agent/troubleshooting/debug_mode/
    parent: agent_troubleshooting
    weight: 1101
  - name: Agent Flare
    url: agent/troubleshooting/send_a_flare/
    parent: agent_troubleshooting
    weight: 1102
  - name: Agent Check Status
    url: agent/troubleshooting/agent_check_status/
    parent: agent_troubleshooting
    weight: 1103
  - name: NTP Issues
    url: agent/troubleshooting/ntp/
    parent: agent_troubleshooting
    weight: 1104
  - name: Permission Issues
    url: agent/troubleshooting/permissions/
    parent: agent_troubleshooting
    weight: 1105
  - name: Integrations Issues
    url: agent/troubleshooting/integrations/
    parent: agent_troubleshooting
    weight: 1106
  - name: Site Issues
    url: agent/troubleshooting/site/
    parent: agent_troubleshooting
    weight: 1107
  - name: Autodiscovery Issues
    url: agent/troubleshooting/autodiscovery/
    parent: agent_troubleshooting
    weight: 1108
  - name: Windows Container Issues
    url: agent/troubleshooting/windows_containers
    weight: 1109
    parent: agent_troubleshooting
  - name: Agent Runtime Configuration
    url: agent/troubleshooting/config
    weight: 1110
    parent: agent_troubleshooting
  - name: Guides
    url: agent/guide/
    identifier: agent_guides
    parent: agent
    weight: 12
  - name: Security
    identifier: agent_security
    url: security/agent/
    parent: agent
    weight: 13
  - name: Integrations
    url: integrations/
    identifier: integrations_top_level
    pre: integrations
    weight: 40000
  - name: Guides
    url: integrations/guide/
    identifier: integration_guides
    parent: integrations_top_level
    weight: 1
  - name: Watchdog
    url: watchdog/
    identifier: watchdog_top_level
    pre: watchdog
    weight: 50000
  - name: Events
    url: events/
    identifier: events_top_level
    pre: events
    weight: 60000
  - name: Stream
    url: events/stream/
    identifier: event_stream
    parent: events_top_level
    weight: 1
  - name: Explorer
    url: events/explorer/
    identifier: event_explorer
    parent: events_top_level
    weight: 2
  - name: Guides
    url: events/guides/
    identifier: events_guides
    parent: events_top_level
    weight: 3
  - name: Custom Agent Check
    url: events/guides/agent/
    parent: events_guides
    weight: 300
  - name: DogStatsD
    url: events/guides/dogstatsd/
    parent: events_guides
    weight: 301
  - name: Email
    url: events/guides/email/
    parent: events_guides
    weight: 302
  - name: API
    url: api/latest/events/#post-an-event
    parent: events_guides
    weight: 303
  - name: Dashboards
    url: dashboards/
    pre: dashboard
    identifier: dashboards
    weight: 70000
  - name: Widgets
    url: dashboards/widgets/
    parent: dashboards
    identifier: dashboards_widgets
    weight: 4
  - name: Alert Graph
    url: dashboards/widgets/alert_graph/
    parent: dashboards_widgets
    weight: 10
  - name: Alert Value
    url: dashboards/widgets/alert_value/
    parent: dashboards_widgets
    weight: 11
  - name: Change
    url: dashboards/widgets/change/
    parent: dashboards_widgets
    weight: 12
  - name: Check Status
    url: dashboards/widgets/check_status/
    parent: dashboards_widgets
    weight: 13
  - name: Distribution
    url: dashboards/widgets/distribution/
    parent: dashboards_widgets
    weight: 14
  - name: Event Stream
    url: dashboards/widgets/event_stream/
    parent: dashboards_widgets
    weight: 15
  - name: Event Timeline
    url: dashboards/widgets/event_timeline/
    parent: dashboards_widgets
    weight: 16
  - name: Free Text
    url: dashboards/widgets/free_text/
    parent: dashboards_widgets
    weight: 17
  - name: Geomap
    url: dashboards/widgets/geomap/
    parent: dashboards_widgets
    weight: 18
  - name: Group
    url: dashboards/widgets/group/
    parent: dashboards_widgets
    weight: 19
  - name: Heat Map
    url: dashboards/widgets/heat_map/
    parent: dashboards_widgets
    weight: 20
  - name: Host Map
    url: dashboards/widgets/hostmap/
    parent: dashboards_widgets
    weight: 21
    identifier: widgets_host_map
  - name: Iframe
    url: dashboards/widgets/iframe/
    parent: dashboards_widgets
    weight: 22
  - name: Image
    url: dashboards/widgets/image/
    parent: dashboards_widgets
    weight: 23
  - name: Log Stream
    url: dashboards/widgets/log_stream/
    parent: dashboards_widgets
    weight: 24
  - name: Monitor Summary
    url: dashboards/widgets/monitor_summary/
    parent: dashboards_widgets
    weight: 25
  - name: Notes and Links
    url: dashboards/widgets/note/
    parent: dashboards_widgets
    weight: 26
  - name: Query Value
    url: dashboards/widgets/query_value/
    parent: dashboards_widgets
    weight: 27
  - name: Scatter Plot
    url: dashboards/widgets/scatter_plot/
    parent: dashboards_widgets
    weight: 28
  - name: SLO Summary
    url: dashboards/widgets/slo/
    parent: dashboards_widgets
    weight: 29
  - name: Service Map
    url: dashboards/widgets/service_map/
    parent: dashboards_widgets
    weight: 30
  - name: Service Summary
    url: dashboards/widgets/service_summary/
    parent: dashboards_widgets
    weight: 31
  - name: Table
    url: dashboards/widgets/table/
    parent: dashboards_widgets
    weight: 32
  - name: Timeseries
    url: dashboards/widgets/timeseries/
    parent: dashboards_widgets
    weight: 33
  - name: Top List
    url: dashboards/widgets/top_list/
    parent: dashboards_widgets
    weight: 34
  - name: Querying
    url: dashboards/querying/
    parent: dashboards
    weight: 5
  - name: Functions
    url: dashboards/functions/
    parent: dashboards
    identifier: dashboards_functions
    weight: 6
  - name: Algorithms
    url: dashboards/functions/algorithms/
    parent: dashboards_functions
    weight: 601
  - name: Arithmetic
    url: dashboards/functions/arithmetic/
    parent: dashboards_functions
    weight: 602
  - name: Count
    url: dashboards/functions/count/
    parent: dashboards_functions
    weight: 603
  - name: Exclusion
    url: dashboards/functions/exclusion/
    parent: dashboards_functions
    weight: 603
  - name: Interpolation
    url: dashboards/functions/interpolation/
    parent: dashboards_functions
    weight: 604
  - name: Rank
    url: dashboards/functions/rank/
    parent: dashboards_functions
    weight: 605
  - name: Rate
    url: dashboards/functions/rate/
    parent: dashboards_functions
    weight: 606
  - name: Regression
    url: dashboards/functions/regression/
    parent: dashboards_functions
    weight: 607
  - name: Rollup
    url: dashboards/functions/rollup/
    parent: dashboards_functions
    weight: 608
  - name: Smoothing
    url: dashboards/functions/smoothing/
    parent: dashboards_functions
    weight: 609
  - name: Timeshift
    url: dashboards/functions/timeshift/
    parent: dashboards_functions
    weight: 610
  - name: Beta
    url: dashboards/functions/beta/
    parent: dashboards_functions
    weight: 611
  - name: Correlations
    url: dashboards/correlations/
    parent: dashboards
    weight: 7
  - name: Template Variables
    url: dashboards/template_variables/
    parent: dashboards
    weight: 8
    identifier: dashboards_temp_variables
  - name: Sharing
    url: dashboards/sharing/
    parent: dashboards
    weight: 9
  - name: Graphing with JSON
    url: dashboards/graphing_json/
    parent: dashboards
    identifier: graphing_json
    weight: 10
  - name: Widget JSON schema
    url: dashboards/graphing_json/widget_json/
    parent: graphing_json
    weight: 1001
  - name: Request JSON schema
    url: dashboards/graphing_json/request_json/
    parent: graphing_json
    weight: 1002
  - name: Guides
    url: dashboards/guide/
    parent: dashboards
    identifier: guides
    weight: 11
  - name: Mobile Application
    url: mobile/
    identifier: mobile
    pre: mobile
    weight: 80000
  - name: Infrastructure
    url: infrastructure/
    identifier: infrastructure
    pre: host-map
    weight: 90000
  - name: Infrastructure List
    url: infrastructure/list/
    parent: infrastructure
    weight: 1
  - name: Host Map
    url: infrastructure/hostmap/
    parent: infrastructure
    weight: 2
    identifier: infrastructure_host_map
  - name: Container Map
    url: infrastructure/containermap/
    parent: infrastructure
    weight: 3
  - name: Live Processes
    url: infrastructure/process/
    parent: infrastructure
    identifier: infrastructure_process
    weight: 4
  - name: Increase Process Retention
    url: infrastructure/process/increase_process_retention/
    parent: infrastructure_process
    weight: 401
  - name: Live Containers
    url: infrastructure/livecontainers/
    parent: infrastructure
    identifier: infrastructure_livecontainers
    weight: 5
  - name: Configuration
    url: infrastructure/livecontainers/configuration
    parent: infrastructure_livecontainers
    weight: 501
  - name: Cloud Cost
    url: infrastructure/cloud_cost_management/
    parent: infrastructure
    weight: 6
  - name: Serverless
    url: serverless
    pre: serverless
    identifier: serverless
    weight: 100000
  - name: Installation
    url: serverless/installation
    parent: serverless
    identifier: serverless_installation
    weight: 1
  - name: Python
    url: serverless/installation/python
    parent: serverless_installation
    identifier: serverless_installation_python
    weight: 101
  - name: Node.js
    url: serverless/installation/nodejs
    parent: serverless_installation
    identifier: serverless_installation_nodejs
    weight: 102
  - name: Ruby
    url: serverless/installation/ruby
    parent: serverless_installation
    identifier: serverless_installation_ruby
    weight: 103
  - name: Java
    url: serverless/installation/java
    parent: serverless_installation
    identifier: serverless_installation_java
    weight: 104
  - name: Go
    url: serverless/installation/go
    parent: serverless_installation
    identifier: serverless_installation_go
    weight: 105
  - name: .NET
    url: serverless/installation/dotnet
    parent: serverless_installation
    identifier: serverless_installation_dotnet
    weight: 106
  - name: Libraries & Integrations
    url: serverless/libraries_integrations
    parent: serverless
    identifier: libraries_integrations
    weight: 2
  - name: Datadog Lambda Extension
    url: serverless/libraries_integrations/extension/
    parent: libraries_integrations
    weight: 201
  - name: Datadog Lambda Library
    url: serverless/libraries_integrations/library/
    parent: libraries_integrations
    weight: 202
  - name: Datadog Forwarder
    url: serverless/libraries_integrations/forwarder/
    parent: libraries_integrations
    weight: 203
  - name: Datadog Serverless Plugin
    url: serverless/libraries_integrations/plugin/
    parent: libraries_integrations
    weight: 204
  - name: Datadog Serverless Macro
    url: serverless/libraries_integrations/macro/
    parent: libraries_integrations
    weight: 205
  - name: Datadog Serverless CLI
    url: serverless/libraries_integrations/cli/
    parent: libraries_integrations
    weight: 206
  - name: Lambda Code Signing
    url: serverless/libraries_integrations/lambda_code_signing/
    parent: libraries_integrations
    weight: 207
  - name: Distributed Tracing
    url: serverless/distributed_tracing
    identifier: serverless_distributed_tracing
    parent: serverless
    weight: 3
  - name: Collect Lambda Payloads
    url: serverless/distributed_tracing/collect_lambda_payloads
    parent: serverless_distributed_tracing
    weight: 301
  - name: Trace Merging (Advanced)
    url: serverless/distributed_tracing/serverless_trace_merging
    parent: serverless_distributed_tracing
    weight: 302
  - name: Trace Propagation (Advanced)
    url: serverless/distributed_tracing/serverless_trace_propagation
    parent: serverless_distributed_tracing
    weight: 303
  - name: Custom Metrics
    url: serverless/custom_metrics
    parent: serverless
    identifier: custom_metrics
    weight: 4
  - name: Enhanced Lambda Metrics
    url: serverless/enhanced_lambda_metrics
    parent: serverless
    weight: 5
  - name: Deployment Tracking
    url: serverless/deployment_tracking
    parent: serverless
    weight: 6
  - name: Troubleshooting
    url: serverless/troubleshooting
    parent: serverless
    identifier: serverless_troubleshooting
    weight: 7
  - name: Azure App Service Extension
    url: serverless/azure_app_services
    parent: serverless
    identifier: serverless_app_services
    weight: 8
  - name: Glossary
    url: serverless/glossary
    parent: serverless
    identifier: serverless_glossary
    weight: 9
  - name: Guides
    url: serverless/guide/
    identifier: serverless_guides
    parent: serverless
    weight: 10
  - name: Metrics
    url: metrics/
    identifier: metrics_top_level
    pre: metric
    weight: 110000
  - name: Explorer
    url: metrics/explorer/
    parent: metrics_top_level
    identifier: metrics_explorer
    weight: 1
  - name: Distributions
    url: metrics/distributions/
    parent: metrics_explorer
    identifier: metrics_distributions
    weight: 101
  - name: Summary
    url: metrics/summary/
    parent: metrics_top_level
    weight: 2
  - name: Metrics Types
    url: metrics/types/
    parent: metrics_top_level
    weight: 3
  - name: Metrics Units
    url: metrics/units/
    parent: metrics_top_level
    weight: 4
  - name: Metrics Without Limits™
    url: metrics/metrics-without-limits/
    parent: metrics_top_level
    weight: 5
  - name: Advanced Filtering
    url: metrics/advanced-filtering/
    parent: metrics_top_level
    identifier: metrics_advanced_filtering
    weight: 6
  - name: Custom Metrics
    url: metrics/custom_metrics/
    parent: metrics_top_level
    identifier: metrics_custom_metrics
    weight: 7
  - name: Metric Type Modifiers
    url: metrics/type_modifiers/
    parent: metrics_custom_metrics
    identifier: metrics_modifiers
    weight: 701
  - name: 'Submission - Agent Check '
    url: metrics/agent_metrics_submission/
    parent: metrics_custom_metrics
    identifier: dev_tools_metrics_agent
    weight: 702
  - name: Submission - DogStatsD
    url: metrics/dogstatsd_metrics_submission/
    parent: metrics_custom_metrics
    identifier: dev_tools_metrics_dogstatsd
    weight: 703
  - name: Submission - Powershell
    url: metrics/powershell_metrics_submission
    parent: metrics_custom_metrics
    identifier: dev_tools_metrics_powershell
    weight: 704
  - name: 'Submission - API '
    url: api/latest/metrics/#submit-metrics
    parent: metrics_custom_metrics
    identifier: dev_tools_metrics_api
    weight: 705
  - name: Guides
    url: metrics/custom_metrics/guide
    parent: metrics_custom_metrics
    identifier: custom_metrics_guide
    weight: 706
  - name: Notebooks
    url: notebooks/
    identifier: notebooks
    pre: notebook
    weight: 120000
  - name: Alerting
    url: monitors/
    pre: monitor
    identifier: alerting
    weight: 130000
  - name: Create Monitors
    url: monitors/create/
    parent: alerting
    identifier: monitors_create
    weight: 1
  - name: Monitor Configuration
    url: monitors/create/configuration/
    parent: monitors_create
    identifier: monitor_configuration
    weight: 101
  - name: Monitor Types
    url: monitors/create/types/
    parent: monitors_create
    identifier: monitor_types
    weight: 102
  - name: Host
    url: monitors/create/types/host/
    parent: monitor_types
    identifier: monitor_types_host
    weight: 1021
  - name: Metric
    url: monitors/create/types/metric/
    parent: monitor_types
    identifier: monitor_types_metrics
    weight: 1022
  - name: Anomaly
    url: monitors/create/types/anomaly/
    parent: monitor_types
    identifier: monitor_types_anomaly
    weight: 1023
  - name: Outlier
    url: monitors/create/types/outlier/
    parent: monitor_types
    identifier: monitor_types_outlier
    weight: 1024
  - name: Forecast
    url: monitors/create/types/forecasts/
    parent: monitor_types
    identifier: monitor_types_forecasts
    weight: 1025
  - name: Integration
    url: monitors/create/types/integration/
    parent: monitor_types
    identifier: monitor_types_integration
    weight: 1026
  - name: Live Process
    url: monitors/create/types/process/
    parent: monitor_types
    identifier: monitor_types_process
    weight: 1027
  - name: Process Check
    url: monitors/create/types/process_check/
    parent: monitor_types
    identifier: monitor_types_process_check
    weight: 1028
  - name: Network
    url: monitors/create/types/network/
    parent: monitor_types
    identifier: monitor_types_network
    weight: 1029
  - name: Custom Check
    url: monitors/create/types/custom_check/
    parent: monitor_types
    identifier: monitor_types_custom_check
    weight: 1030
  - name: Event
    url: monitors/create/types/event/
    parent: monitor_types
    identifier: monitor_types_event
    weight: 1031
  - name: Logs
    url: monitors/create/types/log/
    parent: monitor_types
    identifier: monitor_types_log
    weight: 1032
  - name: APM
    url: monitors/create/types/apm/
    parent: monitor_types
    identifier: monitor_types_apm
    weight: 1033
  - name: Real User Monitoring
    url: monitors/create/types/real_user_monitoring/
    parent: monitor_types
    identifier: monitor_types_rum
    weight: 1034
  - name: Watchdog
    url: monitors/create/types/watchdog/
    parent: monitor_types
    identifier: monitor_types_watchdog
    weight: 1035
  - name: Composite
    url: monitors/create/types/composite/
    parent: monitor_types
    identifier: monitor_types_composite
    weight: 1036
  - name: CI Pipelines
    url: monitors/create/types/ci_pipelines/
    parent: monitor_types
    identifier: monitor_types_cipipelines
    weight: 1037
  - name: Notifications
    url: monitors/notify/
    parent: alerting
    identifier: monitors_notify
    weight: 2
  - name: Variables
    url: monitors/notify/variables/
    parent: monitors_notify
    identifier: monitors_notify_variables
    weight: 201
  - name: Downtimes
    url: monitors/notify/downtimes/
    parent: monitors_notify
    identifier: monitors_notify_downtimes
    weight: 202
  - name: Manage Monitors
    url: monitors/manage/
    parent: alerting
    identifier: monitors_manage
    weight: 3
  - name: Search Monitors
    url: monitors/manage/search/
    parent: monitors_manage
    identifier: monitors_manage_search
    weight: 301
  - name: Monitor Status
    url: monitors/manage/status/
    parent: monitors_manage
    identifier: monitors_manage_status
    weight: 302
  - name: Check Summary
    url: monitors/manage/check_summary/
    parent: monitors_manage
    identifier: monitors_check_summary
    weight: 303
  - name: Service Level Objectives
    url: monitors/service_level_objectives/
    weight: 4
    parent: alerting
    identifier: slos
  - name: Incident Management
    url: monitors/incident_management
    parent: alerting
    identifier: incidents
    weight: 8
  - name: Incident Details
    url: monitors/incident_management/incident_details
    parent: incidents
    identifier: incident_details
    weight: 801
  - name: Incident Settings
    url: monitors/incident_management/incident_settings
    parent: incidents
    identifier: incidents_settings
    weight: 802
  - name: Incident Analytics
    url: monitors/incident_management/analytics
    parent: incidents
    identifier: analytics
    weight: 803
  - name: Datadog Clipboard
    url: monitors/incident_management/datadog_clipboard
    parent: incidents
    identifier: incidents_clipboard
    weight: 804
  - name: Monitor-based SLOs
    url: monitors/service_level_objectives/monitor/
    parent: slos
    identifier: slos_monitor
    weight: 401
  - name: Metric-based SLOs
    url: monitors/service_level_objectives/metric/
    parent: slos
    identifier: slos_metric
    weight: 402
  - name: Error Budget Alerts
    url: monitors/service_level_objectives/error_budget/
    parent: slos
    identifier: error_budget
    weight: 403
  - name: Burn Rate Alerts
    url: monitors/service_level_objectives/burn_rate/
    parent: slos
    identifier: burn_rate
    weight: 404
  - name: Incident Management
    url: monitors/incident_management
    parent: alerting
    identifier: incidents
    weight: 5
  - name: Guides
    url: monitors/guide/
    weight: 100
    parent: alerting
    identifier: alerting_guide
  - name: APM & Continuous Profiler
    url: tracing/
    pre: apm
    identifier: tracing
    weight: 140000
  - name: Send traces to Datadog
    url: tracing/setup_overview/
    identifier: tracing_setup_overview
    parent: tracing
    weight: 1
  - name: Compatibility
    url: tracing/setup_overview/compatibility_requirements/java/
    identifier: tracing_compatibility_requirements
    parent: tracing_setup_overview
    weight: 101
  - name: Java
    url: tracing/setup_overview/compatibility_requirements/java/
    parent: tracing_compatibility_requirements
    identifier: tracing_compatibility_requirements_java
    weight: 101
  - name: Python
    url: tracing/setup_overview/compatibility_requirements/python/
    parent: tracing_compatibility_requirements
    identifier: tracing_compatibility_requirements_python
    weight: 102
  - name: Ruby
    url: tracing/setup_overview/compatibility_requirements/ruby/
    parent: tracing_compatibility_requirements
    identifier: tracing_compatibility_requirements_ruby
    weight: 103
  - name: Go
    url: tracing/setup_overview/compatibility_requirements/go/
    parent: tracing_compatibility_requirements
    identifier: tracing_compatibility_requirements_go
    weight: 104
  - name: NodeJS
    url: tracing/setup_overview/compatibility_requirements/nodejs/
    parent: tracing_compatibility_requirements
    identifier: tracing_compatibility_requirements_nodejs
    weight: 105
  - name: PHP
    url: tracing/setup_overview/compatibility_requirements/php/
    parent: tracing_compatibility_requirements
    identifier: tracing_compatibility_requirements_php
    weight: 106
  - name: C++
    url: tracing/setup_overview/compatibility_requirements/cpp/
    parent: tracing_compatibility_requirements
    identifier: tracing_compatibility_requirements_cpp
    weight: 107
  - name: .NET Core
    url: tracing/setup_overview/compatibility_requirements/dotnet-core/
    parent: tracing_compatibility_requirements
    identifier: tracing_compatibility_requirements_dotnet_core
    weight: 108
  - name: .NET Framework
    url: tracing/setup_overview/compatibility_requirements/dotnet-framework/
    parent: tracing_compatibility_requirements
    identifier: tracing_compatibility_requirements_dotnet_framework
    weight: 109
  - name: Add the Datadog Tracing Library
    url: tracing/setup_overview/setup/java/
    parent: tracing_setup_overview
    identifier: tracing_setup_overview_setup
    weight: 102
  - name: Java
    url: tracing/setup_overview/setup/java/
    parent: tracing_setup_overview_setup
    identifier: tracing_setup_overview_setup_java
    weight: 101
  - name: Python
    url: tracing/setup_overview/setup/python/
    parent: tracing_setup_overview_setup
    identifier: tracing_setup_overview_setup_python
    weight: 102
  - name: Ruby
    url: tracing/setup_overview/setup/ruby/
    parent: tracing_setup_overview_setup
    identifier: tracing_setup_overview_setup_ruby
    weight: 103
  - name: Go
    url: tracing/setup_overview/setup/go/
    parent: tracing_setup_overview_setup
    identifier: tracing_setup_overview_setup_go
    weight: 104
  - name: NodeJS
    url: tracing/setup_overview/setup/nodejs/
    parent: tracing_setup_overview_setup
    identifier: tracing_setup_overview_setup_nodejs
    weight: 105
  - name: PHP
    url: tracing/setup_overview/setup/php/
    parent: tracing_setup_overview_setup
    identifier: tracing_setup_overview_setup_php
    weight: 106
  - name: C++
    url: tracing/setup_overview/setup/cpp/
    parent: tracing_setup_overview_setup
    identifier: tracing_setup_overview_setup_cpp
    weight: 107
  - name: .NET Core
    url: tracing/setup_overview/setup/dotnet-core/
    parent: tracing_setup_overview_setup
    identifier: tracing_setup_overview_setup_dotnet_core
    weight: 108
  - name: .NET Framework
    url: tracing/setup_overview/setup/dotnet-framework/
    parent: tracing_setup_overview_setup
    identifier: tracing_setup_overview_setup_dotnet_framework
    weight: 109
  - name: OpenTelemetry and OpenTracing
    url: tracing/setup_overview/open_standards/
    parent: tracing_setup_overview
    identifier: tracing_open_standards_open_standards
    weight: 103
  - name: Java
    url: tracing/setup_overview/open_standards/java/
    parent: tracing_open_standards_open_standards
    identifier: tracing_open_standards_open_standards_java
    weight: 101
  - name: Python
    url: tracing/setup_overview/open_standards/python/
    parent: tracing_open_standards_open_standards
    identifier: tracing_open_standards_open_standards_python
    weight: 102
  - name: Ruby
    url: tracing/setup_overview/open_standards/ruby/
    parent: tracing_open_standards_open_standards
    identifier: tracing_open_standards_open_standards_ruby
    weight: 108
  - name: Go
    url: tracing/setup_overview/open_standards/go/
    parent: tracing_open_standards_open_standards
    identifier: tracing_open_standards_open_standards_go
    weight: 104
  - name: NodeJS
    url: tracing/setup_overview/open_standards/nodejs/
    parent: tracing_open_standards_open_standards
    identifier: tracing_open_standards_open_standards_nodejs
    weight: 105
  - name: PHP
    url: tracing/setup_overview/open_standards/php/
    parent: tracing_open_standards_open_standards
    identifier: tracing_open_standards_open_standards_php
    weight: 106
  - name: .NET
    url: tracing/setup_overview/open_standards/dotnet/
    parent: tracing_open_standards_open_standards
    identifier: tracing_open_standards_open_standards_dotnet
    weight: 108
  - name: Trace Serverless Functions
    url: serverless/distributed_tracing/
    parent: tracing_setup_overview
    identifier: tracing_serverless_functions
    weight: 104
  - name: Trace Proxies
    url: tracing/setup_overview/proxy_setup/
    parent: tracing_setup_overview
    identifier: tracing_proxy_setup
    weight: 105
  - name: Custom Instrumentation
    url: tracing/setup_overview/custom_instrumentation/java/
    parent: tracing_setup_overview
    identifier: tracing_setup_overview_custom_instrumentation
    weight: 106
  - name: Java
    url: tracing/setup_overview/custom_instrumentation/java/
    parent: tracing_setup_overview_custom_instrumentation
    identifier: tracing_setup_overview_custom_instrumentation_java
    weight: 101
  - name: Python
    url: tracing/setup_overview/custom_instrumentation/python/
    parent: tracing_setup_overview_custom_instrumentation
    identifier: tracing_setup_overview_custom_instrumentation_python
    weight: 102
  - name: Ruby
    url: tracing/setup_overview/custom_instrumentation/ruby/
    parent: tracing_setup_overview_custom_instrumentation
    identifier: tracing_setup_overview_custom_instrumentation_ruby
    weight: 108
  - name: Go
    url: tracing/setup_overview/custom_instrumentation/go/
    parent: tracing_setup_overview_custom_instrumentation
    identifier: tracing_setup_overview_custom_instrumentation_go
    weight: 104
  - name: NodeJS
    url: tracing/setup_overview/custom_instrumentation/nodejs/
    parent: tracing_setup_overview_custom_instrumentation
    identifier: tracing_setup_overview_custom_instrumentation_nodejs
    weight: 105
  - name: PHP
    url: tracing/setup_overview/custom_instrumentation/php/
    parent: tracing_setup_overview_custom_instrumentation
    identifier: tracing_setup_overview_custom_instrumentation_php
    weight: 106
  - name: C++
    url: tracing/setup_overview/custom_instrumentation/cpp/
    parent: tracing_setup_overview_custom_instrumentation
    identifier: tracing_setup_overview_custom_instrumentation_cpp
    weight: 106
  - name: .NET
    url: tracing/setup_overview/custom_instrumentation/dotnet/
    parent: tracing_setup_overview_custom_instrumentation
    identifier: tracing_setup_overview_custom_instrumentation_dotnet
    weight: 108
  - name: Configure Data Security
    url: tracing/setup_overview/configure_data_security/
    parent: tracing_setup_overview
    identifier: tracing_configure_data_security
    weight: 107
  - name: Trace Explorer
    url: tracing/trace_explorer/
    parent: tracing
    identifier: trace_explorer
    weight: 2
  - name: Query Syntax
    url: tracing/trace_explorer/query_syntax/
    parent: trace_explorer
    weight: 203
  - name: Request Flow Map
    url: tracing/trace_explorer/request_flow_map/
    parent: trace_explorer
    weight: 204
  - name: Monitoring Analytics
    url: monitors/create/types/apm/
    parent: trace_explorer
    weight: 205
  - name: Trace Ingestion
    url: tracing/trace_ingestion/
    parent: tracing
    identifier: trace_ingestion
    weight: 4
  - name: Ingestion Mechanisms
    url: tracing/trace_ingestion/mechanisms
    parent: trace_ingestion
    identifier: ingestion_mechanisms
    weight: 401
  - name: Ingestion Controls
    url: tracing/trace_ingestion/ingestion_controls
    parent: trace_ingestion
    identifier: ingestion_control_page
    weight: 402
  - name: Trace Retention
    url: tracing/trace_retention/
    parent: tracing
    identifier: trace_retention
    weight: 5
  - name: Usage Metrics
    url: tracing/trace_retention/usage_metrics/
    parent: trace_retention
    identifier: trace_retention_and_ingestion_usage_metrics
    weight: 501
  - name: Generate Metrics from Spans
    url: tracing/generate_metrics/
    parent: tracing
    identifier: generate_metrics
    weight: 6
  - name: Deployment Tracking
    url: tracing/deployment_tracking/
    parent: tracing
    identifier: deployment_tracking
    weight: 8
  - name: Connect Logs and Traces
    url: tracing/connect_logs_and_traces/
    parent: tracing
    identifier: tracing_connect_logs_and_traces
    weight: 9
  - name: Java
    url: tracing/connect_logs_and_traces/java/
    parent: tracing_connect_logs_and_traces
    identifier: tracing_connect_logs_and_traces_java
    weight: 901
  - name: Python
    url: tracing/connect_logs_and_traces/python/
    parent: tracing_connect_logs_and_traces
    identifier: tracing_connect_logs_and_traces_python
    weight: 902
  - name: Go
    url: tracing/connect_logs_and_traces/go/
    parent: tracing_connect_logs_and_traces
    identifier: tracing_connect_logs_and_traces_go
    weight: 903
  - name: Ruby
    url: tracing/connect_logs_and_traces/ruby/
    parent: tracing_connect_logs_and_traces
    identifier: tracing_connect_logs_and_traces_ruby
    weight: 904
  - name: PHP
    url: tracing/connect_logs_and_traces/php/
    parent: tracing_connect_logs_and_traces
    identifier: tracing_connect_logs_and_traces_php
    weight: 905
  - name: NodeJS
    url: tracing/connect_logs_and_traces/nodejs/
    parent: tracing_connect_logs_and_traces
    identifier: tracing_connect_logs_and_traces_nodejs
    weight: 906
  - name: .NET
    url: tracing/connect_logs_and_traces/dotnet/
    parent: tracing_connect_logs_and_traces
    identifier: tracing_connect_logs_and_traces_dotnet
    weight: 907
  - name: OpenTelemetry
    url: tracing/connect_logs_and_traces/opentelemetry/
    parent: tracing_connect_logs_and_traces
    identifier: tracing_connect_logs_and_traces_opentelemetry
    weight: 908
  - name: Connect Synthetic Tests and Traces
    url: synthetics/apm/
    parent: tracing
    identifier: tracing_connect_synthetics_and_traces
    weight: 10
  - name: Connect RUM and Traces
    url: real_user_monitoring/connect_rum_and_traces/
    parent: tracing
    identifier: tracing_connect_rum_and_traces
    weight: 11
  - name: Runtime Metrics
    url: tracing/runtime_metrics/
    parent: tracing
    identifier: tracing_runtime_metrics
    weight: 12
  - name: Java
    url: tracing/runtime_metrics/java/
    parent: tracing_runtime_metrics
    identifier: tracing_runtime_metrics_java
    weight: 1201
  - name: Python
    url: tracing/runtime_metrics/python/
    parent: tracing_runtime_metrics
    identifier: tracing_runtime_metrics_python
    weight: 1202
  - name: Ruby
    url: tracing/runtime_metrics/ruby/
    parent: tracing_runtime_metrics
    identifier: tracing_runtime_metrics_ruby
    weight: 1203
  - name: NodeJS
    url: tracing/runtime_metrics/nodejs/
    parent: tracing_runtime_metrics
    identifier: tracing_runtime_metrics_nodejs
    weight: 1204
  - name: .NET
    url: tracing/runtime_metrics/dotnet/
    parent: tracing_runtime_metrics
    identifier: tracing_runtime_metrics_dotnet
    weight: 1205
  - name: Go
    url: tracing/runtime_metrics/go/
    parent: tracing_runtime_metrics
    identifier: tracing_runtime_metrics_go
    weight: 1206
  - name: Continuous Profiler
    url: tracing/profiler/
    parent: tracing
    identifier: profiler
    weight: 13
  - name: Enabling the Profiler
    url: tracing/profiler/enabling/java/
    parent: profiler
    identifier: profiler_enabling
    weight: 1301
  - name: Enabling the Java Profiler
    url: tracing/profiler/enabling/java/
    parent: profiler_enabling
    identifier: profiler_enabling_java
    weight: 101
  - name: Enabling the Python Profiler
    url: tracing/profiler/enabling/python/
    parent: profiler_enabling
    identifier: profiler_enabling_python
    weight: 102
  - name: Enabling the Go Profiler
    url: tracing/profiler/enabling/go/
    parent: profiler_enabling
    identifier: profiler_enabling_go
    weight: 103
  - name: Enabling the Ruby Profiler
    url: tracing/profiler/enabling/ruby/
    parent: profiler_enabling
    identifier: profiler_enabling_ruby
    weight: 104
  - name: Enabling the Node.js Profiler
    url: tracing/profiler/enabling/nodejs/
    parent: profiler_enabling
    identifier: profiler_enabling_nodejs
    weight: 105
  - name: Enabling the .NET Profiler
    url: tracing/profiler/enabling/dotnet/
    parent: profiler_enabling
    identifier: profiler_enabling_dotnet
    weight: 106
  - name: Enabling the PHP Profiler
    url: tracing/profiler/enabling/php/
    parent: profiler_enabling
    identifier: profiler_enabling_php
    weight: 107
  - name: Enabling the Linux Profiler
    url: tracing/profiler/enabling/linux/
    parent: profiler_enabling
    identifier: profiler_enabling_linux
    weight: 108
  - name: Search Profiles
    url: tracing/profiler/search_profiles/
    parent: profiler
    identifier: profiler_search_profiles
    weight: 1302
  - name: Investigate Slow Traces or Endpoints
    url: tracing/profiler/connect_traces_and_profiles/
    parent: profiler
    identifier: profiler_traces_profiles
    weight: 1303
  - name: Compare Profiles
    url: tracing/profiler/compare_profiles
    parent: profiler
    identifier: profiler_compare
    weight: 1304
  - name: Profiler Troubleshooting
    url: tracing/profiler/profiler_troubleshooting/
    parent: profiler
    identifier: profiler_profiler_troubleshooting
    weight: 1305
  - name: APM Glossary
    url: tracing/visualization/
    parent: tracing
    identifier: tracing_vis
    weight: 14
  - name: Services List
    url: tracing/visualization/services_list/
    parent: tracing_vis
    weight: 1401
  - name: Service Page
    url: tracing/visualization/service/
    parent: tracing_vis
    weight: 1402
  - name: Resource Page
    url: tracing/visualization/resource/
    parent: tracing_vis
    weight: 1403
  - name: Trace View
    url: tracing/visualization/trace/
    parent: tracing_vis
    weight: 1404
  - name: Service Map
    url: tracing/visualization/services_map/
    parent: tracing_vis
    weight: 1405
  - name: Error Tracking
    url: tracing/error_tracking/
    identifier: tracing_error_tracking
    parent: tracing
    weight: 15
  - name: Explorer
    url: tracing/error_tracking/explorer/
    parent: tracing_error_tracking
    identifier: tracing_error_tracking_explorer
    weight: 1501
  - name: Guides
    url: tracing/guide/
    identifier: tracing_guides
    parent: tracing
    weight: 16
  - name: Troubleshooting
    url: tracing/troubleshooting/
    identifier: tracing_troubleshooting
    parent: tracing
    weight: 17
  - name: Tracer Startup Logs
    url: tracing/troubleshooting/tracer_startup_logs
    identifier: tracing_troubleshooting_startup_logs
    parent: tracing_troubleshooting
    weight: 1701
  - name: Tracer Debug Logs
    url: tracing/troubleshooting/tracer_debug_logs
    identifier: tracing_troubleshooting_debug_logs
    parent: tracing_troubleshooting
    weight: 1702
  - name: Connection Errors
    url: tracing/troubleshooting/connection_errors
    identifier: tracing_troubleshooting_connection_errors
    parent: tracing_troubleshooting
    weight: 1703
  - name: Agent Rate Limits
    url: tracing/troubleshooting/agent_rate_limits
    identifier: tracing_troubleshooting_rate_limits
    parent: tracing_troubleshooting
    weight: 1704
  - name: Agent APM metrics
    url: tracing/troubleshooting/agent_apm_metrics
    identifier: tracing_troubleshooting_apm_metrics
    parent: tracing_troubleshooting
    weight: 1705
  - name: PHP 5 Deep Call Stacks
    url: tracing/troubleshooting/php_5_deep_call_stacks
    identifier: tracing_troubleshooting_php_5_deep_call_stacks
    parent: tracing_troubleshooting
    weight: 1706
  - name: .NET diagnostic tool
    url: tracing/troubleshooting/dotnet_diagnostic_tool
    identifier: tracing_troubleshooting_dotnet_diagnostic_tool
    parent: tracing_troubleshooting
    weight: 1707
  - name: CI Visibility
    url: continuous_integration/
    pre: ci
    identifier: ci
    weight: 150000
  - name: Tracing Tests
    url: continuous_integration/setup_tests/
    parent: ci
    identifier: setup_tests
    weight: 1
  - name: Installing the Agent
    url: continuous_integration/setup_tests/agent/
    parent: setup_tests
    identifier: ci_agent
    weight: 101
  - name: Tests in Containers
    url: continuous_integration/setup_tests/containers/
    parent: setup_tests
    identifier: ci_containers
    weight: 102
  - name: .NET
    url: continuous_integration/setup_tests/dotnet/
    parent: setup_tests
    identifier: ci_dotnet
    weight: 103
  - name: Java
    url: continuous_integration/setup_tests/java/
    parent: setup_tests
    identifier: ci_java
    weight: 104
  - name: JavaScript
    url: continuous_integration/setup_tests/javascript/
    parent: setup_tests
    identifier: ci_javascript
    weight: 105
  - name: Python
    url: continuous_integration/setup_tests/python/
    parent: setup_tests
    identifier: ci_python
    weight: 106
  - name: Ruby
    url: continuous_integration/setup_tests/ruby/
    parent: setup_tests
    identifier: ci_ruby
    weight: 107
  - name: Swift
    url: continuous_integration/setup_tests/swift/
    parent: setup_tests
    identifier: ci_swift
    weight: 108
  - name: JUnit Report Uploads
    url: continuous_integration/setup_tests/junit_upload/
    parent: setup_tests
    identifier: ci_junit
    weight: 109
  - name: Tracing Pipelines
    url: continuous_integration/setup_pipelines/
    parent: ci
    identifier: setup_pipelines
    weight: 2
  - name: Buildkite
    url: continuous_integration/setup_pipelines/buildkite/
    parent: setup_pipelines
    identifier: ci_buildkite
    weight: 201
  - name: CircleCI
    url: continuous_integration/setup_pipelines/circleci/
    parent: setup_pipelines
    identifier: ci_circleci
    weight: 202
  - name: GitHub Actions
    url: continuous_integration/setup_pipelines/github/
    parent: setup_pipelines
    identifier: ci_github
    weight: 203
  - name: GitLab
    url: continuous_integration/setup_pipelines/gitlab/
    parent: setup_pipelines
    identifier: ci_gitlab
    weight: 204
  - name: Jenkins
    url: continuous_integration/setup_pipelines/jenkins/
    parent: setup_pipelines
    identifier: ci_jenkins
    weight: 205
  - name: Custom Commands
    url: continuous_integration/setup_pipelines/custom_commands/
    parent: setup_pipelines
    identifier: ci_custom_commands
    weight: 210
  - name: Exploring Tests
    url: continuous_integration/explore_tests/
    parent: ci
    identifier: explore_tests
    weight: 3
  - name: Exploring Pipelines
    url: continuous_integration/explore_pipelines/
    parent: ci
    identifier: explore_pipelines
    weight: 4
  - name: Guides
    url: continuous_integration/guides/
    parent: ci
    identifier: ci_guides
    weight: 5
  - name: Troubleshooting
    url: continuous_integration/troubleshooting/
    parent: ci
    identifier: ci_troubleshooting
    weight: 6
  - name: Database Monitoring
    url: database_monitoring/
    pre: database-2
    identifier: dbm
    weight: 160000
  - name: Setting Up Postgres
    url: database_monitoring/setup_postgres/
    parent: dbm
    identifier: dbm_setup_postgres
    weight: 1
  - name: Self-hosted
    url: database_monitoring/setup_postgres/selfhosted
    parent: dbm_setup_postgres
    identifier: dbm_setup_postgres_selfhosted
    weight: 101
  - name: RDS
    url: database_monitoring/setup_postgres/rds
    parent: dbm_setup_postgres
    identifier: dbm_setup_postgres_rds
    weight: 102
  - name: Aurora
    url: database_monitoring/setup_postgres/aurora
    parent: dbm_setup_postgres
    identifier: dbm_setup_postgres_aurora
    weight: 103
  - name: Google Cloud SQL
    url: database_monitoring/setup_postgres/gcsql
    parent: dbm_setup_postgres
    identifier: dbm_setup_postgres_gcsql
    weight: 104
  - name: Advanced Configuration
    url: database_monitoring/setup_postgres/advanced_configuration
    parent: dbm_setup_postgres
    identifier: dbm_postgres_advanced_configuration
    weight: 105
  - name: Troubleshooting
    url: database_monitoring/setup_postgres/troubleshooting/
    parent: dbm_setup_postgres
    identifier: dbm_troubleshooting_postgres
    weight: 106
  - name: Setting Up MySQL
    url: database_monitoring/setup_mysql/
    parent: dbm
    identifier: dbm_setup_mysql
    weight: 2
  - name: Self-hosted
    url: database_monitoring/setup_mysql/selfhosted
    parent: dbm_setup_mysql
    identifier: dbm_setup_mysql_selfhosted
    weight: 101
  - name: RDS
    url: database_monitoring/setup_mysql/rds
    parent: dbm_setup_mysql
    identifier: dbm_setup_mysql_rds
    weight: 102
  - name: Aurora
    url: database_monitoring/setup_mysql/aurora
    parent: dbm_setup_mysql
    identifier: dbm_setup_mysql_aurora
    weight: 103
  - name: Google Cloud SQL
    url: database_monitoring/setup_mysql/gcsql
    parent: dbm_setup_mysql
    identifier: dbm_setup_mysql_gcsql
    weight: 104
  - name: Advanced Configuration
    url: database_monitoring/setup_mysql/advanced_configuration
    parent: dbm_setup_mysql
    identifier: dbm_mysql_advanced_configuration
    weight: 105
<<<<<<< HEAD
  - name: Setting Up SQL Server
    url: database_monitoring/setup_sql_server/
    parent: dbm
    identifier: dbm_setup_sql_server
    weight: 3
  - name: Self-hosted
    url: database_monitoring/setup_sql_server/selfhosted/
    parent: dbm_setup_sql_server
    identifier: dbm_setup_sql_server_selfhosted
    weight: 101
  - name: RDS
    url: database_monitoring/setup_sql_server/rds/
    parent: dbm_setup_sql_server
    identifier: dbm_setup_sql_server_rds
    weight: 102
  - name: Azure
    url: database_monitoring/setup_sql_server/azure/
    parent: dbm_setup_sql_server
    identifier: dbm_setup_sql_server_azure
    weight: 103
=======
  - name: Troubleshooting
    url: database_monitoring/setup_mysql/troubleshooting/
    parent: dbm_setup_mysql
    identifier: dbm_troubleshooting_mysql
    weight: 106
>>>>>>> aa70aed8
  - name: Data Collected
    url: database_monitoring/data_collected
    parent: dbm
    identifier: dbm_data_collected
    weight: 4
  - name: Exploring Query Metrics
    url: database_monitoring/query_metrics/
    parent: dbm
    identifier: dbm_query_metrics
    weight: 5
  - name: Exploring Query Samples
    url: database_monitoring/query_samples/
    parent: dbm
    identifier: dbm_query_samples
    weight: 6
  - name: Troubleshooting
    url: database_monitoring/troubleshooting/
    parent: dbm
    identifier: dbm_troubleshooting
<<<<<<< HEAD
=======
    weight: 6
  - name: Guides
    url: database_monitoring/guide/
    parent: dbm
    identifier: dbm_guides
>>>>>>> aa70aed8
    weight: 7
  - name: Log Management
    url: logs/
    pre: log
    identifier: log_management
    weight: 170000
  - name: Log Collection & Integrations
    url: logs/log_collection/
    parent: log_management
    identifier: log_collection
    weight: 1
  - name: Browser
    identifier: log_browser
    url: logs/log_collection/javascript/
    parent: log_collection
    weight: 101
  - name: Android
    identifier: log_android
    url: logs/log_collection/android/
    parent: log_collection
    weight: 102
  - name: iOS
    identifier: log_ios
    url: logs/log_collection/ios/
    parent: log_collection
    weight: 103
  - name: C#
    url: logs/log_collection/csharp/
    parent: log_collection
    weight: 104
  - name: Go
    identifier: log_go
    url: logs/log_collection/go/
    parent: log_collection
    weight: 105
  - name: Java
    url: logs/log_collection/java/
    parent: log_collection
    identifier: log_collection_java
    weight: 106
  - name: NodeJS
    url: logs/log_collection/nodejs/
    parent: log_collection
    weight: 107
  - name: PHP
    identifier: log_php
    url: logs/log_collection/php/
    parent: log_collection
    weight: 108
  - name: Python
    identifier: log_python
    url: logs/log_collection/python/
    parent: log_collection
    weight: 109
  - name: Ruby
    url: logs/log_collection/ruby/
    parent: log_collection
    identifier: log_collection_ruby
    weight: 110
  - name: Other Integrations
    url: integrations/#cat-log-collection
    identifier: other_integrations
    parent: log_collection
    weight: 111
  - name: Log Configuration
    url: logs/log_configuration/
    parent: log_management
    identifier: log_configuration
    weight: 2
  - name: Pipelines
    url: logs/log_configuration/pipelines/
    parent: log_configuration
    identifier: log_pipelines
    weight: 201
  - name: Processors
    url: logs/log_configuration/processors/
    parent: log_configuration
    weight: 202
  - name: Parsing
    url: logs/log_configuration/parsing/
    parent: log_configuration
    weight: 203
  - name: Attributes and Aliasing
    url: logs/log_collection/?tab=host#attributes-and-tags
    parent: log_processing
    weight: 204
  - name: Attributes and Aliasing
    url: logs/log_configuration/attributes_naming_convention/
    parent: log_configuration
    weight: 205
  - name: Generate Metrics
    url: logs/log_configuration/logs_to_metrics/
    parent: log_configuration
    identifier: log_to_metrics
    weight: 206
  - name: Indexes
    url: logs/log_configuration/indexes
    parent: log_configuration
    identifier: log_indexes
    weight: 207
  - name: Archives
    url: logs/log_configuration/archives/
    parent: log_configuration
    identifier: log_archives
    weight: 208
  - name: Rehydrate from Archives
    url: logs/log_configuration/rehydrating
    parent: log_configuration
    weight: 209
  - name: Connect Logs and Traces
    url: tracing/connect_logs_and_traces/
    parent: log_management
    identifier: logs_traces_connection
    weight: 3
  - name: Log Explorer
    url: logs/explorer/
    parent: log_management
    identifier: log_explorer
    weight: 5
  - name: Live Tail
    url: logs/explorer/live_tail/
    parent: log_explorer
    weight: 501
  - name: Search
    url: logs/explorer/search/
    parent: log_explorer
    weight: 502
  - name: Search Syntax
    url: logs/explorer/search_syntax/
    parent: log_explorer
    weight: 503
  - name: Facets
    url: logs/explorer/facets/
    parent: log_explorer
    weight: 504
  - name: Group
    url: logs/explorer/group/
    parent: log_explorer
    weight: 505
  - name: Visualize
    url: logs/explorer/visualize/
    parent: log_explorer
    weight: 506
  - name: Log Side Panel
    url: logs/explorer/side_panel/
    parent: log_explorer
    weight: 507
  - name: Export
    url: logs/explorer/export/
    parent: log_explorer
    weight: 508
  - name: Watchdog Insights for Logs
    url: logs/explorer/watchdog_insights/
    parent: log_explorer
    weight: 509
  - name: Saved Views
    url: logs/explorer/saved_views/
    parent: log_explorer
    weight: 509
  - name: Guides
    url: logs/guide/
    parent: log_management
    identifier: log_guides
    weight: 6
  - name: Security
    url: security/logs/
    parent: log_management
    identifier: log_security
    weight: 7
  - name: Troubleshooting
    url: logs/troubleshooting
    parent: log_management
    identifier: log_troubleshooting
    weight: 8
  - name: Security Platform
    url: security_platform/
    pre: security-platform
    identifier: security_platform
    weight: 180000
  - name: Cloud SIEM
    url: security_platform/cloud_siem/
    parent: security_platform
    identifier: cloud_siem
    weight: 1
  - name: Getting Started
    url: security_platform/cloud_siem/getting_started
    parent: cloud_siem
    identifier: cloud_siem_getting_started
    weight: 101
  - name: Security Home
    url: security_platform/cloud_siem/security_home
    parent: cloud_siem
    identifier: cloud_siem_security_home
    weight: 102
  - name: Log Detection Rules
    url: security_platform/cloud_siem/log_detection_rules
    parent: cloud_siem
    identifier: cloud_siem_log_detection_rules
    weight: 103
  - name: OOTB Rules
    url: /security_platform/default_rules#cat-cloud-siem
    parent: cloud_siem
    identifier: cloud_siem_default_rules
    weight: 104
  - name: Signals Explorer
    url: /security_platform/explorer
    parent: cloud_siem
    identifier: cloud_siem_signals_explorer
    weight: 105
  - name: Cloud Security Posture Management
    url: security_platform/cspm/
    parent: security_platform
    identifier: cspm
    weight: 2
  - name: Getting Started
    url: security_platform/cspm/getting_started
    parent: cspm
    identifier: cspm_getting_started
    weight: 201
  - name: Frameworks and Benchmarks
    url: security_platform/cspm/frameworks_and_benchmarks
    parent: cspm
    weight: 202
  - name: OOTB Cloud Rules
    url: security_platform/default_rules/#cat-posture-management-cloud
    parent: cspm
    identifier: ootb_cloud_rules
    weight: 203
  - name: OOTB Infrastructure Rules
    url: security_platform/default_rules/#cat-posture-management-infra
    parent: cspm
    identifier: ootb_infrastructure_rules
    weight: 204
  - name: Posture Findings
    url: /security_platform/cspm/findings
    parent: cspm
    identifier: cspm_findings_explorer
    weight: 204
  - name: Signals Explorer
    url: /security_platform/cspm/signals_explorer/
    parent: cspm
    identifier: signals
    weight: 205
  - name: Cloud Workload Security
    url: security_platform/cloud_workload_security/
    parent: security_platform
    identifier: cloud_workload_security
    weight: 3
  - name: Getting Started
    url: security_platform/cloud_workload_security/getting_started
    parent: cloud_workload_security
    identifier: cws_getting_started
    weight: 301
  - name: Agent Expressions
    url: security_platform/cloud_workload_security/agent_expressions
    parent: cloud_workload_security
    identifier: cws_agent_expressions
    weight: 302
  - name: Workload Security Detection Rules
    url: security_platform/cloud_workload_security/workload_security_rules
    parent: cloud_workload_security
    identifier: cws_workload_security_rules
    weight: 303
  - name: Workload Security Events
    url: security_platform/cloud_workload_security/backend
    parent: cloud_workload_security
    identifier: cws_backend_event_schema_documentation
    weight: 304
  - name: OOTB Rules
    url: security_platform/default_rules#cat-workload-security
    parent: cloud_workload_security
    identifier: cws_workload_default_rules
    weight: 305
  - name: Signals Explorer
    url: security_platform/explorer
    parent: cloud_workload_security
    identifier: cws_workload_signals_explorer
    weight: 306
  - name: Troubleshooting
    url: security_platform/cloud_workload_security/troubleshooting
    parent: cloud_workload_security
    identifier: cws_troubleshooting
    weight: 307
  - name: Application Security
    url: security_platform/application_security/
    parent: security_platform
    identifier: application_security
    weight: 4
  - name: Getting Started
    url: security_platform/application_security/getting_started/
    parent: application_security
    identifier: appsec_getting_started
    weight: 401
  - name: Java
    url: security_platform/application_security/getting_started/java/
    parent: appsec_getting_started
    identifier: appsec_java
    weight: 101
  - name: .NET
    url: security_platform/application_security/getting_started/dotnet/
    parent: appsec_getting_started
    identifier: appsec_dotnet
    weight: 102
  - name: Go
    url: security_platform/application_security/getting_started/go/
    parent: appsec_getting_started
    identifier: appsec_go
    weight: 103
  - name: Ruby
    url: security_platform/application_security/getting_started/ruby/
    parent: appsec_getting_started
    identifier: appsec_ruby
    weight: 104
  - name: PHP
    url: security_platform/application_security/getting_started/php/
    parent: appsec_getting_started
    identifier: appsec_php
    weight: 105
  - name: NodeJS
    url: security_platform/application_security/getting_started/nodejs/
    parent: appsec_getting_started
    identifier: appsec_nodejs
    weight: 106
  - name: OOTB Rules
    url: security_platform/default_rules/#cat-application-security
    parent: application_security
    identifier: appsec_default_rules
    weight: 402
  - name: Setup and Configure
    url: security_platform/application_security/setup_and_configure/
    parent: application_security
    identifier: appsec_configuration
    weight: 403
  - name: Custom Rules
    url: security_platform/application_security/custom_rules/
    parent: application_security
    identifier: appsec_custom_rules
    weight: 404
  - name: Troubleshooting
    url: security_platform/application_security/troubleshooting
    parent: application_security
    identifier: appsec_troubleshooting
    weight: 405
  - name: Detection Rules
    url: security_platform/detection_rules/
    parent: security_platform
    identifier: security_rules
    weight: 5
  - name: OOTB Rules
    url: security_platform/default_rules/#all
    parent: security_rules
    identifier: ootb_rules
    weight: 501
  - name: Notification Rules
    url: security_platform/notification_rules/
    parent: security_platform
    weight: 6
  - name: Signals Explorer
    url: security_platform/explorer
    parent: security_platform
    identifier: signals_explorer
    weight: 7
  - name: Security Signal Management
    url: security_platform/security_signal_management
    parent: security_platform
    identifier: security_signal_management
    weight: 8
  - name: Guides
    url: security_platform/guide/
    parent: security_platform
    identifier: security_platform_guides
    weight: 9
  - name: Synthetic Monitoring
    url: synthetics/
    pre: synthetics
    identifier: synthetics
    weight: 190000
  - name: API Tests
    url: synthetics/api_tests/
    parent: synthetics
    weight: 1
    identifier: api_tests
  - name: HTTP
    url: synthetics/api_tests/http_tests
    parent: api_tests
    weight: 101
  - name: SSL
    url: synthetics/api_tests/ssl_tests
    parent: api_tests
    weight: 102
  - name: DNS
    url: synthetics/api_tests/dns_tests
    parent: api_tests
    weight: 103
  - name: WebSocket
    url: synthetics/api_tests/websocket_tests
    parent: api_tests
    weight: 104
  - name: TCP
    url: synthetics/api_tests/tcp_tests
    parent: api_tests
    weight: 105
  - name: UDP
    url: synthetics/api_tests/udp_tests
    parent: api_tests
    weight: 106
  - name: ICMP
    url: synthetics/api_tests/icmp_tests
    parent: api_tests
    weight: 107
  - name: GRPC Health Checks
    url: synthetics/api_tests/grpc_tests
    parent: api_tests
    weight: 108
  - name: Multistep API Tests
    url: synthetics/multistep
    parent: synthetics
    identifier: synthetics_multistep
    weight: 2
  - name: Browser Tests
    url: synthetics/browser_tests/
    parent: synthetics
    identifier: synthetics_browser_tests
    weight: 3
  - name: Steps
    url: synthetics/browser_tests/actions
    parent: synthetics_browser_tests
    weight: 301
  - name: Test Results & Performance
    url: synthetics/browser_tests/test_results
    parent: synthetics_browser_tests
    weight: 302
  - name: Advanced Options for Steps
    url: synthetics/browser_tests/advanced_options
    parent: synthetics_browser_tests
    weight: 303
  - name: Private Locations
    url: synthetics/private_locations
    parent: synthetics
    identifier: synthetics_private_location
    weight: 4
  - name: Configuration
    url: synthetics/private_locations/configuration
    parent: synthetics_private_location
    identifier: synthetics_private_location_configuration
    weight: 401
  - name: Dimensioning
    url: synthetics/private_locations/dimensioning
    parent: synthetics_private_location
    identifier: synthetics_private_location_dimensioning
    weight: 402
  - name: Monitoring
    url: synthetics/private_locations/monitoring
    parent: synthetics_private_location
    identifier: synthetics_private_location_monitoring
    weight: 403
  - name: CI/CD Integrations
    url: /synthetics/cicd_integrations
    parent: synthetics
    identifier: synthetics_cicd_integrations
    weight: 5
  - name: Configuration
    url: /synthetics/cicd_integrations/configuration
    parent: synthetics_cicd_integrations
    identifier: synthetics_cicd_integrations_configuration
    weight: 501
  - name: CircleCI Orb
    url: /synthetics/cicd_integrations/circleci_orb
    parent: synthetics_cicd_integrations
    identifier: synthetics_cicd_integrations_circleci_orb
    weight: 502
  - name: GitHub Actions
    url: /synthetics/cicd_integrations/github_actions
    parent: synthetics_cicd_integrations
    identifier: synthetics_cicd_integrations_github_actions
    weight: 503
  - name: Jenkins
    url: /synthetics/cicd_integrations/jenkins
    parent: synthetics_cicd_integrations
    identifier: synthetics_cicd_integrations_jenkins
    weight: 504
  - name: CI Results Explorer
    url: /synthetics/ci_results_explorer
    parent: synthetics
    identifier: synthetics_ci_results_explorer
    weight: 6
  - name: Testing Tunnel
    url: /synthetics/testing_tunnel
    parent: synthetics
    identifier: synthetics_testing_tunnel
    weight: 7
  - name: APM Integration
    url: synthetics/apm/
    parent: synthetics
    identifier: synthetics_apm
    weight: 8
  - name: Settings
    url: synthetics/settings/
    parent: synthetics
    weight: 9
  - name: Search and Manage
    url: synthetics/search/
    parent: synthetics
    weight: 10
  - name: Metrics
    url: synthetics/metrics/
    parent: synthetics
    weight: 11
  - name: Guides
    url: synthetics/guide/
    parent: synthetics
    identifier: synthetics_guides
    weight: 12
  - name: Troubleshooting
    url: synthetics/troubleshooting/
    parent: synthetics
    identifier: synthetics_troubleshooting
    weight: 13
  - name: Security
    url: security/synthetics/
    parent: synthetics
    weight: 14
  - name: RUM & Session Replay
    url: real_user_monitoring/
    pre: rum
    identifier: rum
    weight: 155000
  - name: Browser Monitoring
    url: real_user_monitoring/browser/
    parent: rum
    identifier: rum_browser
    weight: 1
  - name: Data Collected
    url: real_user_monitoring/browser/data_collected/
    parent: rum_browser
    identifier: rum_data_collected
    weight: 101
  - name: Modifying Data and Context
    url: real_user_monitoring/browser/modifying_data_and_context/
    parent: rum_browser
    identifier: rum_modify
    weight: 102
  - name: Monitoring Page Performance
    url: real_user_monitoring/browser/monitoring_page_performance/
    parent: rum_browser
    identifier: page_performance
    weight: 103
  - name: Monitoring Resource Performance
    url: real_user_monitoring/browser/monitoring_resource_performance/
    parent: rum_browser
    identifier: resource_performance
    weight: 104
  - name: Collecting Browser Errors
    url: real_user_monitoring/browser/collecting_browser_errors/
    parent: rum_browser
    identifier: collect_errors
    weight: 105
  - name: Tracking User Actions
    url: real_user_monitoring/browser/tracking_user_actions/
    parent: rum_browser
    identifier: track_actions
    weight: 106
  - name: Troubleshooting
    url: real_user_monitoring/browser/troubleshooting/
    parent: rum_browser
    identifier: troubleshooting
    weight: 107
  - name: Android Monitoring
    url: real_user_monitoring/android/
    parent: rum
    identifier: rum_android
    weight: 2
  - name: Data Collected
    url: real_user_monitoring/android/data_collected/
    parent: rum_android
    identifier: rum_android_data_collected
    weight: 201
  - name: Advanced Configuration
    url: real_user_monitoring/android/advanced_configuration/
    parent: rum_android
    identifier: rum_android_advanced
    weight: 202
  - name: Mobile Vitals
    url: real_user_monitoring/android/mobile_vitals/
    parent: rum_android
    identifier: rum_android_mobile_vitals
    weight: 203
  - name: Integrated Libraries
    url: real_user_monitoring/android/integrated_libraries/
    parent: rum_android
    identifier: rum_android_libraries
    weight: 204
  - name: Troubleshooting
    url: real_user_monitoring/android/troubleshooting/
    parent: rum_android
    identifier: rum_troubleshooting_android
    weight: 205
  - name: iOS Monitoring
    url: real_user_monitoring/ios/
    parent: rum
    identifier: rum_ios
    weight: 3
  - name: Data Collected
    url: real_user_monitoring/ios/data_collected/
    parent: rum_ios
    identifier: rum_ios_data_collected
    weight: 301
  - name: Crash Reporting
    url: real_user_monitoring/ios/crash_reporting/
    parent: rum_ios
    identifier: rum_ios_crash_reporting
    weight: 302
  - name: Advanced Configuration
    url: real_user_monitoring/ios/advanced_configuration/
    parent: rum_ios
    identifier: rum_ios_advanced
    weight: 303
  - name: Troubleshooting
    url: real_user_monitoring/ios/troubleshooting/
    parent: rum_ios
    identifier: rum_troubleshooting_ios
    weight: 304
  - name: React Native Monitoring
    url: real_user_monitoring/reactnative/
    parent: rum
    identifier: rum_reactnative
    weight: 4
  - name: Session Replay
    url: real_user_monitoring/session_replay/
    parent: rum
    identifier: rum_session_replay
    weight: 5
  - name: Privacy Options
    url: real_user_monitoring/session_replay/privacy_options
    parent: rum_session_replay
    identifier: rum_session_replay_privacy_options
    weight: 501
  - name: Developer Tools
    url: real_user_monitoring/session_replay/developer_tools
    parent: rum_session_replay
    identifier: rum_session_replay_developer_tools
    weight: 502
  - name: Dashboards
    url: real_user_monitoring/dashboards/
    parent: rum
    identifier: rum_dashboards
    weight: 6
  - name: Performance Overview
    url: real_user_monitoring/dashboards/performance_overview_dashboard
    parent: rum_dashboards
    identifier: rum_dashboards_performance
    weight: 501
  - name: Resources
    url: real_user_monitoring/dashboards/resources_dashboard
    parent: rum_dashboards
    identifier: rum_dashboards_resources
    weight: 502
  - name: Errors
    url: real_user_monitoring/dashboards/errors_dashboard
    parent: rum_dashboards
    identifier: rum_dashboards_errors
    weight: 503
  - name: Explorer
    url: real_user_monitoring/explorer/
    parent: rum
    identifier: rum_explorer
    weight: 7
  - name: Search
    url: real_user_monitoring/explorer/search/
    parent: rum_explorer
    identifier: rum_explorer_search
    weight: 601
  - name: Search Syntax
    url: real_user_monitoring/explorer/search_syntax/
    parent: rum_explorer
    identifier: rum_explorer_search_syntax
    weight: 602
  - name: Group
    url: real_user_monitoring/explorer/group/
    parent: rum_explorer
    identifier: rum_explorer_group
    weight: 603
  - name: Visualize
    url: real_user_monitoring/explorer/visualize/
    parent: rum_explorer
    identifier: rum_explorer_visualize
    weight: 604
  - name: Events
    url: real_user_monitoring/explorer/events/
    parent: rum_explorer
    identifier: rum_explorer_events
    weight: 605
  - name: Export
    url: real_user_monitoring/explorer/export/
    parent: rum_explorer
    identifier: rum_explorer_export
    weight: 606
  - name: Saved Views
    url: real_user_monitoring/explorer/saved_views/
    parent: rum_explorer
    identifier: rum_explorer_saved_views
    weight: 607
  - name: Watchdog Insights for RUM
    url: real_user_monitoring/explorer/watchdog_insights/
    parent: rum_explorer
    identifier: rum_explorer_watchdog_insights
    weight: 608
  - name: Connect RUM and Traces
    url: real_user_monitoring/connect_rum_and_traces
    parent: rum
    identifier: rum_connect_rum_and_traces
    weight: 8
  - name: Error Tracking
    url: real_user_monitoring/error_tracking/
    parent: rum
    identifier: rum_error_tracking
    weight: 9
  - name: Explorer
    url: real_user_monitoring/error_tracking/explorer
    parent: rum_error_tracking
    identifier: rum_error_tracking_explorer
    weight: 801
  - name: Track Browser Errors
    url: real_user_monitoring/error_tracking/browser_errors
    parent: rum_error_tracking
    identifier: rum_error_tracking_browser
    weight: 802
  - name: Track Android Errors
    url: real_user_monitoring/error_tracking/android
    parent: rum_error_tracking
    identifier: rum_error_tracking_android
    weight: 803
  - name: Track iOS Errors
    url: real_user_monitoring/ios/crash_reporting/
    parent: rum_error_tracking
    identifier: rum_error_tracking_ios
    weight: 804
  - name: Guides
    url: real_user_monitoring/guide/
    parent: rum
    identifier: rum_guides
    weight: 10
  - name: Network Monitoring
    url: network_monitoring/
    pre: network
    identifier: nm_parent
    weight: 200000
  - name: Network Performance Monitoring
    url: network_monitoring/performance/
    parent: nm_parent
    identifier: npm
    weight: 100
  - name: Setup
    url: network_monitoring/performance/setup/
    parent: npm
    identifier: npm_setup
    weight: 101
  - name: Network Page
    url: network_monitoring/performance/network_page/
    parent: npm
    identifier: npm_page
    weight: 102
  - name: Network Map
    url: network_monitoring/performance/network_map/
    parent: npm
    identifier: npm_map
    weight: 103
  - name: Guides
    url: network_monitoring/performance/guide/
    identifier: npm_guides
    parent: npm
    weight: 104
  - name: DNS Monitoring
    url: network_monitoring/dns/
    parent: nm_parent
    identifier: dns_monitoring
    weight: 200
  - name: Network Device Monitoring
    url: network_monitoring/devices
    parent: nm_parent
    identifier: ndm
    weight: 300
  - name: Setup
    url: network_monitoring/devices/setup
    parent: ndm
    identifier: ndm_setup
    weight: 301
  - name: Profiles
    url: network_monitoring/devices/profiles
    parent: ndm
    identifier: ndm_profiles
    weight: 302
  - name: Data Collected
    url: network_monitoring/devices/data
    parent: ndm
    identifier: ndm_data
    weight: 303
  - name: Troubleshooting
    url: network_monitoring/devices/troubleshooting
    parent: ndm
    identifier: ndm_trouble
    weight: 304
  - name: Guides
    url: network_monitoring/devices/guide/
    parent: ndm
    identifier: ndm_guide
    weight: 305
  - name: Developers
    url: developers/
    pre: dev-code
    identifier: dev_tools
    weight: 210000
  - name: DogStatsD
    url: developers/dogstatsd/
    parent: dev_tools
    identifier: dev_tools_dogstatsd
    weight: 1
  - name: Datagram Format
    url: developers/dogstatsd/datagram_shell
    parent: dev_tools_dogstatsd
    weight: 101
  - name: Unix Domain Socket
    url: /developers/dogstatsd/unix_socket
    parent: dev_tools_dogstatsd
    weight: 102
  - name: High Throughput Data
    url: developers/dogstatsd/high_throughput/
    parent: dev_tools_dogstatsd
    weight: 103
  - name: Data Aggregation
    url: developers/dogstatsd/data_aggregation/
    parent: dev_tools_dogstatsd
    weight: 104
  - name: DogStatsD Mapper
    url: developers/dogstatsd/dogstatsd_mapper/
    parent: dev_tools_dogstatsd
    weight: 105
  - name: Custom Checks
    url: developers/custom_checks/
    parent: dev_tools
    identifier: custom_checks
    weight: 2
  - name: Writing a Custom Agent Check
    url: developers/custom_checks/write_agent_check/
    parent: custom_checks
    weight: 201
  - name: Writing a Custom OpenMetrics Check
    url: developers/custom_checks/prometheus/
    parent: custom_checks
    weight: 202
  - name: Integrations
    url: developers/integrations/
    parent: dev_tools
    identifier: dev_tools_integrations
    weight: 3
  - name: Create a New Integration
    url: developers/integrations/new_check_howto/
    parent: dev_tools_integrations
    weight: 301
  - name: Integration Assets Reference
    url: developers/integrations/check_references/
    parent: dev_tools_integrations
    weight: 302
  - name: Create an Integration Dashboard
    url: developers/integrations/create-an-integration-dashboard
    parent: dev_tools_integrations
    weight: 303
  - name: Python
    url: developers/integrations/python/
    parent: dev_tools_integrations
    weight: 304
  - name: Legacy
    url: developers/integrations/legacy/
    parent: dev_tools_integrations
    weight: 305
  - name: Marketplace
    url: developers/marketplace/
    parent: dev_tools
    identifier: marketplace
    weight: 4
  - name: Datadog Apps
    url: developers/datadog_apps
    parent: dev_tools
    weight: 5
  - name: Service Checks
    url: developers/service_checks/
    parent: dev_tools
    identifier: dev_tools_service_check
    weight: 7
  - name: 'Submission - Agent Check '
    url: developers/service_checks/agent_service_checks_submission/
    parent: dev_tools_service_check
    identifier: dev_tools_service_check_agent_check
    weight: 701
  - name: Submission - DogStatsD
    url: developers/service_checks/dogstatsd_service_checks_submission/
    parent: dev_tools_service_check
    identifier: dev_tools_service_check_dogstatsd
    weight: 702
  - name: Submission - API
    url: api/v1/service-checks/
    parent: dev_tools_service_check
    identifier: dev_tools_service_check_api
    weight: 703
  - name: Community
    url: developers/community/
    parent: dev_tools
    identifier: dev_community
    weight: 8
  - name: Libraries
    url: developers/community/libraries/
    parent: dev_community
    weight: 801
  - name: Community Office Hours
    url: developers/community/office_hours/
    parent: dev_community
    weight: 802
  - name: Guides
    url: developers/guide/
    parent: dev_tools
    identifier: dev_tools_guides
    weight: 10
  - name: API
    url: api/
    pre: api
    identifier: api
    weight: 220000
  - name: Account Management
    url: account_management/
    pre: cog-2
    identifier: account_management
    weight: 230000
  - name: Switching Between Orgs
    url: account_management/org_switching/
    parent: account_management
    weight: 1
  - name: Organization Settings
    url: account_management/org_settings/
    parent: account_management
    identifier: organization_settings
    weight: 2
  - name: User Management
    url: account_management/users/
    parent: organization_settings
    identifier: account_management_users
    weight: 201
  - name: Login Methods
    url: account_management/login_methods/
    parent: organization_settings
    identifier: login_methods
    weight: 202
  - name: Audit Logs
    url: account_management/audit_logs
    parent: organization_settings
    weight: 203
  - name: OAuth Apps
    url: account_management/org_settings/oauth_apps
    parent: organization_settings
    weight: 204
  - name: Sensitive Data Scanner
    url: account_management/org_settings/sensitive_data_detection
    parent: organization_settings
    weight: 205
  - name: RBAC
    url: account_management/rbac/
    parent: account_management
    identifier: account_management_rbac
    weight: 3
  - name: Permissions
    url: account_management/rbac/permissions
    parent: account_management_rbac
    identifier: account_management_rbac_permissions
    weight: 301
  - name: SSO with SAML
    url: account_management/saml/
    identifier: account_management_saml
    parent: account_management
    weight: 4
  - name: Active Directory
    url: account_management/saml/activedirectory/
    parent: account_management_saml
    weight: 401
  - name: Auth0
    url: account_management/saml/auth0/
    parent: account_management_saml
    weight: 402
  - name: Azure
    url: account_management/saml/azure/
    parent: account_management_saml
    weight: 403
  - name: Google
    url: account_management/saml/google/
    parent: account_management_saml
    weight: 404
  - name: NoPassword
    url: account_management/saml/lastpass/
    parent: account_management_saml
    weight: 405
  - name: Okta
    url: account_management/saml/okta/
    parent: account_management_saml
    weight: 406
  - name: SafeNet
    url: account_management/saml/safenet/
    parent: account_management_saml
    weight: 407
  - name: Troubleshooting
    url: account_management/saml/troubleshooting/
    parent: account_management_saml
    weight: 408
  - name: API and Application Keys
    url: account_management/api-app-keys/
    parent: account_management
    weight: 5
  - name: Plan and Usage
    url: account_management/plan_and_usage/
    parent: account_management
    weight: 6
  - name: Billing
    url: account_management/billing/
    parent: account_management
    weight: 7
  - name: Multi-org Accounts
    url: account_management/multi_organization/
    parent: account_management
    weight: 8
  - name: Security
    url: security/
    pre: security-lock
    identifier: security
    weight: 240000
  - name: Agent
    url: security/agent/
    parent: security
    weight: 1
  - name: APM (Tracing)
    url: /tracing/setup_overview/configure_data_security/
    parent: security
    weight: 2
  - name: Log Management
    url: security/logs/
    parent: security
    weight: 3
  - name: Synthetic Monitoring
    url: security/synthetics/
    parent: security
    weight: 4
  - name: Other considerations
    url: security/other/
    parent: security
    weight: 5
  - name: Help
    url: help/
    pre: info-fill
    identifier: help_top_level
    weight: 240000
  - name: Aggregating Agents
    url: agent/vector_aggregation/
    parent: agent
    identifier: vector_aggregation
    weight: 13
api:
  - name: Overview
    url: /api/latest/
    identifier: API overview
    weight: -10
  - name: Using the API
    url: /api/latest/using-the-api/
    parent: API overview
    weight: 5
  - name: Authorization Scopes
    url: /api/latest/scopes/
    identifier: API Scopes
    parent: API overview
    weight: 6
  - name: Rate Limits
    url: /api/latest/rate-limits/
    parent: API overview
    weight: 7
    identifier: rate-limits
  - name: AWS Integration
    url: /api/latest/aws-integration/
    identifier: aws-integration
    generated: true
  - name: Generate a new external ID
    url: '#generate-a-new-external-id'
    identifier: generate-a-new-external-id
    parent: aws-integration
    generated: true
    params:
      versions:
        - v1
      operationids:
        - CreateNewAWSExternalID
      unstable: []
      order: 4
  - name: Set an AWS tag filter
    url: '#set-an-aws-tag-filter'
    identifier: set-an-aws-tag-filter
    parent: aws-integration
    generated: true
    params:
      versions:
        - v1
      operationids:
        - CreateAWSTagFilter
      unstable: []
      order: 2
  - name: Get all AWS tag filters
    url: '#get-all-aws-tag-filters'
    identifier: get-all-aws-tag-filters
    parent: aws-integration
    generated: true
    params:
      versions:
        - v1
      operationids:
        - ListAWSTagFilters
      unstable: []
      order: 1
  - name: Delete a tag filtering entry
    url: '#delete-a-tag-filtering-entry'
    identifier: delete-a-tag-filtering-entry
    parent: aws-integration
    generated: true
    params:
      versions:
        - v1
      operationids:
        - DeleteAWSTagFilter
      unstable: []
      order: 3
  - name: List namespace rules
    url: '#list-namespace-rules'
    identifier: list-namespace-rules
    parent: aws-integration
    generated: true
    params:
      versions:
        - v1
      operationids:
        - ListAvailableAWSNamespaces
      unstable: []
      order: 5
  - name: Update an AWS integration
    url: '#update-an-aws-integration'
    identifier: update-an-aws-integration
    parent: aws-integration
    generated: true
    params:
      versions:
        - v1
      operationids:
        - UpdateAWSAccount
      unstable: []
      order: 9
  - name: Create an AWS integration
    url: '#create-an-aws-integration'
    identifier: create-an-aws-integration
    parent: aws-integration
    generated: true
    params:
      versions:
        - v1
      operationids:
        - CreateAWSAccount
      unstable: []
      order: 8
  - name: List all AWS integrations
    url: '#list-all-aws-integrations'
    identifier: list-all-aws-integrations
    parent: aws-integration
    generated: true
    params:
      versions:
        - v1
      operationids:
        - ListAWSAccounts
      unstable: []
      order: 6
  - name: Delete an AWS integration
    url: '#delete-an-aws-integration'
    identifier: delete-an-aws-integration
    parent: aws-integration
    generated: true
    params:
      versions:
        - v1
      operationids:
        - DeleteAWSAccount
      unstable: []
      order: 7
  - name: AWS Logs Integration
    url: /api/latest/aws-logs-integration/
    identifier: aws-logs-integration
    generated: true
  - name: Check permissions for log services
    url: '#check-permissions-for-log-services'
    identifier: check-permissions-for-log-services
    parent: aws-logs-integration
    generated: true
    params:
      versions:
        - v1
      operationids:
        - CheckAWSLogsServicesAsync
      unstable: []
      order: 6
  - name: Enable an AWS Logs integration
    url: '#enable-an-aws-logs-integration'
    identifier: enable-an-aws-logs-integration
    parent: aws-logs-integration
    generated: true
    params:
      versions:
        - v1
      operationids:
        - EnableAWSLogServices
      unstable: []
      order: 5
  - name: Get list of AWS log ready services
    url: '#get-list-of-aws-log-ready-services'
    identifier: get-list-of-aws-log-ready-services
    parent: aws-logs-integration
    generated: true
    params:
      versions:
        - v1
      operationids:
        - ListAWSLogsServices
      unstable: []
      order: 4
  - name: Check that an AWS Lambda Function exists
    url: '#check-that-an-aws-lambda-function-exists'
    identifier: check-that-an-aws-lambda-function-exists
    parent: aws-logs-integration
    generated: true
    params:
      versions:
        - v1
      operationids:
        - CheckAWSLogsLambdaAsync
      unstable: []
      order: 7
  - name: Add AWS Log Lambda ARN
    url: '#add-aws-log-lambda-arn'
    identifier: add-aws-log-lambda-arn
    parent: aws-logs-integration
    generated: true
    params:
      versions:
        - v1
      operationids:
        - CreateAWSLambdaARN
      unstable: []
      order: 2
  - name: List all AWS Logs integrations
    url: '#list-all-aws-logs-integrations'
    identifier: list-all-aws-logs-integrations
    parent: aws-logs-integration
    generated: true
    params:
      versions:
        - v1
      operationids:
        - ListAWSLogsIntegrations
      unstable: []
      order: 1
  - name: Delete an AWS Logs integration
    url: '#delete-an-aws-logs-integration'
    identifier: delete-an-aws-logs-integration
    parent: aws-logs-integration
    generated: true
    params:
      versions:
        - v1
      operationids:
        - DeleteAWSLambdaARN
      unstable: []
      order: 3
  - name: Authentication
    url: /api/latest/authentication/
    identifier: authentication
    generated: true
  - name: Validate API key
    url: '#validate-api-key'
    identifier: validate-api-key
    parent: authentication
    generated: true
    params:
      versions:
        - v1
      operationids:
        - Validate
      unstable: []
      order: 1
  - name: Azure Integration
    url: /api/latest/azure-integration/
    identifier: azure-integration
    generated: true
  - name: Update Azure integration host filters
    url: '#update-azure-integration-host-filters'
    identifier: update-azure-integration-host-filters
    parent: azure-integration
    generated: true
    params:
      versions:
        - v1
      operationids:
        - UpdateAzureHostFilters
      unstable: []
      order: 5
  - name: Update an Azure integration
    url: '#update-an-azure-integration'
    identifier: update-an-azure-integration
    parent: azure-integration
    generated: true
    params:
      versions:
        - v1
      operationids:
        - UpdateAzureIntegration
      unstable: []
      order: 4
  - name: Create an Azure integration
    url: '#create-an-azure-integration'
    identifier: create-an-azure-integration
    parent: azure-integration
    generated: true
    params:
      versions:
        - v1
      operationids:
        - CreateAzureIntegration
      unstable: []
      order: 2
  - name: List all Azure integrations
    url: '#list-all-azure-integrations'
    identifier: list-all-azure-integrations
    parent: azure-integration
    generated: true
    params:
      versions:
        - v1
      operationids:
        - ListAzureIntegration
      unstable: []
      order: 1
  - name: Delete an Azure integration
    url: '#delete-an-azure-integration'
    identifier: delete-an-azure-integration
    parent: azure-integration
    generated: true
    params:
      versions:
        - v1
      operationids:
        - DeleteAzureIntegration
      unstable: []
      order: 3
  - name: Dashboard Lists
    url: /api/latest/dashboard-lists/
    identifier: dashboard-lists
    generated: true
  - name: Update items of a dashboard list
    url: '#update-items-of-a-dashboard-list'
    identifier: update-items-of-a-dashboard-list
    parent: dashboard-lists
    generated: true
    params:
      versions:
        - v2
      operationids:
        - UpdateDashboardListItems
      unstable: []
      order: 3
  - name: Add Items to a Dashboard List
    url: '#add-items-to-a-dashboard-list'
    identifier: add-items-to-a-dashboard-list
    parent: dashboard-lists
    generated: true
    params:
      versions:
        - v2
      operationids:
        - CreateDashboardListItems
      unstable: []
      order: 2
  - name: Get items of a Dashboard List
    url: '#get-items-of-a-dashboard-list'
    identifier: get-items-of-a-dashboard-list
    parent: dashboard-lists
    generated: true
    params:
      versions:
        - v2
      operationids:
        - GetDashboardListItems
      unstable: []
      order: 1
  - name: Delete items from a dashboard list
    url: '#delete-items-from-a-dashboard-list'
    identifier: delete-items-from-a-dashboard-list
    parent: dashboard-lists
    generated: true
    params:
      versions:
        - v2
      operationids:
        - DeleteDashboardListItems
      unstable: []
      order: 4
  - name: Update a dashboard list
    url: '#update-a-dashboard-list'
    identifier: update-a-dashboard-list
    parent: dashboard-lists
    generated: true
    params:
      versions:
        - v1
      operationids:
        - UpdateDashboardList
      unstable: []
      order: 4
  - name: Get a dashboard list
    url: '#get-a-dashboard-list'
    identifier: get-a-dashboard-list
    parent: dashboard-lists
    generated: true
    params:
      versions:
        - v1
      operationids:
        - GetDashboardList
      unstable: []
      order: 3
  - name: Delete a dashboard list
    url: '#delete-a-dashboard-list'
    identifier: delete-a-dashboard-list
    parent: dashboard-lists
    generated: true
    params:
      versions:
        - v1
      operationids:
        - DeleteDashboardList
      unstable: []
      order: 5
  - name: Create a dashboard list
    url: '#create-a-dashboard-list'
    identifier: create-a-dashboard-list
    parent: dashboard-lists
    generated: true
    params:
      versions:
        - v1
      operationids:
        - CreateDashboardList
      unstable: []
      order: 2
  - name: Get all dashboard lists
    url: '#get-all-dashboard-lists'
    identifier: get-all-dashboard-lists
    parent: dashboard-lists
    generated: true
    params:
      versions:
        - v1
      operationids:
        - ListDashboardLists
      unstable: []
      order: 1
  - name: Dashboards
    url: /api/latest/dashboards/
    identifier: dashboards
    generated: true
  - name: Update a dashboard
    url: '#update-a-dashboard'
    identifier: update-a-dashboard
    parent: dashboards
    generated: true
    params:
      versions:
        - v1
      operationids:
        - UpdateDashboard
      unstable: []
      order: 6
  - name: Get a dashboard
    url: '#get-a-dashboard'
    identifier: get-a-dashboard
    parent: dashboards
    generated: true
    params:
      versions:
        - v1
      operationids:
        - GetDashboard
      unstable: []
      order: 7
  - name: Delete a dashboard
    url: '#delete-a-dashboard'
    identifier: delete-a-dashboard
    parent: dashboards
    generated: true
    params:
      versions:
        - v1
      operationids:
        - DeleteDashboard
      unstable: []
      order: 3
  - name: Send shared dashboard invitation email
    url: '#send-shared-dashboard-invitation-email'
    identifier: send-shared-dashboard-invitation-email
    parent: dashboards
    generated: true
    params:
      versions:
        - v1
      operationids:
        - SendPublicDashboardInvitation
      unstable: []
      order: 6
  - name: Get all invitations for a shared dashboard
    url: '#get-all-invitations-for-a-shared-dashboard'
    identifier: get-all-invitations-for-a-shared-dashboard
    parent: dashboards
    generated: true
    params:
      versions:
        - v1
      operationids:
        - GetPublicDashboardInvitations
      unstable: []
      order: 5
  - name: Revoke shared dashboard invitations
    url: '#revoke-shared-dashboard-invitations'
    identifier: revoke-shared-dashboard-invitations
    parent: dashboards
    generated: true
    params:
      versions:
        - v1
      operationids:
        - DeletePublicDashboardInvitation
      unstable: []
      order: 7
  - name: Update a shared dashboard
    url: '#update-a-shared-dashboard'
    identifier: update-a-shared-dashboard
    parent: dashboards
    generated: true
    params:
      versions:
        - v1
      operationids:
        - UpdatePublicDashboard
      unstable: []
      order: 3
  - name: Get a shared dashboard
    url: '#get-a-shared-dashboard'
    identifier: get-a-shared-dashboard
    parent: dashboards
    generated: true
    params:
      versions:
        - v1
      operationids:
        - GetPublicDashboard
      unstable: []
      order: 2
  - name: Revoke a shared dashboard URL
    url: '#revoke-a-shared-dashboard-url'
    identifier: revoke-a-shared-dashboard-url
    parent: dashboards
    generated: true
    params:
      versions:
        - v1
      operationids:
        - DeletePublicDashboard
      unstable: []
      order: 4
  - name: Create a shared dashboard
    url: '#create-a-shared-dashboard'
    identifier: create-a-shared-dashboard
    parent: dashboards
    generated: true
    params:
      versions:
        - v1
      operationids:
        - CreatePublicDashboard
      unstable: []
      order: 1
  - name: Create a new dashboard
    url: '#create-a-new-dashboard'
    identifier: create-a-new-dashboard
    parent: dashboards
    generated: true
    params:
      versions:
        - v1
      operationids:
        - CreateDashboard
      unstable: []
      order: 1
  - name: Restore deleted dashboards
    url: '#restore-deleted-dashboards'
    identifier: restore-deleted-dashboards
    parent: dashboards
    generated: true
    params:
      versions:
        - v1
      operationids:
        - RestoreDashboards
      unstable: []
      order: 5
  - name: Get all dashboards
    url: '#get-all-dashboards'
    identifier: get-all-dashboards
    parent: dashboards
    generated: true
    params:
      versions:
        - v1
      operationids:
        - ListDashboards
      unstable: []
      order: 2
  - name: Delete dashboards
    url: '#delete-dashboards'
    identifier: delete-dashboards
    parent: dashboards
    generated: true
    params:
      versions:
        - v1
      operationids:
        - DeleteDashboards
      unstable: []
      order: 4
  - name: Downtimes
    url: /api/latest/downtimes/
    identifier: downtimes
    generated: true
  - name: Get all downtimes for a monitor
    url: '#get-all-downtimes-for-a-monitor'
    identifier: get-all-downtimes-for-a-monitor
    parent: downtimes
    generated: true
    params:
      versions:
        - v1
      operationids:
        - ListMonitorDowntimes
      unstable: []
      order: 7
  - name: Update a downtime
    url: '#update-a-downtime'
    identifier: update-a-downtime
    parent: downtimes
    generated: true
    params:
      versions:
        - v1
      operationids:
        - UpdateDowntime
      unstable: []
      order: 6
  - name: Get a downtime
    url: '#get-a-downtime'
    identifier: get-a-downtime
    parent: downtimes
    generated: true
    params:
      versions:
        - v1
      operationids:
        - GetDowntime
      unstable: []
      order: 5
  - name: Cancel a downtime
    url: '#cancel-a-downtime'
    identifier: cancel-a-downtime
    parent: downtimes
    generated: true
    params:
      versions:
        - v1
      operationids:
        - CancelDowntime
      unstable: []
      order: 4
  - name: Cancel downtimes by scope
    url: '#cancel-downtimes-by-scope'
    identifier: cancel-downtimes-by-scope
    parent: downtimes
    generated: true
    params:
      versions:
        - v1
      operationids:
        - CancelDowntimesByScope
      unstable: []
      order: 3
  - name: Schedule a downtime
    url: '#schedule-a-downtime'
    identifier: schedule-a-downtime
    parent: downtimes
    generated: true
    params:
      versions:
        - v1
      operationids:
        - CreateDowntime
      unstable: []
      order: 2
  - name: Get all downtimes
    url: '#get-all-downtimes'
    identifier: get-all-downtimes
    parent: downtimes
    generated: true
    params:
      versions:
        - v1
      operationids:
        - ListDowntimes
      unstable: []
      order: 1
  - name: Embeddable Graphs
    url: /api/latest/embeddable-graphs/
    identifier: embeddable-graphs
    generated: true
  - name: Revoke embed
    url: '#revoke-embed'
    identifier: revoke-embed
    parent: embeddable-graphs
    generated: true
    params:
      versions:
        - v1
      operationids:
        - RevokeEmbeddableGraph
      unstable: []
      order: 0
  - name: Enable embed
    url: '#enable-embed'
    identifier: enable-embed
    parent: embeddable-graphs
    generated: true
    params:
      versions:
        - v1
      operationids:
        - EnableEmbeddableGraph
      unstable: []
      order: 0
  - name: Get specific embed
    url: '#get-specific-embed'
    identifier: get-specific-embed
    parent: embeddable-graphs
    generated: true
    params:
      versions:
        - v1
      operationids:
        - GetEmbeddableGraph
      unstable: []
      order: 0
  - name: Create embed
    url: '#create-embed'
    identifier: create-embed
    parent: embeddable-graphs
    generated: true
    params:
      versions:
        - v1
      operationids:
        - CreateEmbeddableGraph
      unstable: []
      order: 0
  - name: Get all embeds
    url: '#get-all-embeds'
    identifier: get-all-embeds
    parent: embeddable-graphs
    generated: true
    params:
      versions:
        - v1
      operationids:
        - ListEmbeddableGraphs
      unstable: []
      order: 0
  - name: Events
    url: /api/latest/events/
    identifier: events
    generated: true
  - name: Get an event
    url: '#get-an-event'
    identifier: get-an-event
    parent: events
    generated: true
    params:
      versions:
        - v1
      operationids:
        - GetEvent
      unstable: []
      order: 2
  - name: Post an event
    url: '#post-an-event'
    identifier: post-an-event
    parent: events
    generated: true
    params:
      versions:
        - v1
      operationids:
        - CreateEvent
      unstable: []
      order: 1
  - name: Query the event stream
    url: '#query-the-event-stream'
    identifier: query-the-event-stream
    parent: events
    generated: true
    params:
      versions:
        - v1
      operationids:
        - ListEvents
      unstable: []
      order: 1
  - name: GCP Integration
    url: /api/latest/gcp-integration/
    identifier: gcp-integration
    generated: true
  - name: Update a GCP integration
    url: '#update-a-gcp-integration'
    identifier: update-a-gcp-integration
    parent: gcp-integration
    generated: true
    params:
      versions:
        - v1
      operationids:
        - UpdateGCPIntegration
      unstable: []
      order: 4
  - name: Create a GCP integration
    url: '#create-a-gcp-integration'
    identifier: create-a-gcp-integration
    parent: gcp-integration
    generated: true
    params:
      versions:
        - v1
      operationids:
        - CreateGCPIntegration
      unstable: []
      order: 2
  - name: List all GCP integrations
    url: '#list-all-gcp-integrations'
    identifier: list-all-gcp-integrations
    parent: gcp-integration
    generated: true
    params:
      versions:
        - v1
      operationids:
        - ListGCPIntegration
      unstable: []
      order: 1
  - name: Delete a GCP integration
    url: '#delete-a-gcp-integration'
    identifier: delete-a-gcp-integration
    parent: gcp-integration
    generated: true
    params:
      versions:
        - v1
      operationids:
        - DeleteGCPIntegration
      unstable: []
      order: 3
  - name: Hosts
    url: /api/latest/hosts/
    identifier: hosts
    generated: true
  - name: Get the total number of active hosts
    url: '#get-the-total-number-of-active-hosts'
    identifier: get-the-total-number-of-active-hosts
    parent: hosts
    generated: true
    params:
      versions:
        - v1
      operationids:
        - GetHostTotals
      unstable: []
      order: 2
  - name: Get all hosts for your organization
    url: '#get-all-hosts-for-your-organization'
    identifier: get-all-hosts-for-your-organization
    parent: hosts
    generated: true
    params:
      versions:
        - v1
      operationids:
        - ListHosts
      unstable: []
      order: 1
  - name: Unmute a host
    url: '#unmute-a-host'
    identifier: unmute-a-host
    parent: hosts
    generated: true
    params:
      versions:
        - v1
      operationids:
        - UnmuteHost
      unstable: []
      order: 4
  - name: Mute a host
    url: '#mute-a-host'
    identifier: mute-a-host
    parent: hosts
    generated: true
    params:
      versions:
        - v1
      operationids:
        - MuteHost
      unstable: []
      order: 3
  - name: IP Ranges
    url: /api/latest/ip-ranges/
    identifier: ip-ranges
    generated: true
  - name: List IP Ranges
    url: '#list-ip-ranges'
    identifier: list-ip-ranges
    parent: ip-ranges
    generated: true
    params:
      versions:
        - v1
      operationids:
        - GetIPRanges
      unstable: []
      order: 1
  - name: Key Management
    url: /api/latest/key-management/
    identifier: key-management
    generated: true
  - name: Edit an application key owned by current user
    url: '#edit-an-application-key-owned-by-current-user'
    identifier: edit-an-application-key-owned-by-current-user
    parent: key-management
    generated: true
    params:
      versions:
        - v2
      operationids:
        - UpdateCurrentUserApplicationKey
      unstable: []
      order: 0
  - name: Get one application key owned by current user
    url: '#get-one-application-key-owned-by-current-user'
    identifier: get-one-application-key-owned-by-current-user
    parent: key-management
    generated: true
    params:
      versions:
        - v2
      operationids:
        - GetCurrentUserApplicationKey
      unstable: []
      order: 0
  - name: Delete an application key owned by current user
    url: '#delete-an-application-key-owned-by-current-user'
    identifier: delete-an-application-key-owned-by-current-user
    parent: key-management
    generated: true
    params:
      versions:
        - v2
      operationids:
        - DeleteCurrentUserApplicationKey
      unstable: []
      order: 0
  - name: Create an application key for current user
    url: '#create-an-application-key-for-current-user'
    identifier: create-an-application-key-for-current-user
    parent: key-management
    generated: true
    params:
      versions:
        - v2
      operationids:
        - CreateCurrentUserApplicationKey
      unstable: []
      order: 0
  - name: Get all application keys owned by current user
    url: '#get-all-application-keys-owned-by-current-user'
    identifier: get-all-application-keys-owned-by-current-user
    parent: key-management
    generated: true
    params:
      versions:
        - v2
      operationids:
        - ListCurrentUserApplicationKeys
      unstable: []
      order: 0
  - name: Edit an application key
    url: '#edit-an-application-key'
    identifier: edit-an-application-key
    parent: key-management
    generated: true
    params:
      versions:
        - v1
        - v2
      operationids:
        - UpdateApplicationKey
      unstable: []
      order: 9
  - name: Get an application key
    url: '#get-an-application-key'
    identifier: get-an-application-key
    parent: key-management
    generated: true
    params:
      versions:
        - v1
        - v2
      operationids:
        - GetApplicationKey
      unstable: []
      order: 8
  - name: Delete an application key
    url: '#delete-an-application-key'
    identifier: delete-an-application-key
    parent: key-management
    generated: true
    params:
      versions:
        - v1
        - v2
      operationids:
        - DeleteApplicationKey
      unstable: []
      order: 10
  - name: Create an application key
    url: '#create-an-application-key'
    identifier: create-an-application-key
    parent: key-management
    generated: true
    params:
      versions:
        - v1
      operationids:
        - CreateApplicationKey
      unstable: []
      order: 7
  - name: Get all application keys
    url: '#get-all-application-keys'
    identifier: get-all-application-keys
    parent: key-management
    generated: true
    params:
      versions:
        - v1
        - v2
      operationids:
        - ListApplicationKeys
      unstable: []
      order: 6
  - name: Edit an API key
    url: '#edit-an-api-key'
    identifier: edit-an-api-key
    parent: key-management
    generated: true
    params:
      versions:
        - v1
        - v2
      operationids:
        - UpdateAPIKey
      unstable: []
      order: 4
  - name: Get API key
    url: '#get-api-key'
    identifier: get-api-key
    parent: key-management
    generated: true
    params:
      versions:
        - v1
        - v2
      operationids:
        - GetAPIKey
      unstable: []
      order: 3
  - name: Delete an API key
    url: '#delete-an-api-key'
    identifier: delete-an-api-key
    parent: key-management
    generated: true
    params:
      versions:
        - v1
        - v2
      operationids:
        - DeleteAPIKey
      unstable: []
      order: 5
  - name: Create an API key
    url: '#create-an-api-key'
    identifier: create-an-api-key
    parent: key-management
    generated: true
    params:
      versions:
        - v1
        - v2
      operationids:
        - CreateAPIKey
      unstable: []
      order: 2
  - name: Get all API keys
    url: '#get-all-api-keys'
    identifier: get-all-api-keys
    parent: key-management
    generated: true
    params:
      versions:
        - v1
        - v2
      operationids:
        - ListAPIKeys
      unstable: []
      order: 1
  - name: Logs
    url: /api/latest/logs/
    identifier: logs
    generated: true
  - name: Get a list of logs
    url: '#get-a-list-of-logs'
    identifier: get-a-list-of-logs
    parent: logs
    generated: true
    params:
      versions:
        - v2
      operationids:
        - ListLogsGet
      unstable: []
      order: 3
  - name: Aggregate events
    url: '#aggregate-events'
    identifier: aggregate-events
    parent: logs
    generated: true
    params:
      versions:
        - v2
      operationids:
        - AggregateLogs
      unstable: []
      order: 1
  - name: Send logs
    url: '#send-logs'
    identifier: send-logs
    parent: logs
    generated: true
    params:
      versions:
        - v1
        - v2
      operationids:
        - SubmitLog
      unstable: []
      order: 1
  - name: Search logs
    url: '#search-logs'
    identifier: search-logs
    parent: logs
    generated: true
    params:
      versions:
        - v1
        - v2
      operationids:
        - ListLogs
      unstable: []
      order: 1
  - name: Logs Indexes
    url: /api/latest/logs-indexes/
    identifier: logs-indexes
    generated: true
  - name: Update an index
    url: '#update-an-index'
    identifier: update-an-index
    parent: logs-indexes
    generated: true
    params:
      versions:
        - v1
      operationids:
        - UpdateLogsIndex
      unstable: []
      order: 4
  - name: Get an index
    url: '#get-an-index'
    identifier: get-an-index
    parent: logs-indexes
    generated: true
    params:
      versions:
        - v1
      operationids:
        - GetLogsIndex
      unstable: []
      order: 3
  - name: Create an index
    url: '#create-an-index'
    identifier: create-an-index
    parent: logs-indexes
    generated: true
    params:
      versions:
        - v1
      operationids:
        - CreateLogsIndex
      unstable: []
      order: 2
  - name: Get all indexes
    url: '#get-all-indexes'
    identifier: get-all-indexes
    parent: logs-indexes
    generated: true
    params:
      versions:
        - v1
      operationids:
        - ListLogIndexes
      unstable: []
      order: 1
  - name: Update indexes order
    url: '#update-indexes-order'
    identifier: update-indexes-order
    parent: logs-indexes
    generated: true
    params:
      versions:
        - v1
      operationids:
        - UpdateLogsIndexOrder
      unstable: []
      order: 6
  - name: Get indexes order
    url: '#get-indexes-order'
    identifier: get-indexes-order
    parent: logs-indexes
    generated: true
    params:
      versions:
        - v1
      operationids:
        - GetLogsIndexOrder
      unstable: []
      order: 5
  - name: Logs Pipelines
    url: /api/latest/logs-pipelines/
    identifier: logs-pipelines
    generated: true
  - name: Update a pipeline
    url: '#update-a-pipeline'
    identifier: update-a-pipeline
    parent: logs-pipelines
    generated: true
    params:
      versions:
        - v1
      operationids:
        - UpdateLogsPipeline
      unstable: []
      order: 7
  - name: Get a pipeline
    url: '#get-a-pipeline'
    identifier: get-a-pipeline
    parent: logs-pipelines
    generated: true
    params:
      versions:
        - v1
      operationids:
        - GetLogsPipeline
      unstable: []
      order: 5
  - name: Delete a pipeline
    url: '#delete-a-pipeline'
    identifier: delete-a-pipeline
    parent: logs-pipelines
    generated: true
    params:
      versions:
        - v1
      operationids:
        - DeleteLogsPipeline
      unstable: []
      order: 6
  - name: Create a pipeline
    url: '#create-a-pipeline'
    identifier: create-a-pipeline
    parent: logs-pipelines
    generated: true
    params:
      versions:
        - v1
      operationids:
        - CreateLogsPipeline
      unstable: []
      order: 4
  - name: Get all pipelines
    url: '#get-all-pipelines'
    identifier: get-all-pipelines
    parent: logs-pipelines
    generated: true
    params:
      versions:
        - v1
      operationids:
        - ListLogsPipelines
      unstable: []
      order: 3
  - name: Update pipeline order
    url: '#update-pipeline-order'
    identifier: update-pipeline-order
    parent: logs-pipelines
    generated: true
    params:
      versions:
        - v1
      operationids:
        - UpdateLogsPipelineOrder
      unstable: []
      order: 2
  - name: Get pipeline order
    url: '#get-pipeline-order'
    identifier: get-pipeline-order
    parent: logs-pipelines
    generated: true
    params:
      versions:
        - v1
      operationids:
        - GetLogsPipelineOrder
      unstable: []
      order: 1
  - name: Metrics
    url: /api/latest/metrics/
    identifier: metrics
    generated: true
  - name: List distinct metric volumes by metric name
    url: '#list-distinct-metric-volumes-by-metric-name'
    identifier: list-distinct-metric-volumes-by-metric-name
    parent: metrics
    generated: true
    params:
      versions:
        - v2
      operationids:
        - ListVolumesByMetricName
      unstable: []
      order: 7
  - name: Create a tag configuration
    url: '#create-a-tag-configuration'
    identifier: create-a-tag-configuration
    parent: metrics
    generated: true
    params:
      versions:
        - v2
      operationids:
        - CreateTagConfiguration
      unstable:
        - v2
      order: 1
  - name: Update a tag configuration
    url: '#update-a-tag-configuration'
    identifier: update-a-tag-configuration
    parent: metrics
    generated: true
    params:
      versions:
        - v2
      operationids:
        - UpdateTagConfiguration
      unstable:
        - v2
      order: 3
  - name: List tag configuration by name
    url: '#list-tag-configuration-by-name'
    identifier: list-tag-configuration-by-name
    parent: metrics
    generated: true
    params:
      versions:
        - v2
      operationids:
        - ListTagConfigurationByName
      unstable:
        - v2
      order: 2
  - name: Delete a tag configuration
    url: '#delete-a-tag-configuration'
    identifier: delete-a-tag-configuration
    parent: metrics
    generated: true
    params:
      versions:
        - v2
      operationids:
        - DeleteTagConfiguration
      unstable:
        - v2
      order: 4
  - name: List tags by metric name
    url: '#list-tags-by-metric-name'
    identifier: list-tags-by-metric-name
    parent: metrics
    generated: true
    params:
      versions:
        - v2
      operationids:
        - ListTagsByMetricName
      unstable: []
      order: 6
  - name: Configure tags for multiple metrics
    url: '#configure-tags-for-multiple-metrics'
    identifier: configure-tags-for-multiple-metrics
    parent: metrics
    generated: true
    params:
      versions:
        - v2
      operationids:
        - DeleteBulkTagsMetricsConfiguration
        - CreateBulkTagsMetricsConfiguration
      unstable: []
      order: 9
  - name: List tag configurations
    url: '#list-tag-configurations'
    identifier: list-tag-configurations
    parent: metrics
    generated: true
    params:
      versions:
        - v2
      operationids:
        - ListTagConfigurations
      unstable:
        - v2
      order: 5
  - name: Submit metrics
    url: '#submit-metrics'
    identifier: submit-metrics
    parent: metrics
    generated: true
    params:
      versions:
        - v1
      operationids:
        - SubmitMetrics
      unstable: []
      order: 1
  - name: Search metrics
    url: '#search-metrics'
    identifier: search-metrics
    parent: metrics
    generated: true
    params:
      versions:
        - v1
      operationids:
        - ListMetrics
      unstable: []
      order: 4
  - name: Query timeseries points
    url: '#query-timeseries-points'
    identifier: query-timeseries-points
    parent: metrics
    generated: true
    params:
      versions:
        - v1
      operationids:
        - QueryMetrics
      unstable: []
      order: 5
  - name: Edit metric metadata
    url: '#edit-metric-metadata'
    identifier: edit-metric-metadata
    parent: metrics
    generated: true
    params:
      versions:
        - v1
      operationids:
        - UpdateMetricMetadata
      unstable: []
      order: 3
  - name: Get metric metadata
    url: '#get-metric-metadata'
    identifier: get-metric-metadata
    parent: metrics
    generated: true
    params:
      versions:
        - v1
      operationids:
        - GetMetricMetadata
      unstable: []
      order: 2
  - name: Get active metrics list
    url: '#get-active-metrics-list'
    identifier: get-active-metrics-list
    parent: metrics
    generated: true
    params:
      versions:
        - v1
      operationids:
        - ListActiveMetrics
      unstable: []
      order: 1
  - name: Monitors
    url: /api/latest/monitors/
    identifier: monitors
    generated: true
  - name: Unmute all monitors
    url: '#unmute-all-monitors'
    identifier: unmute-all-monitors
    parent: monitors
    generated: true
    params:
      versions:
        - v1
      operationids:
        - UnmuteAllMonitors
      unstable: []
      order: 0
  - name: Mute all monitors
    url: '#mute-all-monitors'
    identifier: mute-all-monitors
    parent: monitors
    generated: true
    params:
      versions:
        - v1
      operationids:
        - MuteAllMonitors
      unstable: []
      order: 0
  - name: Validate an existing monitor
    url: '#validate-an-existing-monitor'
    identifier: validate-an-existing-monitor
    parent: monitors
    generated: true
    params:
      versions:
        - v1
      operationids:
        - ValidateExistingMonitor
      unstable: []
      order: 8
  - name: Unmute a monitor
    url: '#unmute-a-monitor'
    identifier: unmute-a-monitor
    parent: monitors
    generated: true
    params:
      versions:
        - v1
      operationids:
        - UnmuteMonitor
      unstable: []
      order: 0
  - name: Mute a monitor
    url: '#mute-a-monitor'
    identifier: mute-a-monitor
    parent: monitors
    generated: true
    params:
      versions:
        - v1
      operationids:
        - MuteMonitor
      unstable: []
      order: 0
  - name: Edit a monitor
    url: '#edit-a-monitor'
    identifier: edit-a-monitor
    parent: monitors
    generated: true
    params:
      versions:
        - v1
      operationids:
        - UpdateMonitor
      unstable: []
      order: 3
  - name: Get a monitor's details
    url: '#get-a-monitors-details'
    identifier: get-a-monitors-details
    parent: monitors
    generated: true
    params:
      versions:
        - v1
      operationids:
        - GetMonitor
      unstable: []
      order: 4
  - name: Delete a monitor
    url: '#delete-a-monitor'
    identifier: delete-a-monitor
    parent: monitors
    generated: true
    params:
      versions:
        - v1
      operationids:
        - DeleteMonitor
      unstable: []
      order: 5
  - name: Validate a monitor
    url: '#validate-a-monitor'
    identifier: validate-a-monitor
    parent: monitors
    generated: true
    params:
      versions:
        - v1
      operationids:
        - ValidateMonitor
      unstable: []
      order: 7
  - name: Monitors search
    url: '#monitors-search'
    identifier: monitors-search
    parent: monitors
    generated: true
    params:
      versions:
        - v1
      operationids:
        - SearchMonitors
      unstable: []
      order: 1
  - name: Monitors group search
    url: '#monitors-group-search'
    identifier: monitors-group-search
    parent: monitors
    generated: true
    params:
      versions:
        - v1
      operationids:
        - SearchMonitorGroups
      unstable: []
      order: 2
  - name: Check if a monitor can be deleted
    url: '#check-if-a-monitor-can-be-deleted'
    identifier: check-if-a-monitor-can-be-deleted
    parent: monitors
    generated: true
    params:
      versions:
        - v1
      operationids:
        - CheckCanDeleteMonitor
      unstable: []
      order: 6
  - name: Create a monitor
    url: '#create-a-monitor'
    identifier: create-a-monitor
    parent: monitors
    generated: true
    params:
      versions:
        - v1
      operationids:
        - CreateMonitor
      unstable: []
      order: 1
  - name: Get all monitor details
    url: '#get-all-monitor-details'
    identifier: get-all-monitor-details
    parent: monitors
    generated: true
    params:
      versions:
        - v1
      operationids:
        - ListMonitors
      unstable: []
      order: 2
  - name: Notebooks
    url: /api/latest/notebooks/
    identifier: notebooks
    generated: true
  - name: Update a notebook
    url: '#update-a-notebook'
    identifier: update-a-notebook
    parent: notebooks
    generated: true
    params:
      versions:
        - v1
      operationids:
        - UpdateNotebook
      unstable: []
      order: 0
  - name: Get a notebook
    url: '#get-a-notebook'
    identifier: get-a-notebook
    parent: notebooks
    generated: true
    params:
      versions:
        - v1
      operationids:
        - GetNotebook
      unstable: []
      order: 0
  - name: Delete a notebook
    url: '#delete-a-notebook'
    identifier: delete-a-notebook
    parent: notebooks
    generated: true
    params:
      versions:
        - v1
      operationids:
        - DeleteNotebook
      unstable: []
      order: 0
  - name: Create a notebook
    url: '#create-a-notebook'
    identifier: create-a-notebook
    parent: notebooks
    generated: true
    params:
      versions:
        - v1
      operationids:
        - CreateNotebook
      unstable: []
      order: 0
  - name: Get all notebooks
    url: '#get-all-notebooks'
    identifier: get-all-notebooks
    parent: notebooks
    generated: true
    params:
      versions:
        - v1
      operationids:
        - ListNotebooks
      unstable: []
      order: 0
  - name: Organizations
    url: /api/latest/organizations/
    identifier: organizations
    generated: true
  - name: Upload IdP metadata
    url: '#upload-idp-metadata'
    identifier: upload-idp-metadata
    parent: organizations
    generated: true
    params:
      versions:
        - v1
      operationids:
        - UploadIdPForOrg
      unstable: []
      order: 5
  - name: Update your organization
    url: '#update-your-organization'
    identifier: update-your-organization
    parent: organizations
    generated: true
    params:
      versions:
        - v1
      operationids:
        - UpdateOrg
      unstable: []
      order: 4
  - name: Get organization information
    url: '#get-organization-information'
    identifier: get-organization-information
    parent: organizations
    generated: true
    params:
      versions:
        - v1
      operationids:
        - GetOrg
      unstable: []
      order: 3
  - name: Create a child organization
    url: '#create-a-child-organization'
    identifier: create-a-child-organization
    parent: organizations
    generated: true
    params:
      versions:
        - v1
      operationids:
        - CreateChildOrg
      unstable: []
      order: 1
  - name: List your managed organizations
    url: '#list-your-managed-organizations'
    identifier: list-your-managed-organizations
    parent: organizations
    generated: true
    params:
      versions:
        - v1
      operationids:
        - ListOrgs
      unstable: []
      order: 2
  - name: PagerDuty Integration
    url: /api/latest/pagerduty-integration/
    identifier: pagerduty-integration
    generated: true
  - name: Update a single service object
    url: '#update-a-single-service-object'
    identifier: update-a-single-service-object
    parent: pagerduty-integration
    generated: true
    params:
      versions:
        - v1
      operationids:
        - UpdatePagerDutyIntegrationService
      unstable: []
      order: 3
  - name: Get a single service object
    url: '#get-a-single-service-object'
    identifier: get-a-single-service-object
    parent: pagerduty-integration
    generated: true
    params:
      versions:
        - v1
      operationids:
        - GetPagerDutyIntegrationService
      unstable: []
      order: 2
  - name: Delete a single service object
    url: '#delete-a-single-service-object'
    identifier: delete-a-single-service-object
    parent: pagerduty-integration
    generated: true
    params:
      versions:
        - v1
      operationids:
        - DeletePagerDutyIntegrationService
      unstable: []
      order: 4
  - name: Create a new service object
    url: '#create-a-new-service-object'
    identifier: create-a-new-service-object
    parent: pagerduty-integration
    generated: true
    params:
      versions:
        - v1
      operationids:
        - CreatePagerDutyIntegrationService
      unstable: []
      order: 1
  - name: Screenboards
    url: /api/latest/screenboards/
    identifier: screenboards
    generated: true
  - name: Service Checks
    url: /api/latest/service-checks/
    identifier: service-checks
    generated: true
  - name: Submit a Service Check
    url: '#submit-a-service-check'
    identifier: submit-a-service-check
    parent: service-checks
    generated: true
    params:
      versions:
        - v1
      operationids:
        - SubmitServiceCheck
      unstable: []
      order: 1
  - name: Service Dependencies
    url: /api/latest/service-dependencies/
    identifier: service-dependencies
    generated: true
  - name: Get one APM service's dependencies
    url: '#get-one-apm-services-dependencies'
    identifier: get-one-apm-services-dependencies
    parent: service-dependencies
    generated: true
    params:
      versions:
        - v1
      operationids:
        - ListSingleServiceDependencies
      unstable:
        - v1
      order: 2
  - name: Get all APM service dependencies
    url: '#get-all-apm-service-dependencies'
    identifier: get-all-apm-service-dependencies
    parent: service-dependencies
    generated: true
    params:
      versions:
        - v1
      operationids:
        - ListServiceDependencies
      unstable:
        - v1
      order: 1
  - name: Service Level Objective Corrections
    url: /api/latest/service-level-objective-corrections/
    identifier: service-level-objective-corrections
    generated: true
  - name: Update an SLO correction
    url: '#update-an-slo-correction'
    identifier: update-an-slo-correction
    parent: service-level-objective-corrections
    generated: true
    params:
      versions:
        - v1
      operationids:
        - UpdateSLOCorrection
      unstable:
        - v1
      order: 4
  - name: Get an SLO correction for an SLO
    url: '#get-an-slo-correction-for-an-slo'
    identifier: get-an-slo-correction-for-an-slo
    parent: service-level-objective-corrections
    generated: true
    params:
      versions:
        - v1
      operationids:
        - GetSLOCorrection
      unstable:
        - v1
      order: 3
  - name: Delete an SLO correction
    url: '#delete-an-slo-correction'
    identifier: delete-an-slo-correction
    parent: service-level-objective-corrections
    generated: true
    params:
      versions:
        - v1
      operationids:
        - DeleteSLOCorrection
      unstable:
        - v1
      order: 5
  - name: Create an SLO correction
    url: '#create-an-slo-correction'
    identifier: create-an-slo-correction
    parent: service-level-objective-corrections
    generated: true
    params:
      versions:
        - v1
      operationids:
        - CreateSLOCorrection
      unstable:
        - v1
      order: 1
  - name: Get all SLO corrections
    url: '#get-all-slo-corrections'
    identifier: get-all-slo-corrections
    parent: service-level-objective-corrections
    generated: true
    params:
      versions:
        - v1
      operationids:
        - ListSLOCorrection
      unstable:
        - v1
      order: 2
  - name: Service Level Objectives
    url: /api/latest/service-level-objectives/
    identifier: service-level-objectives
    generated: true
  - name: Get an SLO's history
    url: '#get-an-slos-history'
    identifier: get-an-slos-history
    parent: service-level-objectives
    generated: true
    params:
      versions:
        - v1
      operationids:
        - GetSLOHistory
      unstable:
        - v1
      order: 6
  - name: Get Corrections For an SLO
    url: '#get-corrections-for-an-slo'
    identifier: get-corrections-for-an-slo
    parent: service-level-objectives
    generated: true
    params:
      versions:
        - v1
      operationids:
        - GetSLOCorrections
      unstable:
        - v1
      order: 6
  - name: Update an SLO
    url: '#update-an-slo'
    identifier: update-an-slo
    parent: service-level-objectives
    generated: true
    params:
      versions:
        - v1
      operationids:
        - UpdateSLO
      unstable: []
      order: 3
  - name: Get an SLO's details
    url: '#get-an-slos-details'
    identifier: get-an-slos-details
    parent: service-level-objectives
    generated: true
    params:
      versions:
        - v1
      operationids:
        - GetSLO
      unstable: []
      order: 4
  - name: Delete an SLO
    url: '#delete-an-slo'
    identifier: delete-an-slo
    parent: service-level-objectives
    generated: true
    params:
      versions:
        - v1
      operationids:
        - DeleteSLO
      unstable: []
      order: 5
  - name: Check if SLOs can be safely deleted
    url: '#check-if-slos-can-be-safely-deleted'
    identifier: check-if-slos-can-be-safely-deleted
    parent: service-level-objectives
    generated: true
    params:
      versions:
        - v1
      operationids:
        - CheckCanDeleteSLO
      unstable: []
      order: 7
  - name: Bulk Delete SLO Timeframes
    url: '#bulk-delete-slo-timeframes'
    identifier: bulk-delete-slo-timeframes
    parent: service-level-objectives
    generated: true
    params:
      versions:
        - v1
      operationids:
        - DeleteSLOTimeframeInBulk
      unstable: []
      order: 8
  - name: Create an SLO object
    url: '#create-an-slo-object'
    identifier: create-an-slo-object
    parent: service-level-objectives
    generated: true
    params:
      versions:
        - v1
      operationids:
        - CreateSLO
      unstable: []
      order: 1
  - name: Get all SLOs
    url: '#get-all-slos'
    identifier: get-all-slos
    parent: service-level-objectives
    generated: true
    params:
      versions:
        - v1
      operationids:
        - ListSLOs
      unstable: []
      order: 2
  - name: Slack Integration
    url: /api/latest/slack-integration/
    identifier: slack-integration
    generated: true
  - name: Update a Slack integration channel
    url: '#update-a-slack-integration-channel'
    identifier: update-a-slack-integration-channel
    parent: slack-integration
    generated: true
    params:
      versions:
        - v1
      operationids:
        - UpdateSlackIntegrationChannel
      unstable: []
      order: 4
  - name: Get a Slack integration channel
    url: '#get-a-slack-integration-channel'
    identifier: get-a-slack-integration-channel
    parent: slack-integration
    generated: true
    params:
      versions:
        - v1
      operationids:
        - GetSlackIntegrationChannel
      unstable: []
      order: 3
  - name: Remove a Slack integration channel
    url: '#remove-a-slack-integration-channel'
    identifier: remove-a-slack-integration-channel
    parent: slack-integration
    generated: true
    params:
      versions:
        - v1
      operationids:
        - RemoveSlackIntegrationChannel
      unstable: []
      order: 5
  - name: Create a Slack integration channel
    url: '#create-a-slack-integration-channel'
    identifier: create-a-slack-integration-channel
    parent: slack-integration
    generated: true
    params:
      versions:
        - v1
      operationids:
        - CreateSlackIntegrationChannel
      unstable: []
      order: 2
  - name: Get all channels in a Slack integration
    url: '#get-all-channels-in-a-slack-integration'
    identifier: get-all-channels-in-a-slack-integration
    parent: slack-integration
    generated: true
    params:
      versions:
        - v1
      operationids:
        - GetSlackIntegrationChannels
      unstable: []
      order: 1
  - name: Add channels to Slack integration
    url: '#add-channels-to-slack-integration'
    identifier: add-channels-to-slack-integration
    parent: slack-integration
    generated: true
    params:
      versions:
        - v1
      operationids:
        - UpdateSlackIntegration
      unstable: []
      order: 0
  - name: Create a Slack integration
    url: '#create-a-slack-integration'
    identifier: create-a-slack-integration
    parent: slack-integration
    generated: true
    params:
      versions:
        - v1
      operationids:
        - CreateSlackIntegration
      unstable: []
      order: 0
  - name: Get info about a Slack integration
    url: '#get-info-about-a-slack-integration'
    identifier: get-info-about-a-slack-integration
    parent: slack-integration
    generated: true
    params:
      versions:
        - v1
      operationids:
        - GetSlackIntegration
      unstable: []
      order: 0
  - name: Delete a Slack integration
    url: '#delete-a-slack-integration'
    identifier: delete-a-slack-integration
    parent: slack-integration
    generated: true
    params:
      versions:
        - v1
      operationids:
        - DeleteSlackIntegration
      unstable: []
      order: 0
  - name: Snapshots
    url: /api/latest/snapshots/
    identifier: snapshots
    generated: true
  - name: Take graph snapshots
    url: '#take-graph-snapshots'
    identifier: take-graph-snapshots
    parent: snapshots
    generated: true
    params:
      versions:
        - v1
      operationids:
        - GetGraphSnapshot
      unstable: []
      order: 1
  - name: Synthetics
    url: /api/latest/synthetics/
    identifier: synthetics
    generated: true
  - name: Edit a global variable
    url: '#edit-a-global-variable'
    identifier: edit-a-global-variable
    parent: synthetics
    generated: true
    params:
      versions:
        - v1
      operationids:
        - EditGlobalVariable
      unstable: []
      order: 18
  - name: Get a global variable
    url: '#get-a-global-variable'
    identifier: get-a-global-variable
    parent: synthetics
    generated: true
    params:
      versions:
        - v1
      operationids:
        - GetGlobalVariable
      unstable: []
      order: 19
  - name: Delete a global variable
    url: '#delete-a-global-variable'
    identifier: delete-a-global-variable
    parent: synthetics
    generated: true
    params:
      versions:
        - v1
      operationids:
        - DeleteGlobalVariable
      unstable: []
      order: 20
  - name: Create a global variable
    url: '#create-a-global-variable'
    identifier: create-a-global-variable
    parent: synthetics
    generated: true
    params:
      versions:
        - v1
      operationids:
        - CreateGlobalVariable
      unstable: []
      order: 17
  - name: Get all global variables
    url: '#get-all-global-variables'
    identifier: get-all-global-variables
    parent: synthetics
    generated: true
    params:
      versions:
        - v1
      operationids:
        - ListGlobalVariables
      unstable: []
      order: 16
  - name: Pause or start a test
    url: '#pause-or-start-a-test'
    identifier: pause-or-start-a-test
    parent: synthetics
    generated: true
    params:
      versions:
        - v1
      operationids:
        - UpdateTestPauseStatus
      unstable: []
      order: 5
  - name: Get an API test result
    url: '#get-an-api-test-result'
    identifier: get-an-api-test-result
    parent: synthetics
    generated: true
    params:
      versions:
        - v1
      operationids:
        - GetAPITestResult
      unstable: []
      order: 11
  - name: Get an API test's latest results summaries
    url: '#get-an-api-tests-latest-results-summaries'
    identifier: get-an-api-tests-latest-results-summaries
    parent: synthetics
    generated: true
    params:
      versions:
        - v1
      operationids:
        - GetAPITestLatestResults
      unstable: []
      order: 13
  - name: Edit a test
    url: '#edit-a-test'
    identifier: edit-a-test
    parent: synthetics
    generated: true
    params:
      versions:
        - v1
      operationids:
        - UpdateTest
      unstable: []
      order: 26
  - name: Get a test configuration
    url: '#get-a-test-configuration'
    identifier: get-a-test-configuration
    parent: synthetics
    generated: true
    params:
      versions:
        - v1
      operationids:
        - GetTest
      unstable: []
      order: 26
  - name: Trigger tests from CI/CD pipelines
    url: '#trigger-tests-from-ci/cd-pipelines'
    identifier: trigger-tests-from-ci/cd-pipelines
    parent: synthetics
    generated: true
    params:
      versions:
        - v1
      operationids:
        - TriggerCITests
      unstable: []
      order: 6
  - name: Trigger Synthetics tests
    url: '#trigger-synthetics-tests'
    identifier: trigger-synthetics-tests
    parent: synthetics
    generated: true
    params:
      versions:
        - v1
      operationids:
        - TriggerTests
      unstable: []
      order: 7
  - name: Delete tests
    url: '#delete-tests'
    identifier: delete-tests
    parent: synthetics
    generated: true
    params:
      versions:
        - v1
      operationids:
        - DeleteTests
      unstable: []
      order: 15
  - name: Get a browser test result
    url: '#get-a-browser-test-result'
    identifier: get-a-browser-test-result
    parent: synthetics
    generated: true
    params:
      versions:
        - v1
      operationids:
        - GetBrowserTestResult
      unstable: []
      order: 12
  - name: Get a browser test's latest results summaries
    url: '#get-a-browser-tests-latest-results-summaries'
    identifier: get-a-browser-tests-latest-results-summaries
    parent: synthetics
    generated: true
    params:
      versions:
        - v1
      operationids:
        - GetBrowserTestLatestResults
      unstable: []
      order: 14
  - name: Edit a browser test
    url: '#edit-a-browser-test'
    identifier: edit-a-browser-test
    parent: synthetics
    generated: true
    params:
      versions:
        - v1
      operationids:
        - UpdateBrowserTest
      unstable: []
      order: 4
  - name: Get a browser test
    url: '#get-a-browser-test'
    identifier: get-a-browser-test
    parent: synthetics
    generated: true
    params:
      versions:
        - v1
      operationids:
        - GetBrowserTest
      unstable: []
      order: 9
  - name: Create a browser test
    url: '#create-a-browser-test'
    identifier: create-a-browser-test
    parent: synthetics
    generated: true
    params:
      versions:
        - v1
      operationids:
        - CreateSyntheticsBrowserTest
      unstable: []
      order: 2
  - name: Edit an API test
    url: '#edit-an-api-test'
    identifier: edit-an-api-test
    parent: synthetics
    generated: true
    params:
      versions:
        - v1
      operationids:
        - UpdateAPITest
      unstable: []
      order: 3
  - name: Get an API test
    url: '#get-an-api-test'
    identifier: get-an-api-test
    parent: synthetics
    generated: true
    params:
      versions:
        - v1
      operationids:
        - GetAPITest
      unstable: []
      order: 8
  - name: Create an API test
    url: '#create-an-api-test'
    identifier: create-an-api-test
    parent: synthetics
    generated: true
    params:
      versions:
        - v1
      operationids:
        - CreateSyntheticsAPITest
      unstable: []
      order: 1
  - name: Create a test
    url: '#create-a-test'
    identifier: create-a-test
    parent: synthetics
    generated: true
    params:
      versions:
        - v1
      operationids:
        - CreateTest
      unstable: []
      order: 27
  - name: Get the list of all tests
    url: '#get-the-list-of-all-tests'
    identifier: get-the-list-of-all-tests
    parent: synthetics
    generated: true
    params:
      versions:
        - v1
      operationids:
        - ListTests
      unstable: []
      order: 10
  - name: Edit a private location
    url: '#edit-a-private-location'
    identifier: edit-a-private-location
    parent: synthetics
    generated: true
    params:
      versions:
        - v1
      operationids:
        - UpdatePrivateLocation
      unstable: []
      order: 23
  - name: Get a private location
    url: '#get-a-private-location'
    identifier: get-a-private-location
    parent: synthetics
    generated: true
    params:
      versions:
        - v1
      operationids:
        - GetPrivateLocation
      unstable: []
      order: 22
  - name: Delete a private location
    url: '#delete-a-private-location'
    identifier: delete-a-private-location
    parent: synthetics
    generated: true
    params:
      versions:
        - v1
      operationids:
        - DeletePrivateLocation
      unstable: []
      order: 25
  - name: Create a private location
    url: '#create-a-private-location'
    identifier: create-a-private-location
    parent: synthetics
    generated: true
    params:
      versions:
        - v1
      operationids:
        - CreatePrivateLocation
      unstable: []
      order: 21
  - name: Get all locations (public and private)
    url: '#get-all-locations-public-and-private'
    identifier: get-all-locations-public-and-private
    parent: synthetics
    generated: true
    params:
      versions:
        - v1
      operationids:
        - ListLocations
      unstable: []
      order: 24
  - name: Get details of batch
    url: '#get-details-of-batch'
    identifier: get-details-of-batch
    parent: synthetics
    generated: true
    params:
      versions:
        - v1
      operationids:
        - GetSyntheticsCIBatch
      unstable: []
      order: 27
  - name: Tags
    url: /api/latest/tags/
    identifier: tags
    generated: true
  - name: Update host tags
    url: '#update-host-tags'
    identifier: update-host-tags
    parent: tags
    generated: true
    params:
      versions:
        - v1
      operationids:
        - UpdateHostTags
      unstable: []
      order: 4
  - name: Add tags to a host
    url: '#add-tags-to-a-host'
    identifier: add-tags-to-a-host
    parent: tags
    generated: true
    params:
      versions:
        - v1
      operationids:
        - CreateHostTags
      unstable: []
      order: 3
  - name: Get host tags
    url: '#get-host-tags'
    identifier: get-host-tags
    parent: tags
    generated: true
    params:
      versions:
        - v1
      operationids:
        - GetHostTags
      unstable: []
      order: 2
  - name: Remove host tags
    url: '#remove-host-tags'
    identifier: remove-host-tags
    parent: tags
    generated: true
    params:
      versions:
        - v1
      operationids:
        - DeleteHostTags
      unstable: []
      order: 5
  - name: Get Tags
    url: '#get-tags'
    identifier: get-tags
    parent: tags
    generated: true
    params:
      versions:
        - v1
      operationids:
        - ListHostTags
      unstable: []
      order: 1
  - name: Timeboards
    url: /api/latest/timeboards/
    identifier: timeboards
    generated: true
  - name: Usage Metering
    url: /api/latest/usage-metering/
    identifier: usage-metering
    generated: true
  - name: Get all custom metrics by hourly average
    url: '#get-all-custom-metrics-by-hourly-average'
    identifier: get-all-custom-metrics-by-hourly-average
    parent: usage-metering
    generated: true
    params:
      versions:
        - v1
      operationids:
        - GetUsageTopAvgMetrics
      unstable: []
      order: 5
  - name: Get hourly usage for custom metrics
    url: '#get-hourly-usage-for-custom-metrics'
    identifier: get-hourly-usage-for-custom-metrics
    parent: usage-metering
    generated: true
    params:
      versions:
        - v1
      operationids:
        - GetUsageTimeseries
      unstable: []
      order: 4
  - name: Get hourly usage for Synthetics Browser Checks
    url: '#get-hourly-usage-for-synthetics-browser-checks'
    identifier: get-hourly-usage-for-synthetics-browser-checks
    parent: usage-metering
    generated: true
    params:
      versions:
        - v1
      operationids:
        - GetUsageSyntheticsBrowser
      unstable: []
      order: 10
  - name: Get hourly usage for Synthetics API Checks
    url: '#get-hourly-usage-for-synthetics-api-checks'
    identifier: get-hourly-usage-for-synthetics-api-checks
    parent: usage-metering
    generated: true
    params:
      versions:
        - v1
      operationids:
        - GetUsageSyntheticsAPI
      unstable: []
      order: 9
  - name: Get hourly usage for Synthetics Checks
    url: '#get-hourly-usage-for-synthetics-checks'
    identifier: get-hourly-usage-for-synthetics-checks
    parent: usage-metering
    generated: true
    params:
      versions:
        - v1
      operationids:
        - GetUsageSynthetics
      unstable: []
      order: 8
  - name: Get usage across your multi-org account
    url: '#get-usage-across-your-multi-org-account'
    identifier: get-usage-across-your-multi-org-account
    parent: usage-metering
    generated: true
    params:
      versions:
        - v1
      operationids:
        - GetUsageSummary
      unstable: []
      order: 16
  - name: Get hourly usage for SNMP devices
    url: '#get-hourly-usage-for-snmp-devices'
    identifier: get-hourly-usage-for-snmp-devices
    parent: usage-metering
    generated: true
    params:
      versions:
        - v1
      operationids:
        - GetUsageSNMP
      unstable: []
      order: 18
  - name: Get hourly usage for Sensitive Data Scanner
    url: '#get-hourly-usage-for-sensitive-data-scanner'
    identifier: get-hourly-usage-for-sensitive-data-scanner
    parent: usage-metering
    generated: true
    params:
      versions:
        - v1
      operationids:
        - GetUsageSDS
      unstable: []
      order: 36
  - name: Get hourly usage for RUM Sessions
    url: '#get-hourly-usage-for-rum-sessions'
    identifier: get-hourly-usage-for-rum-sessions
    parent: usage-metering
    generated: true
    params:
      versions:
        - v1
      operationids:
        - GetUsageRumSessions
      unstable: []
      order: 13
  - name: Get hourly usage for RUM Units
    url: '#get-hourly-usage-for-rum-units'
    identifier: get-hourly-usage-for-rum-units
    parent: usage-metering
    generated: true
    params:
      versions:
        - v1
      operationids:
        - GetUsageRumUnits
      unstable: []
      order: 37
  - name: Get hourly usage for profiled hosts
    url: '#get-hourly-usage-for-profiled-hosts'
    identifier: get-hourly-usage-for-profiled-hosts
    parent: usage-metering
    generated: true
    params:
      versions:
        - v1
      operationids:
        - GetUsageProfiling
      unstable: []
      order: 24
  - name: Get hourly usage for Online Archive
    url: '#get-hourly-usage-for-online-archive'
    identifier: get-hourly-usage-for-online-archive
    parent: usage-metering
    generated: true
    params:
      versions:
        - v1
      operationids:
        - GetUsageOnlineArchive
      unstable: []
      order: 38
  - name: Get hourly usage for Network Hosts
    url: '#get-hourly-usage-for-network-hosts'
    identifier: get-hourly-usage-for-network-hosts
    parent: usage-metering
    generated: true
    params:
      versions:
        - v1
      operationids:
        - GetUsageNetworkHosts
      unstable: []
      order: 14
  - name: Get hourly usage for Network Flows
    url: '#get-hourly-usage-for-network-flows'
    identifier: get-hourly-usage-for-network-flows
    parent: usage-metering
    generated: true
    params:
      versions:
        - v1
      operationids:
        - GetUsageNetworkFlows
      unstable: []
      order: 15
  - name: Get Monthly Usage Attribution
    url: '#get-monthly-usage-attribution'
    identifier: get-monthly-usage-attribution
    parent: usage-metering
    generated: true
    params:
      versions:
        - v1
      operationids:
        - GetMonthlyUsageAttribution
      unstable:
        - v1
      order: 31
  - name: Get hourly usage for Logs by Index
    url: '#get-hourly-usage-for-logs-by-index'
    identifier: get-hourly-usage-for-logs-by-index
    parent: usage-metering
    generated: true
    params:
      versions:
        - v1
      operationids:
        - GetUsageLogsByIndex
      unstable: []
      order: 3
  - name: Get hourly logs usage by retention
    url: '#get-hourly-logs-usage-by-retention'
    identifier: get-hourly-logs-usage-by-retention
    parent: usage-metering
    generated: true
    params:
      versions:
        - v1
      operationids:
        - GetUsageLogsByRetention
      unstable: []
      order: 0
  - name: Get hourly usage for Logs
    url: '#get-hourly-usage-for-logs'
    identifier: get-hourly-usage-for-logs
    parent: usage-metering
    generated: true
    params:
      versions:
        - v1
      operationids:
        - GetUsageLogs
      unstable: []
      order: 2
  - name: Get hourly usage for IoT
    url: '#get-hourly-usage-for-iot'
    identifier: get-hourly-usage-for-iot
    parent: usage-metering
    generated: true
    params:
      versions:
        - v1
      operationids:
        - GetUsageInternetOfThings
      unstable: []
      order: 28
  - name: Get hourly usage for ingested spans
    url: '#get-hourly-usage-for-ingested-spans'
    identifier: get-hourly-usage-for-ingested-spans
    parent: usage-metering
    generated: true
    params:
      versions:
        - v1
      operationids:
        - GetIngestedSpans
      unstable: []
      order: 26
  - name: Get hourly usage for indexed spans
    url: '#get-hourly-usage-for-indexed-spans'
    identifier: get-hourly-usage-for-indexed-spans
    parent: usage-metering
    generated: true
    params:
      versions:
        - v1
      operationids:
        - GetUsageIndexedSpans
      unstable: []
      order: 7
  - name: Get hourly usage for incident management
    url: '#get-hourly-usage-for-incident-management'
    identifier: get-hourly-usage-for-incident-management
    parent: usage-metering
    generated: true
    params:
      versions:
        - v1
      operationids:
        - GetIncidentManagement
      unstable: []
      order: 27
  - name: Get Hourly Usage Attribution
    url: '#get-hourly-usage-attribution'
    identifier: get-hourly-usage-attribution
    parent: usage-metering
    generated: true
    params:
      versions:
        - v1
      operationids:
        - GetHourlyUsageAttribution
      unstable:
        - v1
      order: 30
  - name: Get hourly usage for hosts and containers
    url: '#get-hourly-usage-for-hosts-and-containers'
    identifier: get-hourly-usage-for-hosts-and-containers
    parent: usage-metering
    generated: true
    params:
      versions:
        - v1
      operationids:
        - GetUsageHosts
      unstable: []
      order: 1
  - name: Get hourly usage for Fargate
    url: '#get-hourly-usage-for-fargate'
    identifier: get-hourly-usage-for-fargate
    parent: usage-metering
    generated: true
    params:
      versions:
        - v1
      operationids:
        - GetUsageFargate
      unstable: []
      order: 11
  - name: Get hourly usage for Database Monitoring
    url: '#get-hourly-usage-for-database-monitoring'
    identifier: get-hourly-usage-for-database-monitoring
    parent: usage-metering
    generated: true
    params:
      versions:
        - v1
      operationids:
        - GetUsageDBM
      unstable: []
      order: 35
  - name: Get hourly usage for Cloud Workload Security
    url: '#get-hourly-usage-for-cloud-workload-security'
    identifier: get-hourly-usage-for-cloud-workload-security
    parent: usage-metering
    generated: true
    params:
      versions:
        - v1
      operationids:
        - GetUsageCWS
      unstable: []
      order: 34
  - name: Get hourly usage for CSPM
    url: '#get-hourly-usage-for-cspm'
    identifier: get-hourly-usage-for-cspm
    parent: usage-metering
    generated: true
    params:
      versions:
        - v1
      operationids:
        - GetUsageCloudSecurityPostureManagement
      unstable: []
      order: 32
  - name: Get hourly usage for CI Visibility
    url: '#get-hourly-usage-for-ci-visibility'
    identifier: get-hourly-usage-for-ci-visibility
    parent: usage-metering
    generated: true
    params:
      versions:
        - v1
      operationids:
        - GetUsageCIApp
      unstable: []
      order: 38
  - name: Get billable usage across your account
    url: '#get-billable-usage-across-your-account'
    identifier: get-billable-usage-across-your-account
    parent: usage-metering
    generated: true
    params:
      versions:
        - v1
      operationids:
        - GetUsageBillableSummary
      unstable: []
      order: 19
  - name: Get hourly usage for Lambda
    url: '#get-hourly-usage-for-lambda'
    identifier: get-hourly-usage-for-lambda
    parent: usage-metering
    generated: true
    params:
      versions:
        - v1
      operationids:
        - GetUsageLambda
      unstable: []
      order: 12
  - name: Get hourly usage for audit logs
    url: '#get-hourly-usage-for-audit-logs'
    identifier: get-hourly-usage-for-audit-logs
    parent: usage-metering
    generated: true
    params:
      versions:
        - v1
      operationids:
        - GetUsageAuditLogs
      unstable: []
      order: 33
  - name: Get Usage Attribution
    url: '#get-usage-attribution'
    identifier: get-usage-attribution
    parent: usage-metering
    generated: true
    params:
      versions:
        - v1
      operationids:
        - GetUsageAttribution
      unstable:
        - v1
      order: 29
  - name: Get hourly usage for analyzed logs
    url: '#get-hourly-usage-for-analyzed-logs'
    identifier: get-hourly-usage-for-analyzed-logs
    parent: usage-metering
    generated: true
    params:
      versions:
        - v1
      operationids:
        - GetUsageAnalyzedLogs
      unstable: []
      order: 17
  - name: Get specified monthly custom reports
    url: '#get-specified-monthly-custom-reports'
    identifier: get-specified-monthly-custom-reports
    parent: usage-metering
    generated: true
    params:
      versions:
        - v1
      operationids:
        - GetSpecifiedMonthlyCustomReports
      unstable:
        - v1
      order: 23
  - name: Get the list of available monthly custom reports
    url: '#get-the-list-of-available-monthly-custom-reports'
    identifier: get-the-list-of-available-monthly-custom-reports
    parent: usage-metering
    generated: true
    params:
      versions:
        - v1
      operationids:
        - GetMonthlyCustomReports
      unstable:
        - v1
      order: 22
  - name: Get specified daily custom reports
    url: '#get-specified-daily-custom-reports'
    identifier: get-specified-daily-custom-reports
    parent: usage-metering
    generated: true
    params:
      versions:
        - v1
      operationids:
        - GetSpecifiedDailyCustomReports
      unstable:
        - v1
      order: 21
  - name: Get the list of available daily custom reports
    url: '#get-the-list-of-available-daily-custom-reports'
    identifier: get-the-list-of-available-daily-custom-reports
    parent: usage-metering
    generated: true
    params:
      versions:
        - v1
      operationids:
        - GetDailyCustomReports
      unstable:
        - v1
      order: 20
  - name: Users
    url: /api/latest/users/
    identifier: users
    generated: true
  - name: Get a user permissions
    url: '#get-a-user-permissions'
    identifier: get-a-user-permissions
    parent: users
    generated: true
    params:
      versions:
        - v2
      operationids:
        - ListUserPermissions
      unstable: []
      order: 7
  - name: Get a user organization
    url: '#get-a-user-organization'
    identifier: get-a-user-organization
    parent: users
    generated: true
    params:
      versions:
        - v2
      operationids:
        - ListUserOrganizations
      unstable: []
      order: 6
  - name: Get a user invitation
    url: '#get-a-user-invitation'
    identifier: get-a-user-invitation
    parent: users
    generated: true
    params:
      versions:
        - v2
      operationids:
        - GetInvitation
      unstable: []
      order: 9
  - name: Send invitation emails
    url: '#send-invitation-emails'
    identifier: send-invitation-emails
    parent: users
    generated: true
    params:
      versions:
        - v2
      operationids:
        - SendInvitations
      unstable: []
      order: 8
  - name: Create a service account
    url: '#create-a-service-account'
    identifier: create-a-service-account
    parent: users
    generated: true
    params:
      versions:
        - v2
      operationids:
        - CreateServiceAccount
      unstable: []
      order: 1
  - name: Update a user
    url: '#update-a-user'
    identifier: update-a-user
    parent: users
    generated: true
    params:
      versions:
        - v1
        - v2
      operationids:
        - UpdateUser
      unstable: []
      order: 4
  - name: Get user details
    url: '#get-user-details'
    identifier: get-user-details
    parent: users
    generated: true
    params:
      versions:
        - v1
        - v2
      operationids:
        - GetUser
      unstable: []
      order: 3
  - name: Disable a user
    url: '#disable-a-user'
    identifier: disable-a-user
    parent: users
    generated: true
    params:
      versions:
        - v1
        - v2
      operationids:
        - DisableUser
      unstable: []
      order: 5
  - name: Create a user
    url: '#create-a-user'
    identifier: create-a-user
    parent: users
    generated: true
    params:
      versions:
        - v1
        - v2
      operationids:
        - CreateUser
      unstable: []
      order: 1
  - name: List all users
    url: '#list-all-users'
    identifier: list-all-users
    parent: users
    generated: true
    params:
      versions:
        - v1
        - v2
      operationids:
        - ListUsers
      unstable: []
      order: 2
  - name: Webhooks Integration
    url: /api/latest/webhooks-integration/
    identifier: webhooks-integration
    generated: true
  - name: Update a webhook
    url: '#update-a-webhook'
    identifier: update-a-webhook
    parent: webhooks-integration
    generated: true
    params:
      versions:
        - v1
      operationids:
        - UpdateWebhooksIntegration
      unstable: []
      order: 3
  - name: Get a webhook integration
    url: '#get-a-webhook-integration'
    identifier: get-a-webhook-integration
    parent: webhooks-integration
    generated: true
    params:
      versions:
        - v1
      operationids:
        - GetWebhooksIntegration
      unstable: []
      order: 2
  - name: Delete a webhook
    url: '#delete-a-webhook'
    identifier: delete-a-webhook
    parent: webhooks-integration
    generated: true
    params:
      versions:
        - v1
      operationids:
        - DeleteWebhooksIntegration
      unstable: []
      order: 4
  - name: Create a webhooks integration
    url: '#create-a-webhooks-integration'
    identifier: create-a-webhooks-integration
    parent: webhooks-integration
    generated: true
    params:
      versions:
        - v1
      operationids:
        - CreateWebhooksIntegration
      unstable: []
      order: 1
  - name: Update a custom variable
    url: '#update-a-custom-variable'
    identifier: update-a-custom-variable
    parent: webhooks-integration
    generated: true
    params:
      versions:
        - v1
      operationids:
        - UpdateWebhooksIntegrationCustomVariable
      unstable: []
      order: 7
  - name: Get a custom variable
    url: '#get-a-custom-variable'
    identifier: get-a-custom-variable
    parent: webhooks-integration
    generated: true
    params:
      versions:
        - v1
      operationids:
        - GetWebhooksIntegrationCustomVariable
      unstable: []
      order: 6
  - name: Delete a custom variable
    url: '#delete-a-custom-variable'
    identifier: delete-a-custom-variable
    parent: webhooks-integration
    generated: true
    params:
      versions:
        - v1
      operationids:
        - DeleteWebhooksIntegrationCustomVariable
      unstable: []
      order: 8
  - name: Create a custom variable
    url: '#create-a-custom-variable'
    identifier: create-a-custom-variable
    parent: webhooks-integration
    generated: true
    params:
      versions:
        - v1
      operationids:
        - CreateWebhooksIntegrationCustomVariable
      unstable: []
      order: 5
  - name: Audit
    url: /api/latest/audit/
    identifier: audit
    generated: true
  - name: Search Audit Logs events
    url: '#search-audit-logs-events'
    identifier: search-audit-logs-events
    parent: audit
    generated: true
    params:
      versions:
        - v2
      operationids:
        - SearchAuditLogs
      unstable: []
      order: 1
  - name: Get a list of Audit Logs events
    url: '#get-a-list-of-audit-logs-events'
    identifier: get-a-list-of-audit-logs-events
    parent: audit
    generated: true
    params:
      versions:
        - v2
      operationids:
        - ListAuditLogs
      unstable: []
      order: 2
  - name: AuthN Mappings
    url: /api/latest/authn-mappings/
    identifier: authn-mappings
    generated: true
  - name: Edit an AuthN Mapping
    url: '#edit-an-authn-mapping'
    identifier: edit-an-authn-mapping
    parent: authn-mappings
    generated: true
    params:
      versions:
        - v2
      operationids:
        - UpdateAuthNMapping
      unstable: []
      order: 2
  - name: Get an AuthN Mapping by UUID
    url: '#get-an-authn-mapping-by-uuid'
    identifier: get-an-authn-mapping-by-uuid
    parent: authn-mappings
    generated: true
    params:
      versions:
        - v2
      operationids:
        - GetAuthNMapping
      unstable: []
      order: 1
  - name: Delete an AuthN Mapping
    url: '#delete-an-authn-mapping'
    identifier: delete-an-authn-mapping
    parent: authn-mappings
    generated: true
    params:
      versions:
        - v2
      operationids:
        - DeleteAuthNMapping
      unstable: []
      order: 3
  - name: Create an AuthN Mapping
    url: '#create-an-authn-mapping'
    identifier: create-an-authn-mapping
    parent: authn-mappings
    generated: true
    params:
      versions:
        - v2
      operationids:
        - CreateAuthNMapping
      unstable: []
      order: 5
  - name: List all AuthN Mappings
    url: '#list-all-authn-mappings'
    identifier: list-all-authn-mappings
    parent: authn-mappings
    generated: true
    params:
      versions:
        - v2
      operationids:
        - ListAuthNMappings
      unstable: []
      order: 4
  - name: Cloud Workload Security
    url: /api/latest/cloud-workload-security/
    identifier: cloud-workload-security
    generated: true
  - name: Update a Cloud Workload Security Agent rule
    url: '#update-a-cloud-workload-security-agent-rule'
    identifier: update-a-cloud-workload-security-agent-rule
    parent: cloud-workload-security
    generated: true
    params:
      versions:
        - v2
      operationids:
        - UpdateCloudWorkloadSecurityAgentRule
      unstable: []
      order: 5
  - name: Get a Cloud Workload Security Agent rule
    url: '#get-a-cloud-workload-security-agent-rule'
    identifier: get-a-cloud-workload-security-agent-rule
    parent: cloud-workload-security
    generated: true
    params:
      versions:
        - v2
      operationids:
        - GetCloudWorkloadSecurityAgentRule
      unstable: []
      order: 2
  - name: Delete a Cloud Workload Security Agent rule
    url: '#delete-a-cloud-workload-security-agent-rule'
    identifier: delete-a-cloud-workload-security-agent-rule
    parent: cloud-workload-security
    generated: true
    params:
      versions:
        - v2
      operationids:
        - DeleteCloudWorkloadSecurityAgentRule
      unstable: []
      order: 6
  - name: Create a Cloud Workload Security Agent rule
    url: '#create-a-cloud-workload-security-agent-rule'
    identifier: create-a-cloud-workload-security-agent-rule
    parent: cloud-workload-security
    generated: true
    params:
      versions:
        - v2
      operationids:
        - CreateCloudWorkloadSecurityAgentRule
      unstable: []
      order: 4
  - name: Get all Cloud Workload Security Agent rules
    url: '#get-all-cloud-workload-security-agent-rules'
    identifier: get-all-cloud-workload-security-agent-rules
    parent: cloud-workload-security
    generated: true
    params:
      versions:
        - v2
      operationids:
        - ListCloudWorkloadSecurityAgentRules
      unstable: []
      order: 3
  - name: Get the latest Cloud Workload Security policy
    url: '#get-the-latest-cloud-workload-security-policy'
    identifier: get-the-latest-cloud-workload-security-policy
    parent: cloud-workload-security
    generated: true
    params:
      versions:
        - v2
      operationids:
        - DownloadCloudWorkloadPolicyFile
      unstable: []
      order: 1
  - name: Incident Services
    url: /api/latest/incident-services/
    identifier: incident-services
    generated: true
  - name: Update an existing incident service
    url: '#update-an-existing-incident-service'
    identifier: update-an-existing-incident-service
    parent: incident-services
    generated: true
    params:
      versions:
        - v2
      operationids:
        - UpdateIncidentService
      unstable:
        - v2
      order: 0
  - name: Get details of an incident service
    url: '#get-details-of-an-incident-service'
    identifier: get-details-of-an-incident-service
    parent: incident-services
    generated: true
    params:
      versions:
        - v2
      operationids:
        - GetIncidentService
      unstable:
        - v2
      order: 0
  - name: Delete an existing incident service
    url: '#delete-an-existing-incident-service'
    identifier: delete-an-existing-incident-service
    parent: incident-services
    generated: true
    params:
      versions:
        - v2
      operationids:
        - DeleteIncidentService
      unstable:
        - v2
      order: 0
  - name: Create a new incident service
    url: '#create-a-new-incident-service'
    identifier: create-a-new-incident-service
    parent: incident-services
    generated: true
    params:
      versions:
        - v2
      operationids:
        - CreateIncidentService
      unstable:
        - v2
      order: 0
  - name: Get a list of all incident services
    url: '#get-a-list-of-all-incident-services'
    identifier: get-a-list-of-all-incident-services
    parent: incident-services
    generated: true
    params:
      versions:
        - v2
      operationids:
        - ListIncidentServices
      unstable:
        - v2
      order: 0
  - name: Incident Teams
    url: /api/latest/incident-teams/
    identifier: incident-teams
    generated: true
  - name: Update an existing incident team
    url: '#update-an-existing-incident-team'
    identifier: update-an-existing-incident-team
    parent: incident-teams
    generated: true
    params:
      versions:
        - v2
      operationids:
        - UpdateIncidentTeam
      unstable:
        - v2
      order: 0
  - name: Get details of an incident team
    url: '#get-details-of-an-incident-team'
    identifier: get-details-of-an-incident-team
    parent: incident-teams
    generated: true
    params:
      versions:
        - v2
      operationids:
        - GetIncidentTeam
      unstable:
        - v2
      order: 0
  - name: Delete an existing incident team
    url: '#delete-an-existing-incident-team'
    identifier: delete-an-existing-incident-team
    parent: incident-teams
    generated: true
    params:
      versions:
        - v2
      operationids:
        - DeleteIncidentTeam
      unstable:
        - v2
      order: 0
  - name: Create a new incident team
    url: '#create-a-new-incident-team'
    identifier: create-a-new-incident-team
    parent: incident-teams
    generated: true
    params:
      versions:
        - v2
      operationids:
        - CreateIncidentTeam
      unstable:
        - v2
      order: 0
  - name: Get a list of all incident teams
    url: '#get-a-list-of-all-incident-teams'
    identifier: get-a-list-of-all-incident-teams
    parent: incident-teams
    generated: true
    params:
      versions:
        - v2
      operationids:
        - ListIncidentTeams
      unstable:
        - v2
      order: 0
  - name: Incidents
    url: /api/latest/incidents/
    identifier: incidents
    generated: true
  - name: Update an existing incident
    url: '#update-an-existing-incident'
    identifier: update-an-existing-incident
    parent: incidents
    generated: true
    params:
      versions:
        - v2
      operationids:
        - UpdateIncident
      unstable:
        - v2
      order: 0
  - name: Get the details of an incident
    url: '#get-the-details-of-an-incident'
    identifier: get-the-details-of-an-incident
    parent: incidents
    generated: true
    params:
      versions:
        - v2
      operationids:
        - GetIncident
      unstable:
        - v2
      order: 0
  - name: Delete an existing incident
    url: '#delete-an-existing-incident'
    identifier: delete-an-existing-incident
    parent: incidents
    generated: true
    params:
      versions:
        - v2
      operationids:
        - DeleteIncident
      unstable:
        - v2
      order: 0
  - name: Create an incident
    url: '#create-an-incident'
    identifier: create-an-incident
    parent: incidents
    generated: true
    params:
      versions:
        - v2
      operationids:
        - CreateIncident
      unstable:
        - v2
      order: 0
  - name: Get a list of incidents
    url: '#get-a-list-of-incidents'
    identifier: get-a-list-of-incidents
    parent: incidents
    generated: true
    params:
      versions:
        - v2
      operationids:
        - ListIncidents
      unstable:
        - v2
      order: 0
  - name: Logs Archives
    url: /api/latest/logs-archives/
    identifier: logs-archives
    generated: true
  - name: Grant role to an archive
    url: '#grant-role-to-an-archive'
    identifier: grant-role-to-an-archive
    parent: logs-archives
    generated: true
    params:
      versions:
        - v2
      operationids:
        - AddReadRoleToArchive
      unstable: []
      order: 7
  - name: List read roles for an archive
    url: '#list-read-roles-for-an-archive'
    identifier: list-read-roles-for-an-archive
    parent: logs-archives
    generated: true
    params:
      versions:
        - v2
      operationids:
        - ListArchiveReadRoles
      unstable: []
      order: 6
  - name: Revoke role from an archive
    url: '#revoke-role-from-an-archive'
    identifier: revoke-role-from-an-archive
    parent: logs-archives
    generated: true
    params:
      versions:
        - v2
      operationids:
        - RemoveRoleFromArchive
      unstable: []
      order: 8
  - name: Update an archive
    url: '#update-an-archive'
    identifier: update-an-archive
    parent: logs-archives
    generated: true
    params:
      versions:
        - v2
      operationids:
        - UpdateLogsArchive
      unstable: []
      order: 4
  - name: Get an archive
    url: '#get-an-archive'
    identifier: get-an-archive
    parent: logs-archives
    generated: true
    params:
      versions:
        - v2
      operationids:
        - GetLogsArchive
      unstable: []
      order: 3
  - name: Delete an archive
    url: '#delete-an-archive'
    identifier: delete-an-archive
    parent: logs-archives
    generated: true
    params:
      versions:
        - v2
      operationids:
        - DeleteLogsArchive
      unstable: []
      order: 5
  - name: Create an archive
    url: '#create-an-archive'
    identifier: create-an-archive
    parent: logs-archives
    generated: true
    params:
      versions:
        - v2
      operationids:
        - CreateLogsArchive
      unstable: []
      order: 2
  - name: Get all archives
    url: '#get-all-archives'
    identifier: get-all-archives
    parent: logs-archives
    generated: true
    params:
      versions:
        - v2
      operationids:
        - ListLogsArchives
      unstable: []
      order: 1
  - name: Update archive order
    url: '#update-archive-order'
    identifier: update-archive-order
    parent: logs-archives
    generated: true
    params:
      versions:
        - v2
      operationids:
        - UpdateLogsArchiveOrder
      unstable: []
      order: 10
  - name: Get archive order
    url: '#get-archive-order'
    identifier: get-archive-order
    parent: logs-archives
    generated: true
    params:
      versions:
        - v2
      operationids:
        - GetLogsArchiveOrder
      unstable: []
      order: 9
  - name: Logs Metrics
    url: /api/latest/logs-metrics/
    identifier: logs-metrics
    generated: true
  - name: Update a log-based metric
    url: '#update-a-log-based-metric'
    identifier: update-a-log-based-metric
    parent: logs-metrics
    generated: true
    params:
      versions:
        - v2
      operationids:
        - UpdateLogsMetric
      unstable: []
      order: 4
  - name: Get a log-based metric
    url: '#get-a-log-based-metric'
    identifier: get-a-log-based-metric
    parent: logs-metrics
    generated: true
    params:
      versions:
        - v2
      operationids:
        - GetLogsMetric
      unstable: []
      order: 3
  - name: Delete a log-based metric
    url: '#delete-a-log-based-metric'
    identifier: delete-a-log-based-metric
    parent: logs-metrics
    generated: true
    params:
      versions:
        - v2
      operationids:
        - DeleteLogsMetric
      unstable: []
      order: 5
  - name: Create a log-based metric
    url: '#create-a-log-based-metric'
    identifier: create-a-log-based-metric
    parent: logs-metrics
    generated: true
    params:
      versions:
        - v2
      operationids:
        - CreateLogsMetric
      unstable: []
      order: 2
  - name: Get all log-based metrics
    url: '#get-all-log-based-metrics'
    identifier: get-all-log-based-metrics
    parent: logs-metrics
    generated: true
    params:
      versions:
        - v2
      operationids:
        - ListLogsMetrics
      unstable: []
      order: 1
  - name: Logs Restriction Queries
    url: /api/latest/logs-restriction-queries/
    identifier: logs-restriction-queries
    generated: true
  - name: Grant role to a restriction query
    url: '#grant-role-to-a-restriction-query'
    identifier: grant-role-to-a-restriction-query
    parent: logs-restriction-queries
    generated: true
    params:
      versions:
        - v2
      operationids:
        - AddRoleToRestrictionQuery
      unstable:
        - v2
      order: 7
  - name: List roles for a restriction query
    url: '#list-roles-for-a-restriction-query'
    identifier: list-roles-for-a-restriction-query
    parent: logs-restriction-queries
    generated: true
    params:
      versions:
        - v2
      operationids:
        - ListRestrictionQueryRoles
      unstable:
        - v2
      order: 6
  - name: Revoke role from a restriction query
    url: '#revoke-role-from-a-restriction-query'
    identifier: revoke-role-from-a-restriction-query
    parent: logs-restriction-queries
    generated: true
    params:
      versions:
        - v2
      operationids:
        - RemoveRoleFromRestrictionQuery
      unstable:
        - v2
      order: 8
  - name: Update a restriction query
    url: '#update-a-restriction-query'
    identifier: update-a-restriction-query
    parent: logs-restriction-queries
    generated: true
    params:
      versions:
        - v2
      operationids:
        - UpdateRestrictionQuery
      unstable:
        - v2
      order: 4
  - name: Get a restriction query
    url: '#get-a-restriction-query'
    identifier: get-a-restriction-query
    parent: logs-restriction-queries
    generated: true
    params:
      versions:
        - v2
      operationids:
        - GetRestrictionQuery
      unstable:
        - v2
      order: 3
  - name: Delete a restriction query
    url: '#delete-a-restriction-query'
    identifier: delete-a-restriction-query
    parent: logs-restriction-queries
    generated: true
    params:
      versions:
        - v2
      operationids:
        - DeleteRestrictionQuery
      unstable:
        - v2
      order: 5
  - name: Get all restriction queries for a given user
    url: '#get-all-restriction-queries-for-a-given-user'
    identifier: get-all-restriction-queries-for-a-given-user
    parent: logs-restriction-queries
    generated: true
    params:
      versions:
        - v2
      operationids:
        - ListUserRestrictionQueries
      unstable:
        - v2
      order: 9
  - name: Get restriction query for a given role
    url: '#get-restriction-query-for-a-given-role'
    identifier: get-restriction-query-for-a-given-role
    parent: logs-restriction-queries
    generated: true
    params:
      versions:
        - v2
      operationids:
        - GetRoleRestrictionQuery
      unstable:
        - v2
      order: 10
  - name: Create a restriction query
    url: '#create-a-restriction-query'
    identifier: create-a-restriction-query
    parent: logs-restriction-queries
    generated: true
    params:
      versions:
        - v2
      operationids:
        - CreateRestrictionQuery
      unstable:
        - v2
      order: 2
  - name: List restriction queries
    url: '#list-restriction-queries'
    identifier: list-restriction-queries
    parent: logs-restriction-queries
    generated: true
    params:
      versions:
        - v2
      operationids:
        - ListRestrictionQueries
      unstable:
        - v2
      order: 1
  - name: Processes
    url: /api/latest/processes/
    identifier: processes
    generated: true
  - name: Get all processes
    url: '#get-all-processes'
    identifier: get-all-processes
    parent: processes
    generated: true
    params:
      versions:
        - v2
      operationids:
        - ListProcesses
      unstable: []
      order: 1
  - name: RUM
    url: /api/latest/rum/
    identifier: rum
    generated: true
  - name: Search RUM events
    url: '#search-rum-events'
    identifier: search-rum-events
    parent: rum
    generated: true
    params:
      versions:
        - v2
      operationids:
        - SearchRUMEvents
      unstable: []
      order: 1
  - name: Get a list of RUM events
    url: '#get-a-list-of-rum-events'
    identifier: get-a-list-of-rum-events
    parent: rum
    generated: true
    params:
      versions:
        - v2
      operationids:
        - ListRUMEvents
      unstable: []
      order: 2
  - name: Aggregate RUM events
    url: '#aggregate-rum-events'
    identifier: aggregate-rum-events
    parent: rum
    generated: true
    params:
      versions:
        - v2
      operationids:
        - AggregateRUMEvents
      unstable: []
      order: 3
  - name: Roles
    url: /api/latest/roles/
    identifier: roles
    generated: true
  - name: Add a user to a role
    url: '#add-a-user-to-a-role'
    identifier: add-a-user-to-a-role
    parent: roles
    generated: true
    params:
      versions:
        - v2
      operationids:
        - AddUserToRole
      unstable: []
      order: 10
  - name: Get all users of a role
    url: '#get-all-users-of-a-role'
    identifier: get-all-users-of-a-role
    parent: roles
    generated: true
    params:
      versions:
        - v2
      operationids:
        - ListRoleUsers
      unstable: []
      order: 9
  - name: Remove a user from a role
    url: '#remove-a-user-from-a-role'
    identifier: remove-a-user-from-a-role
    parent: roles
    generated: true
    params:
      versions:
        - v2
      operationids:
        - RemoveUserFromRole
      unstable: []
      order: 11
  - name: Grant permission to a role
    url: '#grant-permission-to-a-role'
    identifier: grant-permission-to-a-role
    parent: roles
    generated: true
    params:
      versions:
        - v2
      operationids:
        - AddPermissionToRole
      unstable: []
      order: 7
  - name: List permissions for a role
    url: '#list-permissions-for-a-role'
    identifier: list-permissions-for-a-role
    parent: roles
    generated: true
    params:
      versions:
        - v2
      operationids:
        - ListRolePermissions
      unstable: []
      order: 6
  - name: Revoke permission
    url: '#revoke-permission'
    identifier: revoke-permission
    parent: roles
    generated: true
    params:
      versions:
        - v2
      operationids:
        - RemovePermissionFromRole
      unstable: []
      order: 8
  - name: Create a new role by cloning an existing role
    url: '#create-a-new-role-by-cloning-an-existing-role'
    identifier: create-a-new-role-by-cloning-an-existing-role
    parent: roles
    generated: true
    params:
      versions:
        - v2
      operationids:
        - CloneRole
      unstable: []
      order: 12
  - name: Update a role
    url: '#update-a-role'
    identifier: update-a-role
    parent: roles
    generated: true
    params:
      versions:
        - v2
      operationids:
        - UpdateRole
      unstable: []
      order: 4
  - name: Get a role
    url: '#get-a-role'
    identifier: get-a-role
    parent: roles
    generated: true
    params:
      versions:
        - v2
      operationids:
        - GetRole
      unstable: []
      order: 3
  - name: Delete role
    url: '#delete-role'
    identifier: delete-role
    parent: roles
    generated: true
    params:
      versions:
        - v2
      operationids:
        - DeleteRole
      unstable: []
      order: 5
  - name: Create role
    url: '#create-role'
    identifier: create-role
    parent: roles
    generated: true
    params:
      versions:
        - v2
      operationids:
        - CreateRole
      unstable: []
      order: 2
  - name: List roles
    url: '#list-roles'
    identifier: list-roles
    parent: roles
    generated: true
    params:
      versions:
        - v2
      operationids:
        - ListRoles
      unstable: []
      order: 1
  - name: List permissions
    url: '#list-permissions'
    identifier: list-permissions
    parent: roles
    generated: true
    params:
      versions:
        - v2
      operationids:
        - ListPermissions
      unstable: []
      order: 1
  - name: Security Monitoring
    url: /api/latest/security-monitoring/
    identifier: security-monitoring
    generated: true
  - name: Get a list of security signals
    url: '#get-a-list-of-security-signals'
    identifier: get-a-list-of-security-signals
    parent: security-monitoring
    generated: true
    params:
      versions:
        - v2
      operationids:
        - SearchSecurityMonitoringSignals
      unstable:
        - v2
      order: 6
  - name: Get a quick list of security signals
    url: '#get-a-quick-list-of-security-signals'
    identifier: get-a-quick-list-of-security-signals
    parent: security-monitoring
    generated: true
    params:
      versions:
        - v2
      operationids:
        - ListSecurityMonitoringSignals
      unstable:
        - v2
      order: 7
  - name: Update an existing rule
    url: '#update-an-existing-rule'
    identifier: update-an-existing-rule
    parent: security-monitoring
    generated: true
    params:
      versions:
        - v2
      operationids:
        - UpdateSecurityMonitoringRule
      unstable: []
      order: 4
  - name: Get a rule's details
    url: '#get-a-rules-details'
    identifier: get-a-rules-details
    parent: security-monitoring
    generated: true
    params:
      versions:
        - v2
      operationids:
        - GetSecurityMonitoringRule
      unstable: []
      order: 3
  - name: Delete an existing rule
    url: '#delete-an-existing-rule'
    identifier: delete-an-existing-rule
    parent: security-monitoring
    generated: true
    params:
      versions:
        - v2
      operationids:
        - DeleteSecurityMonitoringRule
      unstable: []
      order: 5
  - name: Create a detection rule
    url: '#create-a-detection-rule'
    identifier: create-a-detection-rule
    parent: security-monitoring
    generated: true
    params:
      versions:
        - v2
      operationids:
        - CreateSecurityMonitoringRule
      unstable: []
      order: 2
  - name: List rules
    url: '#list-rules'
    identifier: list-rules
    parent: security-monitoring
    generated: true
    params:
      versions:
        - v2
      operationids:
        - ListSecurityMonitoringRules
      unstable: []
      order: 1
  - name: Update a security filter
    url: '#update-a-security-filter'
    identifier: update-a-security-filter
    parent: security-monitoring
    generated: true
    params:
      versions:
        - v2
      operationids:
        - UpdateSecurityFilter
      unstable: []
      order: 0
  - name: Get a security filter
    url: '#get-a-security-filter'
    identifier: get-a-security-filter
    parent: security-monitoring
    generated: true
    params:
      versions:
        - v2
      operationids:
        - GetSecurityFilter
      unstable: []
      order: 0
  - name: Delete a security filter
    url: '#delete-a-security-filter'
    identifier: delete-a-security-filter
    parent: security-monitoring
    generated: true
    params:
      versions:
        - v2
      operationids:
        - DeleteSecurityFilter
      unstable: []
      order: 0
  - name: Create a security filter
    url: '#create-a-security-filter'
    identifier: create-a-security-filter
    parent: security-monitoring
    generated: true
    params:
      versions:
        - v2
      operationids:
        - CreateSecurityFilter
      unstable: []
      order: 0
  - name: Get all security filters
    url: '#get-all-security-filters'
    identifier: get-all-security-filters
    parent: security-monitoring
    generated: true
    params:
      versions:
        - v2
      operationids:
        - ListSecurityFilters
      unstable: []
      order: 0
  - name: Service Accounts
    url: /api/latest/service-accounts/
    identifier: service-accounts
    generated: true
  - name: Edit an application key for this service account
    url: '#edit-an-application-key-for-this-service-account'
    identifier: edit-an-application-key-for-this-service-account
    parent: service-accounts
    generated: true
    params:
      versions:
        - v2
      operationids:
        - UpdateServiceAccountApplicationKey
      unstable: []
      order: 2
  - name: Get one application key for this service account
    url: '#get-one-application-key-for-this-service-account'
    identifier: get-one-application-key-for-this-service-account
    parent: service-accounts
    generated: true
    params:
      versions:
        - v2
      operationids:
        - GetServiceAccountApplicationKey
      unstable: []
      order: 1
  - name: Delete an application key for this service account
    url: '#delete-an-application-key-for-this-service-account'
    identifier: delete-an-application-key-for-this-service-account
    parent: service-accounts
    generated: true
    params:
      versions:
        - v2
      operationids:
        - DeleteServiceAccountApplicationKey
      unstable: []
      order: 3
  - name: Create an application key for this service account
    url: '#create-an-application-key-for-this-service-account'
    identifier: create-an-application-key-for-this-service-account
    parent: service-accounts
    generated: true
    params:
      versions:
        - v2
      operationids:
        - CreateServiceAccountApplicationKey
      unstable: []
      order: 0
  - name: List application keys for this service account
    url: '#list-application-keys-for-this-service-account'
    identifier: list-application-keys-for-this-service-account
    parent: service-accounts
    generated: true
    params:
      versions:
        - v2
      operationids:
        - ListServiceAccountApplicationKeys
      unstable: []
      order: 0<|MERGE_RESOLUTION|>--- conflicted
+++ resolved
@@ -1853,7 +1853,11 @@
     parent: dbm_setup_mysql
     identifier: dbm_mysql_advanced_configuration
     weight: 105
-<<<<<<< HEAD
+  - name: Troubleshooting
+    url: database_monitoring/setup_mysql/troubleshooting/
+    parent: dbm_setup_mysql
+    identifier: dbm_troubleshooting_mysql
+    weight: 106
   - name: Setting Up SQL Server
     url: database_monitoring/setup_sql_server/
     parent: dbm
@@ -1874,13 +1878,6 @@
     parent: dbm_setup_sql_server
     identifier: dbm_setup_sql_server_azure
     weight: 103
-=======
-  - name: Troubleshooting
-    url: database_monitoring/setup_mysql/troubleshooting/
-    parent: dbm_setup_mysql
-    identifier: dbm_troubleshooting_mysql
-    weight: 106
->>>>>>> aa70aed8
   - name: Data Collected
     url: database_monitoring/data_collected
     parent: dbm
@@ -1900,15 +1897,12 @@
     url: database_monitoring/troubleshooting/
     parent: dbm
     identifier: dbm_troubleshooting
-<<<<<<< HEAD
-=======
-    weight: 6
+    weight: 7
   - name: Guides
     url: database_monitoring/guide/
     parent: dbm
     identifier: dbm_guides
->>>>>>> aa70aed8
-    weight: 7
+    weight: 8
   - name: Log Management
     url: logs/
     pre: log
