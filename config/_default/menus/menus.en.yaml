--- conflicted
+++ resolved
@@ -221,15 +221,12 @@
     url: "agent/docker/prometheus/"
     parent: "agent_docker"
     identifier: "agent_docker_prometheus"
-<<<<<<< HEAD
-=======
-    weight: 204
+    weight: 205
   - name: "Data Collected"
     url: "agent/docker/data_collected/"
     parent: "agent_docker"
     identifier: "agent_docker_data_collected"
->>>>>>> e534b745
-    weight: 205
+    weight: 206
 
   ## AGENT - Kubernetes
 
