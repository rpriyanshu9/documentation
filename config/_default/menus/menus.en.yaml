--- conflicted
+++ resolved
@@ -1881,15 +1881,9 @@
     url: security_platform/
     pre: nav_security_monitoring
     identifier: security_platform
-<<<<<<< HEAD
-    weight: 170000
-  - name: Getting Started
-    url: security_platform/getting_started
-=======
     weight: 160000
   - name: Security Monitoring
     url: security_platform/security_monitoring/
->>>>>>> d70260b2
     parent: security_platform
     identifier: security_monitoring
     weight: 1
