main:
  - name: Débuter
    identifier: getting_started
    url: getting_started/
    pre: nav_start
    weight: 10000
  - name: Agent
    identifier: getting_started_agent
    url: getting_started/agent/
    parent: getting_started
    weight: 1
  - name: Intégrations
    identifier: getting_started_integrations
    url: getting_started/integrations/
    parent: getting_started
    weight: 2
  - name: Prometheus/Openmetrics
    identifier: getting_started_prometheus
    url: getting_started/integrations/prometheus
    parent: getting_started_integrations
    weight: 201
  - name: Datadog
    identifier: getting_started_datadog
    url: getting_started/application/
    parent: getting_started
    weight: 3
  - name: Monitors
    identifier: getting_started_monitors
    url: getting_started/application/monitors
    parent: getting_started_datadog
    weight: 301
  - name: Logs
    identifier: getting_started_logs
    url: getting_started/logs/
    parent: getting_started
    weight: 4
  - name: Tracing
    identifier: getting_started_collect_traces
    url: getting_started/tracing/
    parent: getting_started
    weight: 5
  - name: Tracing distribué
    identifier: getting_started_distributed_tracing
    url: getting_started/tracing/distributed-tracing/
    parent: getting_started_collect_traces
    weight: 501
  - name: API
    identifier: getting_started_api
    url: getting_started/api/
    parent: getting_started
    weight: 6
  - name: Centre d'apprentissage
    url: getting_started/learning_center/
    parent: getting_started
    weight: 7
  - name: Tagging
    url: tagging/
    pre: nav_tagging
    identifier: tagging_
    weight: 20000
  - name: Assigner des tags
    url: tagging/assigning_tags/
    parent: tagging_
    weight: 1
  - name: Utiliser les tags
    url: tagging/using_tags/
    parent: tagging_
    weight: 2
  - name: Agent
    url: agent/
    pre: nav_agent
    weight: 30000
    identifier: agent
  - name: Utilisation de base de l'Agent
    url: agent/basic_agent_usage/
    parent: agent
    identifier: basic_agent_usage
    weight: 1
  - name: AIX
    identifier: basic_agent_usage_aix
    url: agent/basic_agent_usage/aix/
    weight: 101
    parent: basic_agent_usage
  - name: "Amazon\_Linux"
    identifier: basic_agent_usage_amazon_linux
    url: agent/basic_agent_usage/amazonlinux/
    weight: 102
    parent: basic_agent_usage
  - name: CentOS
    identifier: basic_agent_usage_centos
    url: agent/basic_agent_usage/centos/
    weight: 103
    parent: basic_agent_usage
  - name: Debian
    identifier: basic_agent_usage_deb
    url: agent/basic_agent_usage/deb/
    weight: 104
    parent: basic_agent_usage
  - name: Fedora
    identifier: basic_agent_usage_fedora
    url: agent/basic_agent_usage/fedora/
    weight: 106
    parent: basic_agent_usage
  - name: Heroku
    identifier: basic_agent_usage_heroku
    url: agent/basic_agent_usage/heroku/
    weight: 107
    parent: basic_agent_usage
  - name: Mac OS X
    identifier: basic_agent_usage_osx
    url: agent/basic_agent_usage/osx/
    weight: 108
    parent: basic_agent_usage
  - name: "Red\_Hat"
    identifier: basic_agent_usage_redhat
    url: agent/basic_agent_usage/redhat/
    weight: 109
    parent: basic_agent_usage
  - name: SUSE
    identifier: basic_agent_usage_suse
    url: agent/basic_agent_usage/suse/
    weight: 110
    parent: basic_agent_usage
  - name: Ubuntu
    identifier: basic_agent_usage_ubuntu
    url: agent/basic_agent_usage/ubuntu/
    weight: 111
    parent: basic_agent_usage
  - name: Windows
    identifier: basic_agent_usage_windows
    url: agent/basic_agent_usage/windows/
    weight: 112
    parent: basic_agent_usage
  - name: Depuis les sources
    identifier: basic_agent_usage_source
    url: agent/basic_agent_usage/source/
    weight: 113
    parent: basic_agent_usage
  - name: Docker
    url: agent/docker/
    parent: agent
    identifier: agent_docker
    weight: 2
  - name: APM
    identifier: agent_docker_apm
    url: agent/docker/apm/
    parent: agent_docker
    weight: 201
  - name: Collecte de logs
    identifier: agent_docker_log
    url: agent/docker/log/
    parent: agent_docker
    weight: 203
  - name: Kubernetes
    url: agent/kubernetes/
    parent: agent
    identifier: agent_kubernetes
    weight: 3
  - name: Configuration DaemonSet
    url: agent/kubernetes/daemonset_setup/
    parent: agent_kubernetes
    weight: 301
  - name: Configuration de host
    url: agent/kubernetes/host_setup/
    parent: agent_kubernetes
    weight: 302
  - name: Helm
    url: agent/kubernetes/helm/
    parent: agent_kubernetes
    weight: 303
  - name: Collecte d'événements
    url: agent/kubernetes/event_collection/
    parent: agent_kubernetes
    weight: 304
  - name: Intégrations personnalisées
    url: agent/kubernetes/integrations/
    parent: agent_kubernetes
    weight: 305
  - name: Métriques
    url: agent/kubernetes/metrics/
    parent: agent_kubernetes
    weight: 306
  - name: Métriques custom et DogStatsD
    url: agent/kubernetes/dogstatsd/
    parent: agent_kubernetes
    weight: 307
  - name: Version antérieures
    url: agent/kubernetes/legacy/
    parent: agent_kubernetes
    weight: 308
  - name: Agent de cluster
    url: agent/cluster_agent/
    parent: agent
    identifier: agent_cluster
    weight: 4
  - name: Implémentation
    url: agent/cluster_agent/setup/
    parent: agent_cluster
    identifier: cluster_agent_setup
    weight: 401
  - name: Collecte d'événements
    url: agent/cluster_agent/event_collection/
    parent: agent_cluster
    identifier: cluster_agent_event_collection
    weight: 402
  - name: Métriques externes et custom
    url: agent/cluster_agent/external_metrics/
    parent: agent_cluster
    identifier: cluster_agent_external_metrics
    weight: 403
  - name: Commandes et options
    url: agent/cluster_agent/commands/
    identifier: cluster_agent_commands
    parent: agent_cluster
    weight: 404
  - name: Dépannage
    url: agent/cluster_agent/troubleshooting/
    identifier: cluster_agent_troubleshooting
    parent: agent_cluster
    weight: 405
  - name: Autodiscovery
    url: agent/autodiscovery/
    identifier: agent_autodiscovery
    parent: agent
    weight: 5
  - name: Configuration automatique
    url: agent/autodiscovery/auto_conf/
    parent: agent_autodiscovery
    weight: 501
  - name: Modèles d'intégration
    url: agent/autodiscovery/integrations/
    parent: agent_autodiscovery
    weight: 502
  - name: Identificateur de conteneur
    url: agent/autodiscovery/ad_identifiers/
    parent: agent_autodiscovery
    weight: 503
  - name: Template variables
    url: agent/autodiscovery/template_variables/
    parent: agent_autodiscovery
    weight: 504
  - name: Extraction de tag
    url: agent/autodiscovery/tag/
    parent: agent_autodiscovery
    weight: 505
  - name: Gestion de découverte
    url: agent/autodiscovery/management/
    parent: agent_autodiscovery
    weight: 506
  - name: Checks d'endpoints
    url: agent/autodiscovery/endpointschecks/
    parent: agent_autodiscovery
    weight: 507
  - name: Checks de cluster
    url: agent/autodiscovery/clusterchecks/
    parent: agent_autodiscovery
    weight: 508
  - name: Dépannage
    url: agent/autodiscovery/troubleshooting/
    parent: agent_autodiscovery
    weight: 509
  - name: Collecte de logs
    url: agent/logs/
    identifier: agent_logs
    parent: agent
    weight: 6
  - name: Collecte de logs avancée
    url: agent/logs/advanced_log_collection
    parent: agent_logs
    weight: 601
  - name: Proxy
    url: agent/logs/proxy
    parent: agent_logs
    weight: 602
  - name: Proxy
    url: agent/proxy/
    parent: agent
    identifier: agent_proxy
    weight: 7
  - name: Mise à niveau vers Agent v6
    url: agent/guide/upgrade-to-agent-v6/
    parent: agent
    weight: 8
  - name: Dépannage
    url: agent/troubleshooting/
    parent: agent
    weight: 9
    identifier: agent_troubleshooting
  - name: Mode debugging
    url: agent/troubleshooting/debug_mode/
    parent: agent_troubleshooting
    weight: 901
  - name: Commande flare de l'Agent
    url: agent/troubleshooting/send_a_flare/
    parent: agent_troubleshooting
    weight: 902
  - name: Statut d'un check de l'Agent
    url: agent/troubleshooting/agent_check_status/
    parent: agent_troubleshooting
    weight: 903
  - name: Problèmes NTP
    url: agent/troubleshooting/ntp/
    parent: agent_troubleshooting
    weight: 904
  - name: Problèmes d'autorisation
    url: agent/troubleshooting/permissions/
    parent: agent_troubleshooting
    weight: 905
  - name: Problèmes d'intégration
    url: agent/troubleshooting/integrations/
    parent: agent_troubleshooting
    weight: 906
  - name: Guides
    url: agent/guide/
    identifier: agent_guides
    parent: agent
    weight: 10
  - name: Sécurité
    identifier: agent_security
    url: security/agent/
    parent: agent
    weight: 11
  - name: Intégrations
    url: integrations/
    identifier: integrations_top_level
    pre: nav_integrations
    weight: 40000
  - name: Watchdog
    url: watchdog/
    identifier: watchdog_top_level
    pre: nav_watchdog
    weight: 50000
  - name: Graphiques
    url: graphing/
    pre: nav_graphing
    identifier: graphing
    weight: 60000
  - name: Utiliser les graphiques
    url: graphing/using_graphs/
    parent: graphing
    identifier: graphing_using_graphs
    weight: 1
  - name: Dashboards
    url: graphing/dashboards/
    parent: graphing
    identifier: graphing_dashboards
    weight: 2
  - name: Screenboard
    url: graphing/dashboards/screenboard/
    parent: graphing_dashboards
    weight: 201
  - name: Timeboard
    url: graphing/dashboards/timeboard/
    parent: graphing_dashboards
    weight: 202
  - name: Template variables
    url: graphing/dashboards/template_variables/
    parent: graphing_dashboards
    weight: 203
    identifier: graphing_dashboards_temp_variables
  - name: Graphiques partagés
    url: graphing/dashboards/shared_graph/
    parent: graphing_dashboards
    weight: 204
  - name: Métriques
    url: graphing/metrics/
    parent: graphing
    identifier: graphing_metrics
    weight: 3
  - name: Introduction
    url: graphing/metrics/introduction/
    parent: graphing_metrics
    weight: 301
  - name: Explorer
    url: graphing/metrics/explorer/
    parent: graphing_metrics
    weight: 302
  - name: Résumé
    url: graphing/metrics/summary/
    parent: graphing_metrics
    weight: 303
  - name: Distributions
    url: graphing/metrics/distributions/
    parent: graphing_metrics
    identifier: graphing_metrics_distributions
    weight: 304
  - name: Corrélations de métriques
    url: graphing/correlations/
    parent: graphing
    weight: 4
  - name: Notebooks
    url: graphing/notebooks/
    parent: graphing
    weight: 5
  - name: Flux d'événements
    url: graphing/event_stream/
    parent: graphing
    weight: 6
  - name: Infrastructure
    url: graphing/infrastructure/
    parent: graphing
    identifier: graphing_infrastructure
    weight: 7
  - name: Container map
    url: graphing/infrastructure/containermap/
    parent: graphing_infrastructure
    weight: 701
  - name: Hostmap
    url: graphing/infrastructure/hostmap/
    parent: graphing_infrastructure
    weight: 702
  - name: Live containers
    url: graphing/infrastructure/livecontainers/
    parent: graphing_infrastructure
    weight: 703
  - name: Live processes
    url: graphing/infrastructure/process/
    parent: graphing_infrastructure
    weight: 704
  - name: Informatique sans serveur
    url: graphing/infrastructure/serverless/
    parent: graphing_infrastructure
    weight: 706
  - name: De la requête au graphique
    url: graphing/functions/
    parent: graphing
    identifier: graphing_functions
    weight: 8
  - name: Algorithmes
    url: graphing/functions/algorithms/
    parent: graphing_functions
    weight: 801
  - name: Opérations arithmétiques
    url: graphing/functions/arithmetic/
    parent: graphing_functions
    weight: 802
  - name: Total
    url: graphing/functions/count/
    parent: graphing_functions
    weight: 803
  - name: Interpolation
    url: graphing/functions/interpolation/
    parent: graphing_functions
    weight: 804
  - name: Rang
    url: graphing/functions/rank/
    parent: graphing_functions
    weight: 805
  - name: Taux
    url: graphing/functions/rate/
    parent: graphing_functions
    weight: 806
  - name: Régression
    url: graphing/functions/regression/
    parent: graphing_functions
    weight: 807
  - name: Rollup
    url: graphing/functions/rollup/
    parent: graphing_functions
    weight: 808
  - name: Lissage
    url: graphing/functions/smoothing/
    parent: graphing_functions
    weight: 809
  - name: Décalage temporel
    url: graphing/functions/timeshift/
    parent: graphing_functions
    weight: 810
  - name: Bêta
    url: graphing/functions/beta/
    parent: graphing_functions
    weight: 811
  - name: Graphiques JSON
    url: graphing/graphing_json/
    parent: graphing
    identifier: graphing_json
    weight: 9
  - name: Schéma JSON des widgets
    url: graphing/graphing_json/widget_json/
    parent: graphing_json
    weight: 901
  - name: Schéma JSON des requêtes
    url: graphing/graphing_json/request_json/
    parent: graphing_json
    weight: 902
  - name: Widgets
    url: graphing/widgets/
    parent: graphing
    weight: 10
  - name: Guides
    url: graphing/guide/
    parent: graphing
    weight: 11
  - name: Alertes
    url: monitors/
    pre: nav_alerting
    identifier: alerting
    weight: 70000
  - name: Monitors
    url: monitors/monitor_types/
    parent: alerting
    identifier: monitor_types
    weight: 1
  - name: Host
    url: monitors/monitor_types/host/
    parent: monitor_types
    weight: 101
  - name: Métrique
    url: monitors/monitor_types/metric/
    parent: monitor_types
    weight: 102
  - name: Anomalie
    url: monitors/monitor_types/anomaly/
    parent: monitor_types
    weight: 103
  - name: Singularité
    url: monitors/monitor_types/outlier/
    parent: monitor_types
    weight: 104
  - name: Prévision
    url: monitors/monitor_types/forecasts/
    parent: monitor_types
    weight: 105
  - name: Intégration
    url: monitors/monitor_types/integration/
    parent: monitor_types
    weight: 106
  - name: Live process
    url: monitors/monitor_types/process/
    parent: monitor_types
    weight: 107
  - name: Check de processus
    url: monitors/monitor_types/process_check/
    parent: monitor_types
    weight: 108
  - name: Réseau
    url: monitors/monitor_types/network/
    parent: monitor_types
    weight: 109
  - name: Check custom
    url: monitors/monitor_types/custom_check/
    parent: monitor_types
    weight: 110
  - name: Événement
    url: monitors/monitor_types/event/
    parent: monitor_types
    weight: 111
  - name: Logs
    url: monitors/monitor_types/log/
    parent: monitor_types
    weight: 112
  - name: APM
    url: monitors/monitor_types/apm/
    parent: monitor_types
    weight: 113
    identifier: monitor_apm
<<<<<<< HEAD
  - name: Analyses de traces
    url: monitors/monitor_types/app_analytics
    parent: monitor_types
    identifier: monitors_trace_analytics
    weight: 114
=======
>>>>>>> 8d39dd0e
  - name: Watchdog
    url: monitors/monitor_types/watchdog/
    parent: monitor_types
    weight: 114
    identifier: monitor_watchdog
  - name: Composite
    url: monitors/monitor_types/composite/
    parent: monitor_types
    weight: 115
  - name: Gérer des monitors
    url: monitors/manage_monitor/
    weight: 2
    parent: alerting
  - name: Statut des monitors
    url: monitors/monitor_status/
    weight: 3
    parent: alerting
  - name: Sommaire des checks
    url: monitors/check_summary/
    weight: 4
    parent: alerting
  - name: Notifications
    url: monitors/notifications/
    weight: 5
    parent: alerting
  - name: Downtimes
    url: monitors/downtimes/
    weight: 6
    parent: alerting
  - name: Service Level Objectives
    url: monitors/service_level_objectives/
    weight: 7
    parent: alerting
    identifier: slos
  - name: SLO pour un monitor
    url: monitors/service_level_objectives/monitor/
    parent: slos
    weight: 7.1
  - name: SLO pour un événement
    url: monitors/service_level_objectives/event/
    parent: slos
    weight: 7.2
  - name: Guides
    url: monitors/guide/
    weight: 100
    parent: alerting
  - name: APM et tracing distribué
    url: tracing/
    pre: nav_tracing
    identifier: tracing
    weight: 80000
  - name: Activer la collecte de traces
    url: tracing/send_traces/
    identifier: tracing_send_traces
    parent: tracing
    weight: 1
  - name: Métriques APM de l'Agent
    url: tracing/send_traces/agent-apm-metrics/
    parent: tracing_send_traces
    weight: 101
  - name: Instrumenter votre application
    url: tracing/setup/
    parent: tracing
    identifier: tracing_setup
    weight: 2
  - name: Java
    url: tracing/setup/java/
    parent: tracing_setup
    weight: 201
  - name: Python
    url: tracing/setup/python/
    parent: tracing_setup
    identifier: python
    weight: 202
  - name: Ruby
    url: tracing/setup/ruby/
    parent: tracing_setup
    weight: 203
  - name: Go
    url: tracing/setup/go/
    parent: tracing_setup
    weight: 204
  - name: Node.js
    url: tracing/setup/nodejs/
    parent: tracing_setup
    weight: 205
  - name: .NET
    url: tracing/setup/dotnet/
    parent: tracing_setup
    weight: 206
  - name: PHP
    url: tracing/setup/php/
    parent: tracing_setup
    weight: 207
  - name: C++
    url: tracing/setup/cpp/
    parent: tracing_setup
    weight: 208
  - name: Envoy
    url: tracing/setup/envoy/
    parent: tracing_setup
    weight: 209
  - name: NGINX
    url: tracing/setup/nginx/
    parent: tracing_setup
    weight: 210
  - name: Istio
    url: tracing/setup/istio/
    parent: tracing_setup
    weight: 211
  - name: Enrichir vos traces
    url: tracing/advanced/
    parent: tracing
    identifier: tracing_advanced
    weight: 3
  - name: Associer vos logs à vos traces
    url: tracing/advanced/connect_logs_and_traces/
    parent: tracing_advanced
    weight: 301
  - name: Ajouter des tags de span
    url: tracing/advanced/adding_metadata_to_spans/
    parent: tracing_advanced
    weight: 302
  - name: Métriques d'exécution
    url: tracing/advanced/runtime_metrics/
    parent: tracing_advanced
    weight: 303
  - name: OpenTracing
    url: tracing/advanced/opentracing/
    parent: tracing_advanced
    weight: 304
  - name: Instrumentation manuelle
    url: tracing/advanced/manual_instrumentation/
    parent: tracing_advanced
    weight: 305
  - name: Configurer les tags primaires
    url: tracing/advanced/setting_primary_tags_to_scope/
    parent: tracing_advanced
    weight: 306
  - name: Glossaire de l'APM
    url: tracing/visualization/
    parent: tracing
    identifier: tracing_vis
    weight: 4
  - name: Liste des services
    url: tracing/visualization/services_list/
    parent: tracing_vis
    weight: 401
  - name: Page Service
    url: tracing/visualization/service/
    parent: tracing_vis
    weight: 402
  - name: Page Ressource
    url: tracing/visualization/resource/
    parent: tracing_vis
    weight: 403
  - name: Vue Trace
    url: tracing/visualization/trace/
    parent: tracing_vis
    weight: 404
  - name: Service Map
    url: tracing/visualization/services_map/
    parent: tracing_vis
    weight: 405
  - name: Analyse et recherche de traces
    url: tracing/app_analytics/
    parent: tracing
    identifier: tracing_search_analytics
    weight: 5
  - name: Configuration de l'Agent
    url: tracing/app_analytics/agent_trace_search/
    parent: tracing_search_analytics
    weight: 501
  - name: Recherche de traces
    url: tracing/advanced/search/
    parent: tracing_search_analytics
    weight: 502
  - name: Analyse de traces
    url: tracing/app_analytics/analytics/
    parent: tracing_search_analytics
    weight: 503
<<<<<<< HEAD
  - name: Les monitors
    url: monitors/monitor_types/app_analytics
=======
  - name: Monitors
    url: monitors/monitor_types/trace_analytics
>>>>>>> 8d39dd0e
    parent: tracing_search_analytics
    weight: 504
  - name: Guides
    url: tracing/guide/
    identifier: tracing_guides
    parent: tracing
    weight: 8
  - name: Dépannage
    url: tracing/troubleshooting/
    identifier: tracing_troubleshooting
    parent: tracing
    weight: 9
  - name: Log Management
    url: logs/
    pre: nav_logs
    identifier: log_management
    weight: 90000
  - name: Collecte de logs et intégrations
    url: logs/log_collection/
    parent: log_management
    identifier: log_collection
    weight: 1
  - name: Browser
    identifier: log_browser
    url: logs/log_collection/javascript/
    parent: log_collection
    weight: 101
  - name: Csharp
    url: logs/log_collection/csharp/
    parent: log_collection
    weight: 102
  - name: Go
    identifier: log_go
    url: logs/log_collection/go/
    parent: log_collection
    weight: 103
  - name: Java
    url: logs/log_collection/java/
    parent: log_collection
    identifier: log_collection_java
    weight: 104
  - name: Nodejs
    url: logs/log_collection/nodejs/
    parent: log_collection
    weight: 105
  - name: PHP
    identifier: log_php
    url: logs/log_collection/php/
    parent: log_collection
    weight: 106
  - name: Python
    identifier: log_python
    url: logs/log_collection/python/
    parent: log_collection
    weight: 107
  - name: Ruby
    url: logs/log_collection/ruby/
    parent: log_collection
    identifier: log_collection_ruby
    weight: 108
  - name: Autres intégrations
    url: 'integrations/#collecte-de-logs-cat'
    identifier: other_integrations
    parent: log_collection
    weight: 109
  - name: Traitement
    url: logs/processing/
    parent: log_management
    identifier: log_processing
    weight: 2
  - name: Pipelines
    url: logs/processing/pipelines/
    parent: log_processing
    identifier: log_pipelines
    weight: 201
  - name: Processeurs
    url: logs/processing/processors/
    parent: log_processing
    weight: 202
  - name: Parsing
    url: logs/processing/parsing/
    parent: log_processing
    weight: 203
  - name: Convention de nommage
    url: logs/processing/attributes_naming_convention/
    parent: log_processing
    weight: 204
  - name: "Live\_Tail"
    url: logs/live_tail/
    parent: log_management
    identifier: log_live_tail
    weight: 3
  - name: Générer des métriques
    url: logs/logs_to_metrics/
    parent: log_management
    identifier: log_to_metrics
    weight: 4
  - name: Archives
    url: logs/archives/
    parent: log_management
    identifier: log_archives
    weight: 5
  - name: "Archivage sur AWS\_S3"
    url: logs/archives/s3/
    parent: log_archives
    weight: 501
  - name: Réintégration à partir des archives
    url: logs/archives/rehydrating
    parent: log_archives
    weight: 502
  - name: Index
    url: logs/indexes
    parent: log_management
    identifier: log_indexes
    weight: 6
  - name: Log Explorer
    url: logs/explorer/
    parent: log_management
    identifier: log_explorer
    weight: 7
  - name: Recherche
    url: logs/explorer/search/
    parent: log_explorer
    weight: 701
  - name: Analyse de logs
    url: logs/explorer/analytics/
    parent: log_explorer
    weight: 702
  - name: Vues enregistrées
    url: logs/explorer/saved_views/
    parent: log_explorer
    weight: 703
  - name: Log Patterns
    url: logs/explorer/patterns/
    parent: log_explorer
    weight: 704
  - name: Guides
    url: logs/guide/
    parent: log_management
    identifier: log_guides
    weight: 8
  - name: Sécurité
    url: security/logs/
    parent: log_management
    weight: 9
  - name: Synthetics
    url: 'https://www.datadoghq.com/synthetics/'
    pre: nav_synthetics
    identifier: synthetics
    weight: 100000
  - name: Tests API
    url: synthetics/api_tests/
    parent: synthetics
    weight: 1
    id: api_tests
  - name: Tests Browser
    url: synthetics/browser_tests/
    parent: synthetics
    identifier: synthetics_browser_tests
    weight: 2
  - name: Emplacements privés
    url: synthetics/private_locations
    parent: synthetics
    identifier: synthetics_private_location
    weight: 3
  - name: Intégration APM
    url: synthetics/apm/
    parent: synthetics
    identifier: synthetics_apm
    weight: 4
  - name: Tests Browser
    url: synthetics/apm/browser_tests
    parent: synthetics_apm
    weight: 401
  - name: Identifier les bots Synthetics
    url: synthetics/identify_synthetics_bots/
    parent: synthetics
    weight: 5
  - name: Paramètres
    url: synthetics/settings/
    parent: synthetics
    weight: 6
  - name: Dépannage
    url: synthetics/troubleshooting/
    parent: synthetics
    identifier: synthetics_troubleshooting
    weight: 7
  - name: Surveillance réseau
    url: network_performance_monitoring/
    pre: nav_network
    identifier: npm
    weight: 120000
  - name: Installation
    url: network_performance_monitoring/installation
    parent: npm
    identifier: npm_installation
    weight: 1
  - name: Page Réseau
    url: network_performance_monitoring/network_table
    parent: npm
    identifier: npm_page
    weight: 2
  - name: Carte réseau
    url: network_performance_monitoring/network_map
    parent: npm
    identifier: npm_map
    weight: 3
  - name: Outils de développement
    url: developers/
    pre: nav_developers
    identifier: dev_tools
    weight: 130000
  - name: DogStatsD
    url: developers/dogstatsd/
    parent: dev_tools
    identifier: dev_tools_dogstatsd
    weight: 1
  - name: Format des datagrammes
    url: developers/dogstatsd/datagram_shell
    parent: dev_tools_dogstatsd
    weight: 101
  - name: Socket de domaine Unix
    url: /developers/dogstatsd/unix_socket
    parent: dev_tools_dogstatsd
    weight: 102
  - name: Débit de données élevé
    url: developers/dogstatsd/high_throughput/
    parent: dev_tools_dogstatsd
    weight: 103
  - name: Métriques
    url: developers/metrics/
    parent: dev_tools
    identifier: dev_tools_metrics
    weight: 2
  - name: Types de métriques
    url: developers/metrics/metrics_type/
    parent: dev_tools_metrics
    identifier: dev_tools_metrics_metrics_type
    weight: 201
  - name: Envoi de métriques - Check de l'Agent
    url: developers/metrics/agent_metrics_submission/
    parent: dev_tools_metrics
    identifier: dev_tools_metrics_agent
    weight: 202
  - name: Envoi de métriques - DogStatsD
    url: developers/metrics/dogstatsd_metrics_submission/
    parent: dev_tools_metrics
    identifier: dev_tools_metrics_dogstatsd
    weight: 203
  - name: Envoi de métriques - Powershell
    url: developers/metrics/powershell_metrics_submission
    parent: dev_tools_metrics
    identifier: dev_tools_metrics_powershell
    weight: 204
  - name: Envoi de métriques - API
    url: 'api/#envoyer-des-points-de-series-temporelles'
    parent: dev_tools_metrics
    identifier: dev_tools_metrics_api
    weight: 205
  - name: Modificateurs de type de métriques
    url: developers/metrics/metric_type_modifiers/
    parent: dev_tools_metrics
    identifier: dev_tools_metrics_modifiers
    weight: 206
  - name: Unités des métriques
    url: developers/metrics/metrics_units/
    parent: dev_tools_metrics
    identifier: dev_tools_metrics_units
    weight: 207
  - name: Métriques custom
    url: developers/metrics/custom_metrics/
    parent: dev_tools_metrics
    identifier: dev_tools_metrics_custom_metrics
    weight: 208
  - name: Événements
    url: developers/events/
    parent: dev_tools
    identifier: dev_tools_events
    weight: 3
  - name: Check custom d'Agent
    url: developers/events/agent/
    parent: dev_tools_events
    identifier: dev_tools_events_agent
    weight: 301
  - name: DogStatsD
    url: developers/events/dogstatsd/
    parent: dev_tools_events
    identifier: dev_tools_events_dogstatsd
    weight: 302
  - name: E-mail
    url: developers/events/email/
    parent: dev_tools_events
    identifier: dev_tools_events_mail
    weight: 303
  - name: API
    url: 'api/#envoyer-un-evenement'
    parent: dev_tools_events
    identifier: dev_tools_events_api
    weight: 304
  - name: Checks de service
    url: developers/service_checks/
    parent: dev_tools
    identifier: dev_tools_service_check
    weight: 4
  - name: Envoi de checks de service - Check de l'Agent
    url: developers/service_checks/agent_service_checks_submission/
    parent: dev_tools_service_check
    identifier: dev_tools_service_check_agent_check
    weight: 401
  - name: Envoi de checks de service - DogStatsD
    url: developers/service_checks/dogstatsd_service_checks_submission/
    parent: dev_tools_service_check
    identifier: dev_tools_service_check_dogstatsd
    weight: 402
  - name: Envoi de checks de service - API
    url: 'https://docs.datadoghq.com/api/#service-checks'
    parent: dev_tools_service_check
    identifier: dev_tools_service_check_api
    weight: 403
  - name: Bibliothèques
    url: developers/libraries/
    parent: dev_tools
    weight: 5
  - name: Heures de permanence
    url: developers/office_hours/
    parent: dev_tools
    weight: 6
  - name: Écrire un check custom
    url: developers/write_agent_check/
    parent: dev_tools
    weight: 7
  - name: Écrire un check OpenMetrics
    url: developers/prometheus/
    parent: dev_tools
    weight: 8
  - name: Intégrations
    url: developers/integrations/
    parent: dev_tools
    identifier: dev_tools_integrations
    weight: 9
  - name: Créer une intégration
    url: developers/integrations/new_check_howto/
    parent: dev_tools_integrations
    weight: 901
  - name: Python
    url: developers/integrations/python/
    parent: dev_tools_integrations
    weight: 902
  - name: Ancien Agent
    url: developers/integrations/legacy/
    parent: dev_tools_integrations
    weight: 903
  - name: Guides
    url: developers/guide/
    parent: dev_tools
    identifier: dev_tools_guides
    weight: 10
  - name: API
    url: api/
    pre: nav_api
    identifier: api
    weight: 140000
  - name: Gestion de compte
    url: account_management/
    pre: nav_account
    identifier: account_management
    weight: 150000
  - name: Gestion d'équipe
    url: account_management/team/
    parent: account_management
    weight: 1
  - name: Paramètres d'organisation
    url: account_management/org_settings/
    parent: account_management
    weight: 2
  - name: Authentification unique avec SAML
    url: account_management/saml/
    identifier: account_management_saml
    parent: account_management
    weight: 3
  - name: "Active\_Directory"
    url: account_management/saml/activedirectory/
    parent: account_management_saml
    weight: 301
  - name: Auth0
    url: account_management/saml/auth0/
    parent: account_management_saml
    weight: 302
  - name: Azure
    url: account_management/saml/azure/
    parent: account_management_saml
    weight: 303
  - name: Google
    url: account_management/saml/google/
    parent: account_management_saml
    weight: 304
  - name: NoPassword
    url: account_management/saml/nopassword/
    parent: account_management_saml
    weight: 305
  - name: Okta
    url: account_management/saml/okta/
    parent: account_management_saml
    weight: 306
  - name: SafeNet
    url: account_management/saml/safenet/
    parent: account_management_saml
    weight: 307
  - name: Comptes multi-org
    url: account_management/multi_organization/
    parent: account_management
    weight: 4
  - name: Changer d'organisation
    url: account_management/org_switching/
    parent: account_management
    weight: 5
  - name: Facturation
    url: account_management/billing/
    parent: account_management
    weight: 6
  - name: Clés d'API et clés d'application
    url: account_management/api-app-keys/
    parent: account_management
    weight: 7
  - name: Sécurité
    url: 'https://www.datadoghq.com/security/'
    pre: nav_security
    identifier: security
    weight: 160000
  - name: Agent
    url: security/agent/
    parent: security
    weight: 1
  - name: APM (tracing)
    url: security/tracing/
    parent: security
    weight: 2
  - name: Log Management
    url: security/logs/
    parent: security
    weight: 3
  - name: Considérations supplémentaires
    url: security/other/
    parent: security
    weight: 4
  - name: Glossaire
    url: glossary/
    pre: nav_glossary
    identifier: glossary_top_level
    weight: 170000
  - name: Aide
    url: help/
    pre: nav_help
    identifier: help_top_level
    weight: 190000<|MERGE_RESOLUTION|>--- conflicted
+++ resolved
@@ -554,14 +554,6 @@
     parent: monitor_types
     weight: 113
     identifier: monitor_apm
-<<<<<<< HEAD
-  - name: Analyses de traces
-    url: monitors/monitor_types/app_analytics
-    parent: monitor_types
-    identifier: monitors_trace_analytics
-    weight: 114
-=======
->>>>>>> 8d39dd0e
   - name: Watchdog
     url: monitors/monitor_types/watchdog/
     parent: monitor_types
@@ -743,13 +735,8 @@
     url: tracing/app_analytics/analytics/
     parent: tracing_search_analytics
     weight: 503
-<<<<<<< HEAD
   - name: Les monitors
     url: monitors/monitor_types/app_analytics
-=======
-  - name: Monitors
-    url: monitors/monitor_types/trace_analytics
->>>>>>> 8d39dd0e
     parent: tracing_search_analytics
     weight: 504
   - name: Guides
