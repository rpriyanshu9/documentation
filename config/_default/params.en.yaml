site_name: "Datadog Infrastructure and Application Monitoring"
meta_image: datadog_logo_share_tt.png
meta_title: Getting Started with Datadog
meta_description: Datadog, the leading service for cloud-scale monitoring.
disclaimer: "This page is not yet available in English, we are working on its translation. <br> May you have any questions or feedback about our current translation project, <a href=\"https://docs.datadoghq.com/fr/help/\">feel free to reach out to us!</a>"
announcement_banner:
<<<<<<< HEAD
  desktop_message: 'Network Performance Monitoring is now generally available!'
  mobile_message: 'Network Monitoring is now available!'
  link: "https://www.datadoghq.com/blog/network-performance-monitoring/"
  exclude: []
translate_status_banner: "This translation isn't up to date, for the latest english version click here"
=======
  desktop_message: "Datadog's Research Report: The State of Serverless"
  mobile_message: 'Report: The State of Serverless'
  link: "https://www.datadoghq.com/state-of-serverless/"
  exclude: []
>>>>>>> 2630a288
<|MERGE_RESOLUTION|>--- conflicted
+++ resolved
@@ -4,15 +4,8 @@
 meta_description: Datadog, the leading service for cloud-scale monitoring.
 disclaimer: "This page is not yet available in English, we are working on its translation. <br> May you have any questions or feedback about our current translation project, <a href=\"https://docs.datadoghq.com/fr/help/\">feel free to reach out to us!</a>"
 announcement_banner:
-<<<<<<< HEAD
-  desktop_message: 'Network Performance Monitoring is now generally available!'
-  mobile_message: 'Network Monitoring is now available!'
-  link: "https://www.datadoghq.com/blog/network-performance-monitoring/"
-  exclude: []
-translate_status_banner: "This translation isn't up to date, for the latest english version click here"
-=======
   desktop_message: "Datadog's Research Report: The State of Serverless"
   mobile_message: 'Report: The State of Serverless'
   link: "https://www.datadoghq.com/state-of-serverless/"
   exclude: []
->>>>>>> 2630a288
+translate_status_banner: "This translation isn't up to date, for the latest english version click here"