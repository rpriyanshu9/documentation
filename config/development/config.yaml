--- conflicted
+++ resolved
@@ -3,12 +3,6 @@
 enableGitInfo: true
 
 # default to just building english on local dev for a faster build
-<<<<<<< HEAD
-# disableLanguages:
-#   - fr
-#   - ja
-=======
 disableLanguages:
-    - fr
-    - ja
->>>>>>> ce501a07
+  - fr
+  - ja