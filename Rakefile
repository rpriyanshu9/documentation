--- conflicted
+++ resolved
@@ -6,11 +6,7 @@
 CODE_SNIPPETS = 'code_snippets'
 CODE_TEST = 'code_test'
 
-<<<<<<< HEAD
-desc 'Perform checks'
-=======
 desc 'Perform various checks'
->>>>>>> fb4008a2
 task :checks do
   sh 'bundle exec nanoc check ilinks stale no_api_keys'
 end
