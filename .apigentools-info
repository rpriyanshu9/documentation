{
    "additional_stamps": [],
    "info_version": "2",
    "spec_versions": {
        "v1": {
            "apigentools_version": "1.2.0",
<<<<<<< HEAD
            "regenerated": "2020-07-23 11:00:52.115658",
            "spec_repo_commit": "83c12e5"
        },
        "v2": {
            "apigentools_version": "1.2.0",
            "regenerated": "2020-07-23 11:00:57.527050",
            "spec_repo_commit": "83c12e5"
=======
            "regenerated": "2020-07-23 12:04:47.494089",
            "spec_repo_commit": "37e359d"
        },
        "v2": {
            "apigentools_version": "1.2.0",
            "regenerated": "2020-07-23 12:04:53.136111",
            "spec_repo_commit": "37e359d"
>>>>>>> 3aa3d1af
        }
    }
}<|MERGE_RESOLUTION|>--- conflicted
+++ resolved
@@ -4,15 +4,6 @@
     "spec_versions": {
         "v1": {
             "apigentools_version": "1.2.0",
-<<<<<<< HEAD
-            "regenerated": "2020-07-23 11:00:52.115658",
-            "spec_repo_commit": "83c12e5"
-        },
-        "v2": {
-            "apigentools_version": "1.2.0",
-            "regenerated": "2020-07-23 11:00:57.527050",
-            "spec_repo_commit": "83c12e5"
-=======
             "regenerated": "2020-07-23 12:04:47.494089",
             "spec_repo_commit": "37e359d"
         },
@@ -20,7 +11,6 @@
             "apigentools_version": "1.2.0",
             "regenerated": "2020-07-23 12:04:53.136111",
             "spec_repo_commit": "37e359d"
->>>>>>> 3aa3d1af
         }
     }
 }