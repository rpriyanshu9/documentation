{
    "additional_stamps": [],
    "info_version": "2",
    "spec_versions": {
        "v1": {
            "apigentools_version": "1.5.1.dev2",
<<<<<<< HEAD
            "regenerated": "2021-11-09 08:20:32.746952",
            "spec_repo_commit": "54b7a75"
        },
        "v2": {
            "apigentools_version": "1.5.1.dev2",
            "regenerated": "2021-11-09 08:20:42.597715",
            "spec_repo_commit": "54b7a75"
=======
            "regenerated": "2021-11-09 09:26:52.086664",
            "spec_repo_commit": "32aed7d"
        },
        "v2": {
            "apigentools_version": "1.5.1.dev2",
            "regenerated": "2021-11-09 09:27:02.610974",
            "spec_repo_commit": "32aed7d"
>>>>>>> 2a9f7141
        }
    }
}<|MERGE_RESOLUTION|>--- conflicted
+++ resolved
@@ -4,15 +4,6 @@
     "spec_versions": {
         "v1": {
             "apigentools_version": "1.5.1.dev2",
-<<<<<<< HEAD
-            "regenerated": "2021-11-09 08:20:32.746952",
-            "spec_repo_commit": "54b7a75"
-        },
-        "v2": {
-            "apigentools_version": "1.5.1.dev2",
-            "regenerated": "2021-11-09 08:20:42.597715",
-            "spec_repo_commit": "54b7a75"
-=======
             "regenerated": "2021-11-09 09:26:52.086664",
             "spec_repo_commit": "32aed7d"
         },
@@ -20,7 +11,6 @@
             "apigentools_version": "1.5.1.dev2",
             "regenerated": "2021-11-09 09:27:02.610974",
             "spec_repo_commit": "32aed7d"
->>>>>>> 2a9f7141
         }
     }
 }