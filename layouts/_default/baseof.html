--- conflicted
+++ resolved
@@ -1,36 +1,7 @@
 <!DOCTYPE html>
 <html lang="{{ .Site.Language.Lang }}" data-type="{{.Type}}" data-relpermalink="{{.RelPermalink}}" style="opacity:0" class="{{ if or $.Site.Params.announcement_banner.link $.Site.Params.announcement_banner.text }}banner{{ end }}">
 <head>
-<<<<<<< HEAD
     <script type="text/javascript" src="https://www.datadoghq-browser-agent.com/datadog-logs-us.js"></script>
-=======
-    <script>
-      // Init browser logs when the lib is loaded.
-      window.blAsyncInit = function () {
-        // Set your Public API key
-        DD_LOGS.init({
-          publicApiKey: 'pub749f1865c95056099fe5280945238f49',
-          forwardErrorsToLogs: true,
-        });
-        DD_LOGS.addLoggerGlobalContext('env', '{{ $.Site.Params.environment }}');
-        DD_LOGS.addLoggerGlobalContext('service', 'docs');
-        DD_LOGS.addLoggerGlobalContext('host', window.location.host);
-      };
-
-      // Load the Browser logs lib asynchronously if it's not already loaded.
-      (function(d){
-         let js, id = 'browser-logs-js', ref = d.getElementsByTagName('script')[0];
-         if (d.getElementById(id)) {return;}
-         js = d.createElement('script'); js.id = id; js.async = true;
-         js.src = "//www.datadoghq-browser-agent.com/datadog-logs-us.js";
-         const ddScript = ref.parentNode.insertBefore(js, ref);
-         ddScript.onload = function(){window.blAsyncInit();}
-       }(document));
-    </script>
-
-    <!-- Global site tag (gtag.js) - Google Analytics -->
-    <script async src="https://www.googletagmanager.com/gtag/js?id=UA-21102638-5"></script>
->>>>>>> 07aca3c7
     <script>
       // Set your Public API key
       DD_LOGS.init({
