<!DOCTYPE html>
<<<<<<< HEAD
<html lang="{{ .Site.Language.Lang }}" data-type="{{.Type}}" data-relpermalink="{{.RelPermalink}}" data-env="{{.Site.Params.environment}}" style="opacity:0" class="{{ if or $.Site.Params.announcement_banner.link $.Site.Params.announcement_banner.desktop_message }}banner{{ end }}">

{{ partial "head.html" . }}

{{- $bodyClass := $.Scratch.Get "bodyClass" -}}
{{- $customClass := $.Params.customclass -}}
<body class="{{ .Site.Language.Lang }} {{ if .Kind }}kind-{{.Kind}}{{ end }} {{ if .IsPage }} {{ replace $.Type "/" "-" }} {{ else }} {{ .Section }} {{ end }} {{ $bodyClass }} {{ $customClass }}">

    <div class="greyside">
        <div class="container ">
            <div class="row ">
                <div class="d-none d-lg-flex col-12 col-sm-3  grey" style="background:#f8f8f8">
                </div>
            </div>
        </div>
    </div>
    {{ partial "header/header.html" . }}
=======
<html lang="{{ .Site.Language.Lang }}" data-type="{{.Type}}" data-relpermalink="{{.RelPermalink}}"
  data-env="{{.Site.Params.environment}}" style="opacity:0"
  class="{{ if or $.Site.Params.announcement_banner.link $.Site.Params.announcement_banner.desktop_message }}banner{{ end }}">

<head>

  {{ partial "header-scripts.html" . }}

  <meta charset="utf-8">
  {{ partial "prefetch.html" . }}
  {{ partial "preload.html" . }}
  <title>{{ if isset .Params "integration_title" }}{{ .Params.integration_title }}{{ else }}{{ .Title }}{{ end }}
  </title>
  <meta name="viewport" content="width=device-width, initial-scale=1">
  {{ if .Params.external_redirect }} {{ partial "meta-http-equiv.html" . }} {{ end }}
  {{- partial "noindex.html" . -}}
  {{- partial "hreflang.html" . -}}
  <meta http-equiv="X-UA-Compatible" content="IE=edge" />
  <link rel="icon" type="image/png" href="https://docs.datadoghq.com/favicon.ico">
  <link rel="stylesheet" href="{{ (index $.Site.Data.manifest "main-dd-css.css") | relURL }}">
  {{- if ne $.Params.disable_opengraph_meta_tags true -}}
  {{- partial "meta.html" . -}}
  {{- end -}}
</head>
{{- $bodyClass := $.Scratch.Get "bodyClass" -}}
{{- $customClass := $.Params.customclass -}}
>>>>>>> 9a220453

<body
  class="{{ .Site.Language.Lang }} {{ if .Kind }}kind-{{.Kind}}{{ end }} {{ if .IsPage }} {{ replace $.Type "/" "-" }} {{ else }} {{ .Section }} {{ end }} {{ $bodyClass }} {{ $customClass }}">

  <div class="greyside">
    <div class="container h-100">
      <div class="row h-100">
        <div class="d-none d-lg-flex col-12 col-sm-3 h-100 grey" style="background:#f8f8f8">
        </div>
      </div>
    </div>
  </div>
  {{ partial "header/header.html" . }}

  <div class="container h-100">
    <div class="row h-100">
      <div class="d-none d-lg-flex col-12 col-sm-3 side">
        {{ partial "sidenav/sidenav.html" . }}
      </div>
      <div class="mainContent-wrapper col-12 col-lg-9 main">
        <div class="{{ if and (eq $.Section "integrations") (eq $.Kind "page") }}integrations-single{{ end }}"
          id="mainContent">
          {{ block "main" . }}{{ end }}
        </div>
      </div>

      {{ partial "table-of-contents/table-of-contents.html" . }}

    </div>
  </div>

  {{ partial "algolia.html" . }}

  {{ partial "footer/footer.html" . }}

  <script src="{{ (index $.Site.Data.manifest "vendor.js") | relURL}}"></script>
  <script src="{{ (index $.Site.Data.manifest "main-dd-js.js") | relURL}}"></script>

  {{ partial "footer-scripts.html" . }}

  {{ partial "footer-js-dd-docs-methods" . }}

  {{ partial "preview_banner/preview_banner" . }}

</body>

</html><|MERGE_RESOLUTION|>--- conflicted
+++ resolved
@@ -1,23 +1,4 @@
 <!DOCTYPE html>
-<<<<<<< HEAD
-<html lang="{{ .Site.Language.Lang }}" data-type="{{.Type}}" data-relpermalink="{{.RelPermalink}}" data-env="{{.Site.Params.environment}}" style="opacity:0" class="{{ if or $.Site.Params.announcement_banner.link $.Site.Params.announcement_banner.desktop_message }}banner{{ end }}">
-
-{{ partial "head.html" . }}
-
-{{- $bodyClass := $.Scratch.Get "bodyClass" -}}
-{{- $customClass := $.Params.customclass -}}
-<body class="{{ .Site.Language.Lang }} {{ if .Kind }}kind-{{.Kind}}{{ end }} {{ if .IsPage }} {{ replace $.Type "/" "-" }} {{ else }} {{ .Section }} {{ end }} {{ $bodyClass }} {{ $customClass }}">
-
-    <div class="greyside">
-        <div class="container ">
-            <div class="row ">
-                <div class="d-none d-lg-flex col-12 col-sm-3  grey" style="background:#f8f8f8">
-                </div>
-            </div>
-        </div>
-    </div>
-    {{ partial "header/header.html" . }}
-=======
 <html lang="{{ .Site.Language.Lang }}" data-type="{{.Type}}" data-relpermalink="{{.RelPermalink}}"
   data-env="{{.Site.Params.environment}}" style="opacity:0"
   class="{{ if or $.Site.Params.announcement_banner.link $.Site.Params.announcement_banner.desktop_message }}banner{{ end }}">
@@ -44,7 +25,6 @@
 </head>
 {{- $bodyClass := $.Scratch.Get "bodyClass" -}}
 {{- $customClass := $.Params.customclass -}}
->>>>>>> 9a220453
 
 <body
   class="{{ .Site.Language.Lang }} {{ if .Kind }}kind-{{.Kind}}{{ end }} {{ if .IsPage }} {{ replace $.Type "/" "-" }} {{ else }} {{ .Section }} {{ end }} {{ $bodyClass }} {{ $customClass }}">
