--- conflicted
+++ resolved
@@ -1,12 +1,7 @@
 <div class="row tile-nav mt-40 mb-40">
     <div class="col-6 col-md-4">
-<<<<<<< HEAD
-        <a class="tile tile-agent" href="{{ .Site.BaseURL }}guides/basic_agent_usage/">
-            <img src="{{ partial "img.html" (dict "root" . "src" "icons/agent.png") }}" />
-=======
         <a class="tile tile-agent" href="{{ .Site.BaseURL }}agent/basic_agent_usage/">
             <img width="80" src="{{ partial "img.html" (dict "root" . "src" "icons/agent.png") }}" />
->>>>>>> 2c0b4af6
             <p class="title">Agent</p>
             <p class="desc d-none d-sm-inline-block">Install it, Configure it, <br/>Learn how it works</p>
         </a>
