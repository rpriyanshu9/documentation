<!-- HEADER -->
<div class="navbar navbar-inverse navbar-static-top">
  <div class="navbar-inner">
    <div class="<% unless @fluid %>container<% else %>container-fluid<% end %>">
      <div class="<% unless @fluid %>row<% else %>row-fluid<% end %>">
        <div class="span4">
          <a class="brand" href="/"><img src="/static/logo.png" alt="Datadog Docs"></a>
        </div>
        <div class="span8" id="topmenu">
          <ul class="nav">
            <li class="dropdown">
              <a id="nav-guide-dropdown" href="#" role="button" class="dropdown-toggle" data-toggle="dropdown">Guides <b class="caret"></b></a>
              <ul class="dropdown-menu" role="menu" aria-labelledby="nav-guide-dropdown">
                <li><a href="/guides/basic_agent_usage/">Getting Started with the Agent</a></li>
                <li><a href="/overview/">Datadog Overview</a></li>
                <li><a href="/guides/metrics/">Sending Metrics with DogStatsD</a></li>
                <li><a href="/guides/logs/">Log Parsing in the Agent</a></li>
                <li><a href="/guides/agent_checks/">Writing an Agent Check</a></li>
                <li><a href="/guides/services_checks/">Setting up Service Checks</a></li>
                <li><a href="/guides/chef/">Deploying the Agent with Chef</a></li>
                <li><a href="/guides/alerting/">Guide to Alerting</a></li>
<<<<<<< HEAD
                <li><a href="/guides/templating/">Guide to Dashboard Templating</a></li>
=======
                <li><a href="/guides/saml/">Single Sign On With SAML</a></li>
>>>>>>> 01b4f2e4
              </ul>
            </li>
            <li class="dropdown">
              <a id="nav-reference-dropdown" href="#" role="button" class="dropdown-toggle" data-toggle="dropdown">References <b class="caret"></b></a>
              <ul class="dropdown-menu" role="menu" aria-labelledby="nav-guide-dropdown">
                <li><a href="/api/">API</a></li>
                <li><a href="/libraries/">Libraries</a></li>
                <li><a href="/graphing/">Graphing</a></li>
                <li><a href="/hostnames/">Host Names</a></li>
                <li><a href="/integrations/">Integrations</a></li>
                <li><a href="/guides/dogstatsd/">DogStatsD</a></li>
              </ul>
            </li>
            <li><a href="/help/">Help</a></li>
            <li id="signin"><a class="flexbutton" href="https://app.datadoghq.com">Sign In</a></li>
            <li id="signup"><a class="flexbutton blueflex" href="https://app.datadoghq.com/signup">Sign Up</a></li>
          </ul>
        </div>
      </div>
    </div>
  </div>
</div><|MERGE_RESOLUTION|>--- conflicted
+++ resolved
@@ -19,11 +19,8 @@
                 <li><a href="/guides/services_checks/">Setting up Service Checks</a></li>
                 <li><a href="/guides/chef/">Deploying the Agent with Chef</a></li>
                 <li><a href="/guides/alerting/">Guide to Alerting</a></li>
-<<<<<<< HEAD
                 <li><a href="/guides/templating/">Guide to Dashboard Templating</a></li>
-=======
                 <li><a href="/guides/saml/">Single Sign On With SAML</a></li>
->>>>>>> 01b4f2e4
               </ul>
             </li>
             <li class="dropdown">
