--- conflicted
+++ resolved
@@ -75,7 +75,6 @@
 
 export function setMobileNav () {
     const dataPath = window.location.pathname.slice(1,-1)
-<<<<<<< HEAD
     let mobileSelection = ''
     // redirect the AGENT/aggregating agent path to INTEGRATIONS/observa... on mobile nav
     if(dataPath === 'integrations/observability_pipelines/integrate_vector_with_datadog'){
@@ -84,29 +83,18 @@
             'a[data-path^="integrations/observability_pipelines/integrate_vector_with_datadog"]'
         );
     }else{
-        mobileSelection = document.querySelector(`#mobile-nav a[data-path="${dataPath}"]`)
+        mobileSelection = document.querySelector(`#mobile-nav a[data-path="${dataPath}"]`) || false
     }
-=======
-    const mobileSelection = document.querySelector(`#mobile-nav a[data-path="${dataPath}"]`) || false
->>>>>>> 8cc82820
     const subMenu = document.querySelector(`#mobile-nav a[data-path="${dataPath}"] + ul.d-none`)
 
     if (mobileSelection) {
         const parentMenu = mobileSelection.parentElement || false
     
-<<<<<<< HEAD
-    mobileSelection.classList.add('active')
-    if(subMenu){
-        openMenu(subMenu)
-    }else if (parentMenu){
-        openMenu(parentMenu)
-=======
         mobileSelection.classList.add('active')
         if(subMenu){
-            openMenu(subMenu, 'submenu')
+            openMenu(subMenu)
         }else if (parentMenu){
-            openMenu(parentMenu, 'parentMenu')
-        }   
->>>>>>> 8cc82820
+            openMenu(parentMenu)
+        }
     }
 }