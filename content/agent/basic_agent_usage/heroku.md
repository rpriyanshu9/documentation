--- conflicted
+++ resolved
@@ -44,24 +44,15 @@
 | `DD_API_KEY` | *Required.* Your API key is available from the [Datadog API integrations][2] page. Note that this is the *API* key, not the application key. |
 | `DD_HOSTNAME` | *Deprecated.* **WARNING**: Setting the hostname manually may result in metrics continuity errors. It is recommended that you do *not* set this variable. Because dyno hosts are ephemeral it is recommended that you monitor based on the tags `dynoname` or `appname`. |
 | `DD_TAGS` | *Optional.* Sets additional tags provided as a comma-delimited string. For example, `heroku config:set DD_TAGS=simple-tag-0,tag-key-1:tag-value-1`. The buildpack automatically adds the tags `dyno` and `dynohost` which represent the Dyno name (e.g. web.1) and host ID (e.g. 33f232db-7fa7-461e-b623-18e60944f44f) respectively. See the ["Guide to tagging"][3] for more information. |
-<<<<<<< HEAD
-| `DD_HISTOGRAM_PERCENTILES` | *Optional.* Optionally set additional percentiles for your histogram metrics. See [Histogram percentiles](#histogram-percentiles) below for more information. |
-| `DISABLE_DATADOG_AGENT` | *Optional.* When set, the Datadog Agent will not be run. |
-=======
 | `DD_HISTOGRAM_PERCENTILES` | *Optional.* Optionally set additional percentiles for your histogram metrics. See [How to grpah percentiles][4]. |
 | `DISABLE_DATADOG_AGENT` | *Optional.* When set, the Datadog agent will not be run. |
->>>>>>> 28749712
 | `DD_APM_ENABLED` | *Optional.* The Datadog Trace Agent (APM) is run by default. Set this to `false` to disable the Trace Agent. |
 | `DD_AGENT_VERSION` | *Optional.* By default, the buildpack installs the latest version of the Datadog Agent available in the package repository. Use this variable to install older versions of the Datadog Agent (note that not all versions of the Agent may be available). |
 | `DD_SERVICE_ENV` | *Optional.* The Datadog Agent automatically tries to identify your environment by searching for a tag in the form `env:<environment name>`. For more information, see the [Datadog Tracing environments page][5]. |
 
 ## More information
-
-<<<<<<< HEAD
-=======
 Visit the [Github project page][6] for more information and to view the source code.
 
->>>>>>> 28749712
 [1]: http://docs.datadoghq.com/libraries/
 [2]: https://app.datadoghq.com/account/settings#api
 [3]: http://docs.datadoghq.com/guides/tagging/
