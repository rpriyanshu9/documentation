---
title: Basic Agent Usage for CentOS
kind: documentation
platform: CentOS
aliases:
    - /guides/basic_agent_usage/centos/
further_reading:
- link: "logs/"
  tag: "Documentation"
  text: Collect your logs
- link: "graphing/infrastructure/process"
  tag: "Documentation"
  text: Collect your processes
- link: "tracing"
  tag: "Documentation"
  text: Collect your traces
---

## Overview

This page outlines the basic features of the Datadog Agent for CentOS. To install the Datadog Agent, follow the [Agent Installation Instructions][1] for CentOs.

**Note**: CentOS 6 and above are supported.

## Commands

In Agent v6, the service manager provided by the operating system is responsible for the Agent lifecycle, while other commands must be run via the Agent binary directly. In Agent v5, almost everything is done via the service manager.

{{< tabs >}}
{{% tab "Agent v6" %}}

| Description                        | Command                                                |
| --------------------               | --------------------                                   |
| Start Agent as a service           | `sudo service datadog-agent start`                     |
| Stop Agent running as a service    | `sudo service datadog-agent stop`                      |
| Restart Agent running as a service | `sudo service datadog-agent restart`                   |
| Status of Agent service            | `sudo service datadog-agent status`                    |
| Status page of running Agent       | `sudo datadog-agent status`                            |
| Send flare                         | `sudo datadog-agent flare`                             |
| Display command usage              | `sudo datadog-agent --help`                            |
| Run a check                        | `sudo -u dd-agent -- datadog-agent check <check_name>` |

{{% /tab %}}
{{% tab "Agent v5" %}}

| Description                        | Command                                           |
| --------------------               | --------------------                              |
| Start Agent as a service           | `sudo service datadog-agent start`                |
| Stop Agent running as a service    | `sudo service datadog-agent stop`                 |
| Restart Agent running as a service | `sudo service datadog-agent restart`              |
| Status of Agent service            | `sudo service datadog-agent status`               |
| Status page of running Agent       | `sudo service datadog-agent info`                 |
| Send flare                         | `sudo service datadog-agent flare`                |
| Display command usage              | `sudo service datadog-agent`                      |
| Run a check                        | `sudo -u dd-agent -- dd-agent check <check_name>` |

{{% /tab %}}
{{< /tabs >}}

**Note**: If the `service` wrapper is not available on your system, use:

* On `upstart`-based systems: `sudo initctl start/stop/restart/status datadog-agent`
* On `systemd`-based systems: `sudo systemctl start/stop/restart/status datadog-agent`

[Learn more about Service lifecycle commands][4]

## Configuration

{{< tabs >}}
{{% tab "Agent v6" %}}
The configuration files and folders for the Agent are located in:

* `/etc/datadog-agent/datadog.yaml` 

Configuration files for [Integrations][2]:

* `/etc/datadog-agent/conf.d/` 

[2]: /integrations

{{% /tab %}}
{{% tab "Agent v5" %}}

The configuration files and folders for the Agent are located in:

* `/etc/dd-agent/datadog.conf`  

Configuration files for [Integrations][2]:

* `/etc/dd-agent/conf.d/` 

[2]: /integrations

{{% /tab %}}
{{< /tabs >}}

## Troubleshooting
{{< tabs >}}
{{% tab "Agent v6" %}}

Run the `status` command to see the state of the Agent. The Agent logs are located in the `/var/log/datadog/` directory and are consolidated in the `agent.log` file.

If you're still having trouble, [our support team][3] is glad to provide further assistance.

[3]: /help

{{% /tab %}}
{{% tab "Agent v5" %}}

Run the `info` command to see the state of the Agent. The Agent logs are located in the `/var/log/datadog/` directory and are split into:

  * `datadog-supervisord.log`
  * `collector.log`
  * `dogstatsd.log`
  * `forwarder.log`

If you're still having trouble, [our support team][3] is glad to provide further assistance.

[3]: /help

{{% /tab %}}
{{< /tabs >}}

## Working with the embedded Agent

The Agent contains an embedded Python environment at `/opt/datadog-agent/embedded/`. Common binaries such as `python` and `pip` are contained within `/opt/datadog-agent/embedded/bin/`.

See the instructions on how to [add packages to the embedded Agent][5] for more information.

<<<<<<< HEAD
=======
## Switch between Agent v5 and v6

### Upgrade to Agent 6

A script is available to automatically install or upgrade to the new Agent. It sets up the package repositories and installs the Agent package for you. When upgrading, the import tool also searches for an existing `datadog.conf` from a prior version, and converts Agent and Check configurations according to the new v6 format.

#### One-step install

##### Upgrade

The Agent v6 installer can automatically convert v5 configurations during the upgrade:
```shell
DD_UPGRADE=true bash -c "$(curl -L https://raw.githubusercontent.com/DataDog/datadog-agent/master/cmd/agent/install_script.sh)"
```

**Note:** The import process won't automatically move **custom** Agent checks. This is by design because full backwards compatibility is not guaranteed.

##### Fresh install

This is very similar to the upgrade method above, except instead of specifying the upgrade flag, you must supply your API key. This method also works on Agent v5 machines, however existing configurations are *not* converted.
```shell
DD_API_KEY=YOUR_API_KEY bash -c "$(curl -L https://raw.githubusercontent.com/DataDog/datadog-agent/master/cmd/agent/install_script.sh)"
```

#### Manual install

1. Set up Datadog's Yum repo on your system by creating `/etc/yum.repos.d/datadog.repo` with the contents:
    ```ini
    [datadog]
    name=Datadog, Inc.
    baseurl=https://yum.datadoghq.com/stable/6/x86_64/
    enabled=1
    gpgcheck=1
    gpgkey=https://yum.datadoghq.com/DATADOG_RPM_KEY.public
    ```

2. Update your local Yum repo and install the Agent:
    ```
    sudo yum makecache
    sudo yum remove datadog-agent-base
    sudo yum install datadog-agent
    ```

3. Copy the example configuration into place and plug in your API key:
    ```shell
    sudo sh -c "sed 's/api_key:.*/api_key: <YOUR_API_KEY>/' /etc/datadog-agent/datadog.yaml.example > /etc/datadog-agent/datadog.yaml"
    ```

4. Restart the Agent:

    * Centos 7 and above:
    ```
    sudo systemctl restart datadog-agent.service
    ```

    * Centos 6:
    ```
    sudo initctl restart datadog-agent
    ```

### Downgrade to Agent v5

1. Remove the Agent v6 repository from your system:
    ```shell
    rm /etc/yum.repos.d/datadog-beta.repo [ ! -f /etc/yum.repos.d/datadog.repo ] && 
    echo -e '[datadog]\nname = Datadog, Inc.\nbaseurl = https://yum.datadoghq.com/rpm/x86_64/\nenabled=1\ngpgcheck=1\npriority=1\ngpgkey=https://yum.datadoghq.com/DATADOG_RPM_KEY.public\n       https://yum.datadoghq.com/DATADOG_RPM_KEY_E09422B3.public' | sudo tee 
    /etc/yum.repos.d/datadog.repo
    ```

2. Update your local Yum cache and downgrade the Agent:
    ```
    sudo yum clean expire-cache metadata
    sudo yum check-update
    sudo yum remove datadog-agent
    sudo yum install datadog-agent
    ```
3. Restart the Agent:

    * Centos 7 and above:
    ```
    sudo systemctl restart datadog-agent.service
    ```

    * Centos 6:
    ```
    sudo initctl restart datadog-agent
    ```

## Uninstall the Agent

To uninstall the Agent, run: 

* For CentOS 5:
    ```
    sudo yum remove datadog-agent-base
    ```

* For CentOS 6:
    ```
    sudo yum remove datadog-agent
    ```

>>>>>>> 7c57998e
## Further Reading

{{< partial name="whats-next/whats-next.html" >}}

[1]: https://app.datadoghq.com/account/settings#agent/centos
[2]: /integrations
[3]: /help
[4]: https://github.com/DataDog/datadog-agent/blob/master/docs/agent/changes.md#service-lifecycle-commands
[5]: /agent/custom_python_package<|MERGE_RESOLUTION|>--- conflicted
+++ resolved
@@ -127,111 +127,6 @@
 
 See the instructions on how to [add packages to the embedded Agent][5] for more information.
 
-<<<<<<< HEAD
-=======
-## Switch between Agent v5 and v6
-
-### Upgrade to Agent 6
-
-A script is available to automatically install or upgrade to the new Agent. It sets up the package repositories and installs the Agent package for you. When upgrading, the import tool also searches for an existing `datadog.conf` from a prior version, and converts Agent and Check configurations according to the new v6 format.
-
-#### One-step install
-
-##### Upgrade
-
-The Agent v6 installer can automatically convert v5 configurations during the upgrade:
-```shell
-DD_UPGRADE=true bash -c "$(curl -L https://raw.githubusercontent.com/DataDog/datadog-agent/master/cmd/agent/install_script.sh)"
-```
-
-**Note:** The import process won't automatically move **custom** Agent checks. This is by design because full backwards compatibility is not guaranteed.
-
-##### Fresh install
-
-This is very similar to the upgrade method above, except instead of specifying the upgrade flag, you must supply your API key. This method also works on Agent v5 machines, however existing configurations are *not* converted.
-```shell
-DD_API_KEY=YOUR_API_KEY bash -c "$(curl -L https://raw.githubusercontent.com/DataDog/datadog-agent/master/cmd/agent/install_script.sh)"
-```
-
-#### Manual install
-
-1. Set up Datadog's Yum repo on your system by creating `/etc/yum.repos.d/datadog.repo` with the contents:
-    ```ini
-    [datadog]
-    name=Datadog, Inc.
-    baseurl=https://yum.datadoghq.com/stable/6/x86_64/
-    enabled=1
-    gpgcheck=1
-    gpgkey=https://yum.datadoghq.com/DATADOG_RPM_KEY.public
-    ```
-
-2. Update your local Yum repo and install the Agent:
-    ```
-    sudo yum makecache
-    sudo yum remove datadog-agent-base
-    sudo yum install datadog-agent
-    ```
-
-3. Copy the example configuration into place and plug in your API key:
-    ```shell
-    sudo sh -c "sed 's/api_key:.*/api_key: <YOUR_API_KEY>/' /etc/datadog-agent/datadog.yaml.example > /etc/datadog-agent/datadog.yaml"
-    ```
-
-4. Restart the Agent:
-
-    * Centos 7 and above:
-    ```
-    sudo systemctl restart datadog-agent.service
-    ```
-
-    * Centos 6:
-    ```
-    sudo initctl restart datadog-agent
-    ```
-
-### Downgrade to Agent v5
-
-1. Remove the Agent v6 repository from your system:
-    ```shell
-    rm /etc/yum.repos.d/datadog-beta.repo [ ! -f /etc/yum.repos.d/datadog.repo ] && 
-    echo -e '[datadog]\nname = Datadog, Inc.\nbaseurl = https://yum.datadoghq.com/rpm/x86_64/\nenabled=1\ngpgcheck=1\npriority=1\ngpgkey=https://yum.datadoghq.com/DATADOG_RPM_KEY.public\n       https://yum.datadoghq.com/DATADOG_RPM_KEY_E09422B3.public' | sudo tee 
-    /etc/yum.repos.d/datadog.repo
-    ```
-
-2. Update your local Yum cache and downgrade the Agent:
-    ```
-    sudo yum clean expire-cache metadata
-    sudo yum check-update
-    sudo yum remove datadog-agent
-    sudo yum install datadog-agent
-    ```
-3. Restart the Agent:
-
-    * Centos 7 and above:
-    ```
-    sudo systemctl restart datadog-agent.service
-    ```
-
-    * Centos 6:
-    ```
-    sudo initctl restart datadog-agent
-    ```
-
-## Uninstall the Agent
-
-To uninstall the Agent, run: 
-
-* For CentOS 5:
-    ```
-    sudo yum remove datadog-agent-base
-    ```
-
-* For CentOS 6:
-    ```
-    sudo yum remove datadog-agent
-    ```
-
->>>>>>> 7c57998e
 ## Further Reading
 
 {{< partial name="whats-next/whats-next.html" >}}
