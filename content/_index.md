--- conflicted
+++ resolved
@@ -10,28 +10,6 @@
   nav:
     - header: Menu
 ---
-
-<<<<<<< HEAD
-<!-- PAGE TITLE -->
-<h1 id="pagetitle">Get Started with Datadog </h1>
-<h3 class="big_number alert alert-warning linked-header" id="get-the-datadog-agent1-running">
-<a class="header-link" href="#get-the-datadog-agent1-running"><span class="glyphicon glyphicon-link" aria-hidden="true"></span></a>1. Get the Datadog <a href="https://app.datadoghq.com/account/settings#agent">Agent</a> running!</h3>
-<h3 class="big_number alert alert-success linked-header" id="dive-into-metrics2">
-<a class="header-link" href="#dive-into-metrics2"><span class="glyphicon glyphicon-link" aria-hidden="true"></span></a>2. Dive into <a href="/guides/metrics/">Metrics</a>!</h3>
-<h3 class="big_number alert alert-info linked-header" id="graph-them3">
-<a class="header-link" href="#graph-them3"><span class="glyphicon glyphicon-link" aria-hidden="true"></span></a>3. <a href="/graphing/">Graph them!</a>
-</h3>
-<p><strong>Not sure where to look?</strong> Our documentation is split into guides and references. Guides explain how to
-    accomplish a particular task with Datadog, while the references are more general (as you might expect).
-    It might be a good idea to start with the <a href="/getting_started/overview/">Datadog Overview</a>, which explains Datadog’s
-capabilities at a high level.</p>
-<p><strong>Search for it!</strong> If you know roughly what you are looking for, enter it in the search box on the top left of the sidebar.</p>
-<p><strong>If you have questions, we’re here to help.</strong> You can get in touch with
-    our support team by mentioning @support-datadog in a comment on Datadog itself, or by
-    <a href="/help/#email">email</a>, on <a href="/help/#slack">Slack</a>, or on our <a href="https://help.datadoghq.com/hc/en-us/requests/new">customer service site</a>.</p>
-    <p><strong>Find a mistake in this documentation?</strong> <a href="https://github.com/DataDog/documentation/issues">Let us know on GitHub</a>
-and we’ll take care of it.</p>
-=======
 # Welcome to Datadog Docs!
 
 If you're new here, read below for the 10,000 foot view of Datadog.
@@ -66,5 +44,4 @@
 
 When you're well aware of an ongoing problem, [silence its alerts]. When you're about to bring a service down for maintenance, [schedule a downtime] so you won't get spammed with alerts. When you can't define some alert-worthy condition in terms of a single host, event, metric, or service, create a [composite monitor].
 
-{{< partial name="questions/questions.html" >}}
->>>>>>> f5b76643
+{{< partial name="questions/questions.html" >}}