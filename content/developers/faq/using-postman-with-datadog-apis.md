--- conflicted
+++ resolved
@@ -5,18 +5,14 @@
 
 ## Overview
 
-The Datadog API makes it easy to get data in and out of Datadog. The Datadog API uses resource-oriented URLs, uses status codes to indicate the success or failure of requests and returns JSON from all requests.
+The Datadog API makes it easy to get data in and out of Datadog. The Datadog API uses resource-oriented URLs, uses status codes to indicate the success or failure of requests and returns JSON from all requests. 
 
-<<<<<<< HEAD
-This article walks you through how to use [Postman](https://www.getpostman.com/) to perform API calls to Datadog. This can help you understand the power of the Datadog API, what actions can be performed via the DataDog API, and a high-level introduction to how you can use Postman to GET/PUT/POST/and DELETE via the Datadog API.
-=======
 This article walks you through how to use [Postman](https://www.getpostman.com/) to perform API calls to Datadog.  This can help you understand the power of the Datadog API, what actions can be performed via the Datadog API, and a high-level introduction to how you can use Postman to GET/PUT/POST/and DELETE via the Datadog API.
->>>>>>> b5e5522a
 
 ## Prerequisites
 
 * You have an active Datadog implementation
-* You have admin access and can access the API Key and Application Key (your keys can be found on the API Key page)
+* You have admin access and can access the API Key and Application Key (your keys can be found on the API Key page) 
 * You have the [Postman API client installed](https://www.getpostman.com/)
 * You have some basic knowledge of API structure and JSON formatting
 
@@ -24,17 +20,17 @@
 
 ### Import The Datadog Collection
 
-Now that you have Postman installed let's begin by [downloading the Datadog Postman Collection](/json/datadog.postman_collection_scrubbed.json) (pre-configured API call templates, available for download here). Save the file to a location on your computer for importing into Postman. In Postman, a collection is a folder of organized API calls for easy editing/saving/and re-use.
+Now that you have Postman installed let's begin by [downloading the Datadog Postman Collection](/json/datadog.postman_collection_scrubbed.json) (pre-configured API call templates, available for download here).  Save the file to a location on your computer for importing into Postman. In Postman, a collection is a folder of organized API calls for easy editing/saving/and re-use.
 
-**Tip**: Prior to importing the Datadog collection, you can open the [DataDog.postman_collection.json](/json/datadog.postman_collection_scrubbed.json) in your text editor of choice, and use Find and Replace, to search for api_key=API_KEY_HERE and replace the "API_KEY_HERE" portion with your actual API key.
+**Tip**: Prior to importing the Datadog collection, you can open the [DataDog.postman_collection.json](/json/datadog.postman_collection_scrubbed.json) in your text editor of choice, and use Find and Replace, to search for api_key=API_KEY_HERE and replace the "API_KEY_HERE" portion with your actual API key.  
 
-You can do the same for application_key=APP_KEY_HERE and insert the application key from your Datadog API page. This prevents you from having to insert these two values for each API call, as they are both required for all API calls, with the exception of the Authentication Check API call which only takes 1 parameter which is api_key.
+You can do the same for application_key=APP_KEY_HERE and insert the application key from your Datadog API page. This prevents you from having to insert these two values for each API call, as they are both required for all API calls, with the exception of the Authentication Check API call which only takes 1 parameter which is api_key.
 
 To import the Datadog Postman Collection:
 
 * Open Postman
 * Click on File -> Import
-* Select the [Datadog.postman_collection.json](/json/datadog.postman_collection_scrubbed.json) file that was downloaded above
+* Select the [Datadog.postman_collection.json](/json/datadog.postman_collection_scrubbed.json) file that was downloaded above 
 
 ## Working With the Collection
 
@@ -42,17 +38,17 @@
 
 When the folders are expanded you see the HTTP Method and name of the API call.
 
-## API GET Calls
+##  API GET Calls
 
-If you click on any API from the collection pane, it loads the API on the right side of the screen known as Builder. On this pane you can:
+If you click on any API from the collection pane, it loads the API on the right side of the screen known as Builder.  On this pane you can:
 
-* Send the API call: Send the API call and show you the returned status, response Time, and the API Response.
+* Send the API call: Send the API call and show you the returned status, response Time, and the API Response.
 {{< img src="developers/faq/postman_api_response.png" alt="postman_api_response" responsive="true" popup="true">}}
 
-* Param shows you all parameters and values that are currently on the API call. This view is much easier than looking at the param1:value1&param2:value2 structure for editing the API call.
+* Param shows you all parameters and values that are currently on the API call.  This view is much easier than looking at the param1:value1&param2:value2 structure for editing the API call.
 {{< img src="developers/faq/postman_param.png" alt="postman_param" responsive="true" popup="true">}}
 
-* Add any of the desired parameters and appropriate values that are allowed. You can view what arguments are allowed by visiting the corresponding section on the API documentation. You notice that you can insert the key on the left side of the pane and the Value on the right side.
+* Add any of the desired parameters and appropriate values that are allowed.  You can view what arguments are allowed by visiting the corresponding section on the API documentation. You notice that you can insert the key on the left side of the pane and the Value on the right side.
     * Note: You do not need to include the ampersand (&) or colon (:) as Postman inserts those for you for the key/value pairs and concatenation.
 
 Example call:
@@ -61,24 +57,24 @@
 
 ## API PUT/POST Calls
 
-When you are defining an entity (Screenboard, metric, tags, etc) or updating a previously defined object, you want to use a PUT or a POST call. Within the [DataDog.postman_collection.json](/json/datadog.postman_collection_scrubbed.json) file that you imported, you see several examples of these calls to set up new entities or to append or update already created entities.
+When you are defining an entity (Screenboard, metric, tags, etc) or updating a previously defined object, you want to use a PUT or a POST call.  Within the [DataDog.postman_collection.json](/json/datadog.postman_collection_scrubbed.json) file that you imported, you see several examples of these calls to set up new entities or to append or update already created entities.
 
 When using these types of API calls within Postman, you have to define the JSON payload within the Body section of Postman and define the contentType to JSON. You then paste or type in the JSON payload that you want to send on the API. There is built in notifications (red X) that indicates if you have improperly formatted JSON to make for quick and easy identification.
 
-In the below example, I am using the Setup New Screenboard API call to define a new Screenboard for my Amazon EC2 agents.
+In the below example, I am using the Setup New Screenboard API call to define a new Screenboard for my Amazon EC2 agents.
 {{< img src="developers/faq/setup_new_screenboard.gif" alt="setup_new_screenboard" responsive="true" popup="true">}}
 
-After you have all of your JSON entered, you can SEND the request and you should get a Status of 200 signifying the call was successful. You can reference [this page](https://en.wikipedia.org/wiki/List_of_HTTP_status_codes) to see a full list of possible HTTP status codes.
+After you have all of your JSON entered, you can SEND the request and you should get a Status of 200 signifying the call was successful.  You can reference [this page](https://en.wikipedia.org/wiki/List_of_HTTP_status_codes) to see a full list of possible HTTP status codes.
 {{< img src="developers/faq/screenboard_dd_ui.gif" alt="screenboard_dd_ui" responsive="true" popup="true">}}
 
 ## API DELETE Calls
 
-If you need to delete any entity, it is a relatively easy process by using the Datadog API: Use the HTTP DELETE method along with the corresponding ID of the entity you are trying to delete.
+If you need to delete any entity, it is a relatively easy process by using the Datadog API: Use the HTTP DELETE method along with the corresponding ID of the entity you are trying to delete.
 
 Example Call:
 
 `https://app.datadoghq.com/api/v1/screen/{screenId}?api_key={apiKey}&application_key={appKey}`
 
-After sending the DELETE API call, you should receive a 200 Status, as well as an API response that shows what you just deleted.
+After sending the DELETE API call, you should receive a 200 Status, as well as an API response that shows what you just deleted.
 
 You can now see the Screenboard within the Datadog UI.