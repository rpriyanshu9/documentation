---
title: Metrics
kind: documentation
js_dd_docs_methods:
  - metricsGuidePage
code_languages:
  - Python
  - Ruby
aliases:
  - /metrics/
  - /guides/metrics/
  - /metrictypes/
  - /units/
---
## Overview

This page explains how to send your application's [custom metrics][4] to Datadog.
Sending your application's [custom metrics][4] to Datadog lets you correlate what's happening with your application, your users and your system.

Metrics are collected by sending them to StatsD, a small metrics aggregation
server that is bundled with the Datadog Agent, [read about how it works][5]. If you want to dive into code right away,
read on.

This tutorial covers some common instrumentation use cases, like:

- How to count web page views
- How to time database queries
- How to measure the amount of free memory

### Metric names
There are a few rules to stick to when naming metrics:

* Metric names must start with a letter
* Can only contain ASCII alphanumerics, underscore and periods (other characters gets converted to underscores)
* Should not exceed 200 characters (though less than 100 is generally preferred from a UI perspective)
* Unicode is not supported
* We recommend avoiding spaces

Metrics reported by the Agent are in a pseudo-hierarchical dotted format (e.g. `http.nginx.response_time`). We say pseudo-hierarchical because we're not actually enforcing a hierarchy or doing anything with it, but we have aspirations to use it to infer things about servers (e.g. "hey, I see hostA and hostB are reporting `http.nginx.*`, those must be web frontends").

### Metric Types

A metric's Datadog in-app type affects how its data is interpreted in query results and graph visualizations across the application. The metric type visible on the metric summary page is the Datadog in-app type. You should only change the type if you have started submitting this metric with a new type, and should be aware that changing the type may render historical data nonsensical.

In the Datadog web application there are 3 metric types:

<<<<<<< HEAD
* [GAUGE](/developers/metrics/#gauges)
* [RATE](/developers/metrics/#rates)
* [COUNT](/developers/metrics/#count)
=======
* [GAUGE][6]
* [RATE][7]
* [COUNT][8] 
>>>>>>> ea5ac986
* COUNTER (now deprecated)

A metric's type is stored as metrics metadata and is used to determine how a metric is interpreted throughout the application by determining default time aggregation function and `as_rate()`/`as_count()` behavior. The `as_count()` and `as_rate()` modifiers behave differently for different Web Application metric types.

#### How do submission types relate to Datadog in-app types?
Datadog accepts metrics submitted from a variety of sources, and as a result the submission type does not always map exactly to the Datadog in-app type:

| Submission Source | Submission Method (python) | Submission Type | Datadog In-App Type |
|-------------------|-------------------|-----------------|--------------|
| [API][3] | `api.Metric.send(...)` | gauge | gauge |
| [API][3] | `api.Metric.send(...)` | count | count |
| [API][3] | `api.Metric.send(...)` | rate | rate |
| [DogStatsD][1] | `dog.gauge(...)` | gauge | gauge |
| [DogStatsD][1] | `dog.increment(...)` | counter | rate |
| [DogStatsD][1] | `dog.histogram(...)` | histogram | gauge, rate |
| [DogStatsD][1] | `dog.set(...)` | set | gauge |
| [Agent check][2] | `self.gauge(...)` | gauge | gauge |
| [Agent check][2] | `self.increment(...)` | counter | rate |
| [Agent check][2] | `self.rate(...)` | rate | gauge |
| [Agent check][2] | `self.count(...)` | count | count |
| [Agent check][2] | `self.monotonic_count(...)` | monotonic_count | count |
| [Agent check][2] | `self.histogram(...)` | histogram | gauge, rate |
| [Agent check][2] | `self.set(...)` | set | gauge |

#### What's a use case for changing a metric's type?

1. You have a metric `app.requests.served` that counts requests served, but accidentally submits it via DogStatsD as a `gauge`. The metric's Datadog type is therefore `gauge`.

2. You realize you should have submitted it as a DogStatsD `counter` metric, that way you can do time aggregation to answer questions like "How many total requests were served in the past day?" by querying `sum:app.requests.served{*}` (this would not make sense for a `gauge`-type  metric.)

3. You like the name `app.requests.served` so rather than submitting a new metric name with the more appropriate `counter` type, you could change the type of `app.requests.served`.

  * By updating your submission code, calling `dogstatsd.increment('app.requests.served', N)` after N requests are served.

  * By updating the Datadog in-app type via the metric summary page to `rate`.

This causes data submitted before the type change for `app.requests.served`to behave incorrectly because it was stored in a format to be interpreted as an in-app `gauge` not a `rate`. Data submitted after steps 3a and 3b
is interpreted properly.

If you are not willing to lose the historical data submitted as a `gauge`, create a new metric name with the new type, leaving the type of `app.requests.served` unchanged.

### Metric submission

There are multiple ways to send metrics to Datadog:

1. With your Datadog Agent directly (Learn more on how [to write an Agent Checks](/agent/agent_checks) && [Aggregator source][9])

2. Using your StatsD server bundled with the Datadog Agent ([Find more about our available libraries][16])
  Note: Because DogStatsD flushes at a regular interval (**default 10s**) all metrics submitted via this method are stored with associated interval metadata.

3. Submit metrics directly to Datadog's [HTTP API][10]

4. Use Dropwizard's Java [metrics][11] library, with the [metrics-datadog][12] backend (thanks to the good folks at [Vistar Media](http://www.vistarmedia.com/),[Coursera][13], and [Bazaarvoice][14] for the great contributions).

### Setup

First off, [install][15] the Datadog Agent (version 3 or greater), which contains our StatsD server, and make sure it's running.

Next, let's set up a client library for your language.

First, install the module:

For python:
```shell
$ pip install datadog
```

For Ruby:
```shell
$ gem install dogstatsd-ruby
```

And import it, so it's ready to use:

For python:
```python
from datadog import statsd
```

For ruby:
```ruby
# Import the library
require 'datadog/statsd'

# Create a statsd client instance.
statsd = Datadog::Statsd.new
```

This tutorial has examples for Python and Ruby, but check out the
[libraries page][16] if you use another language.

## Count
### Overview
Counters are used to count things.

### Submission
#### Agent Check Submission

{{% table responsive="true" %}}
|Method | Overview |
|:---|:---|
| self.increment(...) |  Used to modify a count of events identified by the metric key string: <ul><li>Can be called multiple times during a check's execution.</li><li>Stored as a RATE type in the Datadog web application. Each value in the stored timeseries is a delta of the counter's value between samples (time-normalized by the aggregation interval which defaults to 1 for Agent checks - so the value is generally the raw count value).</li><li>Handled by the aggregator Counter class</li></ul>|
|self.decrement(...) |Used to modify a count of events identified by the metric key string:<ul><li>Can be called multiple times during a check's execution.</li><li>Stored as RATE type in the Datadog web application. Each value in the stored timeseries is a delta of the counter's value between samples (time-normalized by the aggregation interval which defaults to 1 for Agent checks - so the value is generally the raw count value).</li><li>Handled by the aggregator Counter class</li></ul>|
|self.monotonic_count(...)|Submit the sampled raw value of your counter. Don't normalize the values to a rate, or calculate the deltas before submitting. If the value of your counter ever decreases between submissions the resulting stored value for that submission is 0:<ul><li>Should only be called once during a check. Throws away any value that is less than a previously submitted value. IE the counter should be monotonically increasing.</li><li>Stored as a COUNT type in the Datadog web application. Each value in the stored timeseries is a delta of the counter's value between samples (not time-normalized).</li></ul>|
|self.count(...)|Submit the number of events that occurred during the check interval. If you're tracking a counter value that persists between checks, this means you must calculate the delta before submission:<ul><li>Should only be called once during a check.</li><li>Stored as a COUNT type in the Datadog web application. Each value in the stored timeseries is a delta of the counter's value between samples (not time-normalized).</li></ul>|
{{% /table %}}

#### DogStatsD Submission
{{% table responsive="true" %}}
|Method | Overview |
|:---|:---|
| dog.increment(...) | Used to increment a counter of events: <ul><li>Stored as a RATE type in the Datadog web application. Each value in the stored timeseries is a time-normalized delta of the counter's value over that statsd flush period.</li></ul>|
|dog.decrement(...)| Used to decrement a counter of events: <ul><li>Stored as a RATE type in the Datadog web application. Each value in the stored timeseries is a time-normalized delta of the counter's value over that statsd flush period.</li></ul>|
{{% /table %}}

### Example
Lets count web page views. To achieve this, we increment a metric called
`web.page_views` each time our `render_page` function is called.

For python:
```python

def render_page():
    """ Render a web page. """
    statsd.increment('web.page_views')
    return 'Hello World!'
```

For ruby:
```ruby
def render_page()
  # Render a web page.
  statsd.increment('web.page_views')
  return 'Hello World!'
end
```

That's it. With this one line of code we can start graphing the data.
Here's an example:

{{< img src="developers/metrics/graph-guides-metrics-page-views.png" alt="graph guides metrics page views" responsive="true" popup="true">}}

Note that StatsD counters are normalized over the flush interval to report
per-second units. In the graph above, the marker is reporting
35.33 web page views per second at ~15:24. In contrast, if one person visited
the web page each second, the graph would be a flat line at y = 1. To increment or measure values over time, see [gauges](#gauges)

We can also count by arbitrary numbers. Suppose we wanted to count the number
of bytes processed by a file uploading service. We increment a metric
called `file_service.bytes_uploaded` by the size of the file each time our
`upload_file` function is called:

For python:
```python

def upload_file(file):
    statsd.increment('file_service.bytes_uploaded', file.size())
    save_file(file)
    return 'File uploaded!'
```

Note that for counters coming from another source that are ever-increasing and never reset -- for example, the number of queries from MySQL over time -- we track the rate between flushed values. While there currently isn't an elegant solution to get raw counts within Datadog, you may want to apply a function to
your series like cumulative sum or integral. [Read more about Datadog functions][17].

### In-app modifiers

* Effect of `as_count()`:
    * Sets the time aggregator to SUM.

* Effect of `as_rate()`:

    * Sets the time aggregator to SUM
    * Normalizes the input timeseries values by the query (rollup) interval. For example [1,1,1,1].as_rate() for rollup interval of 20s produces [0.05, 0.05, 0.05, 0.05].

* The raw metric itself defaults to the time aggregator AVG, so querying the metric without either `as_rate()` or `as_count()` becomes nonsensical when time aggregation is applied.

* Note that on very small intervals when no time-aggregation occurs, there is no normalization, and you get the raw metric value counts.

## Gauges

### Overview
Gauges measure the value of a particular thing over time:

### Submission methods
#### Agent Check Submission

{{% table responsive="true" %}}
|Method | Overview |
|:---|:---|
|self.gauge(...)|<ul><li>If called multiple times during a check's execution for a metric only the last sample is used.</li><li>Stored as a Web Application GAUGE type</li></ul>|
{{% /table %}}

#### DogStatsD Submission
{{% table responsive="true" %}}
|Method | Overview |
|:---|:---|
|dog.gauge(...)|Stored as a GAUGE type in the Datadog web application. Each value in the stored timeseries is the last gauge value submitted for that metric during the statsd flush period.|
{{% /table %}}

### Example
Suppose a developer wanted to track the amount of free memory on a machine, we can periodically sample that value as the metric `system.mem.free`:

For python:
```python

# Record the amount of free memory every ten seconds.
while True:
    statsd.gauge('system.mem.free', get_free_memory())
    time.sleep(10)
```

For ruby:
```ruby
# Record the amount of free memory every ten seconds.
while true do
    statsd.gauge('system.mem.free', get_free_memory())
    sleep(10)
end
```

### In-application modifiers

* Effect of `as_count()`: None
* Effect of `as_rate()`: None

## Histograms
### Overview

Histograms measure the statistical distribution of a set of values.

Our histogram and timing metrics are essentially the same thing and are extensions on the StatsD timing metric:

https://github.com/etsy/statsd/blob/master/docs/metric_types.md#timing

It aggregates the values that are sent during the flush interval (usually defaults to 10 seconds). So if you send 20 values for a metric during the flush interval, it'll give you the aggregation of those values for the flush interval, i.e.:

* `my_metric.avg`: gives you the avg of those 20 values during the flush interval
* `my_metric.count`: gives you the count of the values (20 in this case) sent during the flush interval
* `my_metric.median`: gives you the median of those values in the flush interval
* `my_metric.95percentile`: gives you the 95th percentile value in the flush interval
* `my_metric.max`: gives you the max value sent during the flush interval
* `my_metric.min`: gives you the min value sent during the flush interval

Each one of these becomes a value in their respective metric time series that are sent to Datadog. Then you can aggregate these time series the same way you aggregate any other metric time series.

### Submission methods
#### Agent Check Submission

{{% table responsive="true" %}}
|Method | Overview |
|:---|:---|
|self.histogram(...)|used to track the statistical distribution of a set of values.|
{{% /table %}}

#### DogStatsD Submission
{{% table responsive="true" %}}
|Method | Overview |
|:---|:---|
|dog.histogram(...)|Used to track the statistical distribution of a set of values over a statsd flush period.|
{{% /table %}}

### Example

Suppose we wanted to measure the duration of a database query, we can sample each query time with the metric `database.query.time`.

For python:
```python

# Track the run time of the database query.
start_time = time.time()
results = db.query()
duration = time.time() - start_time
statsd.histogram('database.query.time', duration)

# We can also use the `timed` decorator as a short-hand for timing functions.
@statsd.timed('database.query.time')
def get_data():
    return db.query()
```

For ruby:
```ruby
start_time = Time.now
results = db.query()
duration = Time.now - start_time
statsd.histogram('database.query.time', duration)

# We can also use the `time` helper as a short-hand for timing blocks
# of code.
statsd.time('database.query.time') do
  return db.query()
end
```

The above instrumentation produces the following metrics:

- `database.query.time.count`: number of times this metric was sampled
- `database.query.time.avg`: average time of the sampled values
- `database.query.time.median`: median sampled value
- `database.query.time.max`: maximum sampled value
- `database.query.time.95percentile`: 95th percentile sampled value

These metrics give insight into how different each query time is. We can see
how long the query usually takes by graphing the `median`. We can see how long
most queries take by graphing the `95percentile`.

{{< img src="developers/metrics/graph-guides-metrics-query-times.png" alt="graph guides metrics query times" responsive="true" popup="true">}}

For this toy example, let's say a query time of 1 second is acceptable. Our median query time (graphed in purple) is usually less than 100 milliseconds, which is great. But unfortunately, our 95th percentile (graphed in blue) has large spikes sometimes nearing three seconds, which is unacceptable. This means most of our queries are running just fine, but our worst ones are very bad. If the 95th percentile was close to the median, than we would know that almost all of our queries are performing just fine.

<div class="alert alert-warning">
Histograms aren't just for measuring times. They can be used to measure the
distribution of any type of value, like the size of uploaded files or classroom
test scores.
</div>

## Service Checks

Service checks are used to send information about the status of a service.

For python:
```python

from datadog.api.constants import CheckStatus

# Report the status of an app.
name = 'web.app1'
status = CheckStatus.OK
message = 'Response: 200 OK'

statsd.service_check(check_name=name, status=status, message=message)
```

For ruby:
```ruby
# Report the status of an app.
name = 'web.app1'
status = Datadog::Statsd::OK
opts = {
  'message' => 'Response: 200 OK'
}

statsd.service_check(name, status, opts)
```

After a service check has been reported, you can use it to trigger a [Custom Check monitor][18].

## Rates
### Overview

Rates represent the derivative of a metric, it's the value variation of a metric on a defined time interval.

### Submission methods
#### Agent Check Submission

{{% table responsive="true" %}}
|Method | Overview |
|:---|:---|
|self.rate(...)|Submit the sampled raw value of your counter. Don't normalize the values to a rate, or calculate the deltas before submitting - the Agent does both for you:<ul><li>Should only be called once during a check.</li><li>Throws away any value that is less than a previously submitted value. IE the counter should be monotonically increasing.</li><li>Stored as a GAUGE type in the Datadog web application. Each value in the stored timeseries is a time-normalized delta of the counter's value between samples.</li></ul>|
{{% /table %}}

## Sets
### Overview

Sets are used to count the number of unique elements in a group.

### Submission methods
#### Agent Check Submission

{{% table responsive="true" %}}
|Method | Overview |
|:---|:---|
|self.set(...)|Used count the number of unique elements in a group:<ul><li>Should be called multiple times during an Agent check.</li><li>Stored as a GAUGE type in the Datadog web application.</li></ul>|
{{% /table %}}

#### DogStatsD Submission
{{% table responsive="true" %}}
|Method | Overview |
|:---|:---|
|dog.set(...)|Used count the number of unique elements in a group:<ul><li>Stored as GAUGE type in the Datadog web application. Each value in the stored timeseries is the count of unique values submitted to statsd for a metric over that flush period.</li></ul>|
{{% /table %}}

### Example
If you want to track the number of unique visitors to your site, sets are a great way to do that.

For python:
```python

def login(self, user_id):
    # Log the user in ...
    statsd.set('users.uniques', user_id)
```

For ruby:
```ruby
def login(self, user_id)
    # Log the user in ...
    statsd.set('users.uniques', user_id)
end
```

### In-app modifiers

* Effect of `as_count()`:

    * Sets the time aggregator to SUM.
    * Uses the metadata interval to convert from raw rates to counts. Does not work if no metadata interval exists for the metric.

* Effect of `as_rate()`:
    * Sets the time aggregator to SUM.
    * Uses the query interval and metadata interval to calculate the time-aggregated rate. Does not work if no metadata interval exists for the metric.

* Known Issue: Agent check submitted RATE metrics have no interval metadata, so as_rate() and as_count() don't work.

## Units

The following units may be associated with metrics submitted to Datadog.

{{% table responsive="true" %}}
|Bytes|Time|Percentage|Network|System|Disk|General|DB|Cache|Money|Memory|Frequency|Logging|
|:----|:----|:----|:----|:---|:---|:----|:---|:---|:---|:---|:---|:---|
|<ul><li>bit</li><li>byte</li><li>kibibyte</li><li>mebibyte</li><li>gibibyte</li><li>tebibyte</li><li>pebibyte</li><li>exbibyte</li></ul>|<ul><li>microsecond</li><li>millisecond</li><li>second</li><li>minute</li><li>hour</li><li>day</li><li>week</li><li>nanosecond</li></ul>|<ul><li>fraction</li><li>percent</li><li>percent_nano</li><li>apdex</li></ul>|<ul><li>connection</li><li>request</li><li>packet</li><li>segment</li><li>response</li><li>message</li><li>payload</li><li>timeout</li><li>datagram</li><li>route</li><li>session</li></ul>|<ul><li>process</li><li>core</li><li>thread</li><li>host</li><li>node</li><li>fault</li><li>service</li><li>instance</li><li>cpu</li></ul>|<ul><li>file</li><li>inode</li><li>sector</li><li>block</li></ul>|<ul><li>buffer</li><li>error</li><li>read</li><li>write</li><li>occurrence</li><li>event</li><li>time</li><li>unit</li><li>operation</li><li>item</li><li>task</li><li>worker</li><li>resource</li><li>garbage collection</li><li>email</li><li>sample</li><li>stage</li><li>monitor</li><li>location</li><li>check</li><li>attempt</li><li>device</li><li>update</li><li>method</li><li>job</li><li>container</li></ul>|<ul><li>table</li><li>index</li><li>lock</li><li>transaction</li><li>query</li><li>row</li><li>key</li><li>command</li><li>offset</li><li>record</li><li>object</li><li>cursor</li><li>assertion</li><li>scan</li><li>document</li><li>shard</li><li>flush</li><li>merge</li><li>refresh</li><li>fetch</li><li>column</li><li>commit</li><li>wait</li><li>ticket</li><li>question</li></ul>|<ul><li>hit</li><li>miss</li><li>eviction</li><li>get</li><li>set</li></ul>|<ul><li>dollar</li><li>cent</li></ul>|<ul><li>page</li><li>split</li></ul>|<ul><li>hertz</li><li>kilohertz</li><li>megahertz</li><li>gigahertz</li></ul>|<ul><li>entry</li></ul>|
{{% /table %}}

[1]: /developers/dogstatsd
[2]: /agent/agent_checks
[3]: /api/#metrics
[4]: /getting_started/custom_metrics/
[5]: /developers/dogstatsd/
[6]: /developers/metrics/#gauges
[7]: /developers/metrics/#rates
[8]: /developers/metrics/#count
[9]: https://github.com/DataDog/dd-agent/blob/master/aggregator.py
[10]: /api/
[11]: https://github.com/dropwizard/metrics
[12]: https://github.com/coursera/metrics-datadog
[13]: https://www.coursera.org
[14]: http://www.bazaarvoice.com
[15]: https://app.datadoghq.com/account/settings#agent
[16]: /developers/libraries
[17]: /graphing/miscellaneous/functions
[18]: /monitors/monitor_types/custom_check<|MERGE_RESOLUTION|>--- conflicted
+++ resolved
@@ -44,15 +44,9 @@
 
 In the Datadog web application there are 3 metric types:
 
-<<<<<<< HEAD
-* [GAUGE](/developers/metrics/#gauges)
-* [RATE](/developers/metrics/#rates)
-* [COUNT](/developers/metrics/#count)
-=======
 * [GAUGE][6]
 * [RATE][7]
 * [COUNT][8] 
->>>>>>> ea5ac986
 * COUNTER (now deprecated)
 
 A metric's type is stored as metrics metadata and is used to determine how a metric is interpreted throughout the application by determining default time aggregation function and `as_rate()`/`as_count()` behavior. The `as_count()` and `as_rate()` modifiers behave differently for different Web Application metric types.
