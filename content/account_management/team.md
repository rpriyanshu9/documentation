---
title: Team
kind: documentation
autotocdepth: 2
customnav: accountmanagementnav
further_reading:
- link: "/account_management/saml"
  tag: "Documentation"
  text: Configure SAML for your Datadog account
- link: "/account_management/multi_account"
  tag: "Documentation"
  text: Configuring Teams & Organizations with Multiple Accounts
---

## Add new members

1. To add members to a team, start by visiting the [Team Page][1].
2. Enter the email address of the user you wish to invite to your Datadog account. Click **Invite**
  {{< img src="account_management/team/guides-multacct-addtoteam.png" alt="Add Member To Team" responsive="true" popup="true">}}

The new user will receive an email with a link to login.

## Datadog user roles

Datadog provides 3 user roles:

* **Administrators** have access to billing information, the ability to revoke API keys, can manage users, and can configure [read-only dashboards](/graphing/dashboards/). They can also promote standard users to Administrators.

* **Standard users** have access to view and modify all monitoring features that Datadog offers such as [dashboards](/graphing/dashboards/), [monitors](/monitors/), [events](/graphing/event_stream), and [notebooks](/graphing/notebooks).

* **Read only users** are created by administrators and do not have access to edit within Datadog. This comes in handy when you'd like to share specific read-only views with a client or where a member of one business unit needs to share a [dashboard](/graphing/dashboards) with someone outside their unit.

## Disable existing members

<<<<<<< HEAD
**NOTE:** You must be an administrator of the team to disable members. You cannot permanently remove users as they might own events, dashboards, etc. which are not supposed to be removed. Disabled team members will disappear from the administrator’s team page UI automatically after one month.
=======
**NOTE:** Only team administrator can disable members. You cannot permanently remove users as they might own events, dashboards, etc. which are not supposed to be removed. Disabled team members disappears from the administrator’s team page UI automatically after one month.
>>>>>>> 3d9d2ac5

1. Go to the [Team Page][1].
2. Hover over the avatar for the user you wish to disable. Choose **Disable** from the menu.

    {{< img src="account_management/team/guides-multacct-disable.png" alt="Disable Member" responsive="true" popup="true">}}

## Promote existing members to administrator

**NOTE:** Only team Administrator can promote members.

1. Go to the [Team Page][1].
2. Hover over the avatar for the user you wish to promote. Choose **Make Administrator** from the menu.

[1]: https://app.datadoghq.com/account/team

## Further Reading

{{< partial name="whats-next/whats-next.html" >}}<|MERGE_RESOLUTION|>--- conflicted
+++ resolved
@@ -32,11 +32,7 @@
 
 ## Disable existing members
 
-<<<<<<< HEAD
 **NOTE:** You must be an administrator of the team to disable members. You cannot permanently remove users as they might own events, dashboards, etc. which are not supposed to be removed. Disabled team members will disappear from the administrator’s team page UI automatically after one month.
-=======
-**NOTE:** Only team administrator can disable members. You cannot permanently remove users as they might own events, dashboards, etc. which are not supposed to be removed. Disabled team members disappears from the administrator’s team page UI automatically after one month.
->>>>>>> 3d9d2ac5
 
 1. Go to the [Team Page][1].
 2. Hover over the avatar for the user you wish to disable. Choose **Disable** from the menu.
