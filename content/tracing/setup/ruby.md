--- conflicted
+++ resolved
@@ -34,16 +34,13 @@
 
 ## Installation
 
-<<<<<<< HEAD
-To begin tracing applications written in Ruby, first [install and configure the Datadog Agent][1] (see additional documentation for [tracing Docker applications](/tracing/setup/docker/)).
-=======
 The following steps will help you quickly start tracing your Ruby application.
 
 ### Setup the Datadog Agent
 
 The Ruby APM tracer sends trace data through the Datadog Agent.
 
-[Install and configure the Datadog Agent](/tracing/setup), see additional documentation for [tracing Docker applications](/tracing/setup/docker/).
+[Install and configure the Datadog Agent][1], see additional documentation for [tracing Docker applications][2].
 
 ### Quickstart for Rails applications
 
@@ -77,13 +74,12 @@
       # By default without additional configuration, nothing will be traced.
     end
     ```
->>>>>>> 8431594e
 
 3. Add manual instrumentation around your code (see [Manual instrumentation](#manual-instrumentation))
 
 ### Final steps for installation
 
-After setting up, your services will appear on the [APM services page](https://app.datadoghq.com/apm/services) within a few minutes. Learn more about [using the APM UI](https://docs.datadoghq.com/tracing/visualization/).
+After setting up, your services will appear on the [APM services page][3] within a few minutes. Learn more about [using the APM UI][4].
 
 ## Configuration
 
@@ -137,7 +133,7 @@
 end
 ```
 
-For more details about manual instrumentation, check out the [API documentation](https://github.com/DataDog/dd-trace-rb/blob/master/docs/GettingStarted.md#manual-instrumentation).
+For more details about manual instrumentation, check out the [API documentation][5].
 
 ### Integration instrumentation
 
@@ -162,9 +158,6 @@
 end
 ```
 
-<<<<<<< HEAD
-For more examples, see the [RubyDoc Gem documentation][2].
-=======
 For list of available integrations, see [Library compatibility](#library-compatibility).
 
 ### Tracer settings
@@ -189,19 +182,19 @@
 end
 ```
 
-For more tracer settings, check out the [API documentation](https://github.com/DataDog/dd-trace-rb/blob/master/docs/GettingStarted.md#tracer-settings).
+For more tracer settings, check out the [API documentation][6].
 
 ### Priority sampling
 
 Priority sampling allows you to configure which traces are most important and should be kept after sampling.
 
-Priority sampling is disabled by default. For more details about how to activate and configure priority sampling, check out the [API documentation](https://github.com/DataDog/dd-trace-rb/blob/master/docs/GettingStarted.md#priority-sampling).
+Priority sampling is disabled by default. For more details about how to activate and configure priority sampling, check out the [API documentation][7].
 
 ### Distributed tracing
 
 Distributed tracing allows you to propagate a single trace across multiple services, so you can see performance end-to-end.
 
-Distributed tracing is disabled by default. For more details about how to activate and configure distributed tracing, check out the [API documentation](https://github.com/DataDog/dd-trace-rb/blob/master/docs/GettingStarted.md#distributed-tracing).
+Distributed tracing is disabled by default. For more details about how to activate and configure distributed tracing, check out the [API documentation][8].
 
 ### Processing pipeline
 
@@ -209,8 +202,7 @@
 
 It provides **filtering** for removing spans that match certain criteria, and **processing** for modifying spans.
 
-For more details about how to activate and configure the processing pipeline, check out the [API documentation](https://github.com/DataDog/dd-trace-rb/blob/master/docs/GettingStarted.md#processing-pipeline).
->>>>>>> 8431594e
+For more details about how to activate and configure the processing pipeline, check out the [API documentation][9].
 
 ## Compatibility
 
@@ -285,4 +277,11 @@
 
 
 [1]: /tracing/setup
-[2]: http://gems.datadoghq.com/trace/docs/+[2]: /tracing/setup/docker/
+[3]: https://app.datadoghq.com/apm/services
+[4]: https://docs.datadoghq.com/tracing/visualization/
+[5]: https://github.com/DataDog/dd-trace-rb/blob/master/docs/GettingStarted.md#manual-instrumentation
+[6]: https://github.com/DataDog/dd-trace-rb/blob/master/docs/GettingStarted.md#tracer-settings
+[7]: https://github.com/DataDog/dd-trace-rb/blob/master/docs/GettingStarted.md#priority-sampling
+[8]: https://github.com/DataDog/dd-trace-rb/blob/master/docs/GettingStarted.md#distributed-tracing
+[9]: https://github.com/DataDog/dd-trace-rb/blob/master/docs/GettingStarted.md#processing-pipeline