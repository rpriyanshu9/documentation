--- conflicted
+++ resolved
@@ -5,6 +5,7 @@
 hideguides: true
 customnav: tracingnav
 ---
+
 
 ### What are the naming criteria for services, resources, etc?
 
@@ -49,12 +50,8 @@
 
 To disable APM, set `apm_enabled: false` and restart `datadog-agent`.
 
-<<<<<<< HEAD
 ### Why am I getting `[Errno 111] Connection refused` errors in my application logs?
-=======
-#### Why am I getting `[Errno 111] Connection refused` errors in my application logs?
->>>>>>> c10ced0d
 
 Either the Trace Agent is not running, or your application's tracer client isn't configured correctly. By default, the tracer client libraries submit to localhost on port 8126. If this is not where your Trace Agent is listening—perhaps it's listening in some Docker container adjacent to your application container—point your tracer client to where it's running, e.g. `tracer.configure(hostname="172.17.0.1")`.
 
-If you're running the Trace Agent in a Docker container, see the [docker-dd-agent documentation](https://github.com/DataDog/docker-dd-agent/blob/master/README.md#tracing--apm) for more information.+If you're running the Trace Agent in a Docker container, see the [docker-dd-agent documentation](https://github.com/DataDog/docker-dd-agent/blob/master/README.md#tracing--apm) for more information.
