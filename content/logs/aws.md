--- conflicted
+++ resolved
@@ -1,9 +1,7 @@
 ---
 title: AWS Log Collection
 kind: Documentation
-autotocdepth: 2
 customnav: lognav
-beta: true
 further_reading:
 - link: "/logs/explore"
   tag: "Documentation"
@@ -27,57 +25,22 @@
     {{< img src="logs/aws/create_lambda_function.png" alt="Create Lambda function" responsive="true" popup="true">}}
 
 2. Select **Author from scratch** and give the function a unique name.
-<<<<<<< HEAD
-    {{< img src="logs/aws/author_from_scratch.png" alt="Author from Scratch" responsive="true" popup="true">}}
-3. For `Role`, select **Create new role from template(s)** and give the role a unique name
-4. Under Policy templates, search for and select **s3 object read-only permissions**
-    {{< img src="logs/aws/basic_information.png" alt="Basic Information" responsive="true" popup="true">}}
-5. Select **Create Function**
-=======
 3. Change the Runtime to **Python 2.7**
 4. For `Role`, select **Create new role from template(s)** and give the role a unique name.
 5. Under Policy templates, search for and select **s3 object read-only permissions.**
 6. Select **Create Function.**
     {{< img src="logs/aws/author_from_scratch.png" alt="Author from Scratch" responsive="true" >}}
->>>>>>> bcd21650
 
 ### Provide the code and configure the Lambda
 
 1. Copy and paste the code from [this repo](https://github.com/DataDog/dd-aws-lambda-functions/blob/master/Log/lambda_function.py) into the function code area.
-<<<<<<< HEAD
-2. Change the Runtime to **Python 2.7** and set the handler to **lambda_function.lambda_handler**
-    {{< img src="logs/aws/select_python.png" alt="Select Python" responsive="true" popup="true">}}
-=======
 2. Ensure the Handler reads **lambda_function.lambda_handler**
     {{< img src="logs/aws/select_python.png" alt="Select Python" responsive="true" >}}
->>>>>>> bcd21650
 3. At the top of the script you'll find a section called `#Parameters`. You have two options for providing the API Key that the Lambda function requires:
     
     * Setup an environment variable (Preferred)
     * Edit the code directly with your Datadog API Key
     {{< img src="logs/aws/dd_api_key_setup.png" alt="DD API key setup" responsive="true" popup="true">}}
-
-<<<<<<< HEAD
-4. Set the memory to the highest possible value.
-5. Set the timeout limit. We recommend **120 seconds**
-    {{< img src="logs/aws/basic_settings.png" alt="Basic Settings" responsive="true" popup="true">}}
-6. Scroll back to the top of the page and hit **Save and test**
-
-### Test your Lambda
-
-1. Configure the test event. Select **Cloudwatch Logs** as the sample event.
-    {{< img src="logs/aws/test_event.png" alt="Test Event" responsive="true" popup="true">}}
-2. Save and test.
-
-## Collection
-
-Your lambda function is now ready to send logs to your Datadog platform.
-Setup the relevant triggers for each AWS service you want to monitor.
-
-### S3, Cloudwatch, API Gateway, Kinesis and SNS
-In your lambda, go in the triggers tab and select `Add Trigger`:
-{{< img src="logs/aws/adding_trigger.png" alt="Adding trigger" responsive="true" popup="true">}}
-=======
 4. Scroll down beyond the inline code area to **Basic Settings**.
 5. Set the memory to **around 1GB**.
 6. Set the timeout limit. We recommend **120 seconds.**
@@ -103,7 +66,7 @@
 
 1. Add the required permissions to your Datadog role in the [IAM Console](https://console.aws.amazon.com/iam/home#/roles). You may already have some of these permissions from our other AWS integrations. Information on how these permissions are used can be found in the [permissions](#permissions) section below:
 
-{{< highlight json>}}
+```
 "elasticloadbalancing:DescribeLoadBalancers",
 "elasticloadbalancing:DescribeLoadBalancerAttributes",
 "lambda:AddPermission",
@@ -114,7 +77,7 @@
 "s3:GetBucketNotification",
 "s3:ListAllMyBuckets",
 "s3:PutBucketNotification"
-{{< /highlight >}}
+```
 
 2. Navigate to the *Collect Logs* tab in the [AWS Integration tile](https://app.datadoghq.com/account/settings#integrations/amazon_web_services)
 3. Select the AWS Account from where you want to collect logs, and enter the ARN of the Lambda created in the previous section.
@@ -128,7 +91,6 @@
 ### Manually set up triggers
 In your Lambda, go in the triggers tab and select `Add Trigger`:
 {{< img src="logs/aws/adding_trigger.png" alt="Adding trigger" responsive="true" >}}
->>>>>>> bcd21650
 
 Select the log source and then follow the AWS instructions: 
 {{< img src="logs/aws/integration_lambda.png" alt="Integration Lambda" responsive="true" popup="true">}}
