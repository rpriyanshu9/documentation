--- conflicted
+++ resolved
@@ -28,13 +28,8 @@
 #### Provide the code and configure the lambda
 
 1. Copy and paste the code from [this repo](https://github.com/DataDog/dd-aws-lambda-functions/blob/master/Log/lambda_function.py) into the function code area.
-<<<<<<< HEAD
-2. Change the Runtime to **Python 2.7**
-    {{< img src="logs/aws/select_python.png" alt="Select Python" responsive="true" >}}
-=======
 2. Change the Runtime to **Python 2.7** and set the handler to **lambda_function.lambda_handler**
     {{< img src="logs/aws/select_python.png" alt="Select Python" >}}
->>>>>>> d8bb3996
 3. At the top of the script you'll find a section called `#Parameters`. You have two options for providing the API Key that the Lambda function requires:
     
     * Setup an environment variable (Preferred)
