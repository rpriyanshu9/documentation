--- conflicted
+++ resolved
@@ -4,7 +4,6 @@
 ---
 
 {{< whatsnext desc="List of Frequently Asked Questions:" >}}
-<<<<<<< HEAD
     {{< nextlink href="/logs/faq/log-management-surveys" >}}Log Management - Surveys{{< /nextlink >}}
     {{< nextlink href="/logs/faq/log-collection-troubleshooting-guide" >}}Log Collection Troubleshooting Guide{{< /nextlink >}}
     {{< nextlink href="/logs/faq/i-have-a-custom-log-file-with-heightened-read-permissions" >}}I have a custom log file with heightened read-permissions; how do I send it to Datadog?{{< /nextlink >}}
@@ -14,18 +13,5 @@
     {{< nextlink href="/logs/faq/log-collection-is-the-datadog-agent-losing-logs" >}}Is the Datadog Agent losing logs?{{< /nextlink >}}
     {{< nextlink href="/logs/faq/instance-initialization-error-while-sending-logs-from-datadog-agent" >}}Instance Initialization Error while sending logs from Datadog Agent{{< /nextlink >}}
     {{< nextlink href="/logs/faq/setting-file-permissions-for-rotating-logs" >}}Setting file permissions for rotating logs (linux){{< /nextlink >}}
-{{< /whatsnext >}}
-=======
-    {{< nextlink href="logs/faq/log-management-surveys" >}}Log Management - Surveys{{< /nextlink >}}
-    {{< nextlink href="logs/faq/log-collection-troubleshooting-guide" >}}Log Collection Troubleshooting Guide{{< /nextlink >}}
-    {{< nextlink href="logs/faq/how-to-send-logs-to-datadog-via-external-log-shippers" >}}How to Send Logs to Datadog via External Log Shippers?{{< /nextlink >}}
-    {{< nextlink href="logs/faq/i-have-a-custom-log-file-with-heightened-read-permissions" >}}I have a custom log file with heightened read-permissions; how do I send it to Datadog?{{< /nextlink >}}
-    {{< nextlink href="logs/faq/log-parsing-best-practice" >}}Log Parsing - Best Practice{{< /nextlink >}}
-    {{< nextlink href="logs/faq/how-to-investigate-a-log-parsing-issue" >}}How to investigate a log parsing issue?{{< /nextlink >}}
-    {{< nextlink href="logs/faq/why-do-my-logs-not-have-the-expected-timestamp" >}}Why do my logs not have the expected timestamp?{{< /nextlink >}}
-    {{< nextlink href="logs/faq/log-collection-is-the-datadog-agent-losing-logs" >}}Is the Datadog Agent losing logs?{{< /nextlink >}}
-    {{< nextlink href="logs/faq/instance-initialization-error-while-sending-logs-from-datadog-agent" >}}Instance Initialization Error while sending logs from Datadog Agent{{< /nextlink >}}
-    {{< nextlink href="logs/faq/setting-file-permissions-for-rotating-logs" >}}Setting file permissions for rotating logs (linux){{< /nextlink >}}
     {{< nextlink href="logs/faq/how-to-increase-the-number-of-log-files-tailed-by-the-agent" >}}How to increase the number of log files tailed by the Agent files?{{< /nextlink >}}
-{{< /whatsnext >}}
->>>>>>> beee657d
+{{< /whatsnext >}}