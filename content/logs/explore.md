--- conflicted
+++ resolved
@@ -4,11 +4,8 @@
 autotocdepth: 2
 hideguides: true
 customnav: lognav
-<<<<<<< HEAD
 description: "The Logs Explorer is your Datadog home base for troubleshooting and exploration over your logs."
-=======
 beta: true
->>>>>>> dcd8a443
 ---
 
 <div class="alert alert-info">
