--- conflicted
+++ resolved
@@ -4,11 +4,8 @@
 autotocdepth: 2
 hideguides: true
 customnav: lognav
-<<<<<<< HEAD
 description: "Extract meaningful values from your logs to enhance your log troubleshooting and exploration in the Logs Explorer view"
-=======
 beta: true
->>>>>>> 2cd760d0
 ---
 
 <div class="alert alert-info">
