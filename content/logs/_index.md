---
title: Log Collection
kind: Documentation
description: "Configure your Datadog agent to gather logs from your host, containers & services."
---

<div class="alert alert-info">
Datadog's Logs is currently available via public beta. You can apply for inclusion in the beta via <a href="https://www.datadoghq.com/log-management/">this form</a>.
</div>

## Overview

{{< img src="logs/index/pipeline_sketch.png" alt="Pipelines sketch" responsive="true" popup="true">}}

## Getting started with the Agent

Log collection requires an Agent version >= 6.0. Older versions of the Agent do not include the `Log collection` interface that is used for log collection.

<<<<<<< HEAD
If you are not using it already, please follow [the agent installation instruction](https://github.com/DataDog/datadog-agent/blob/beta/docs/agent/upgrade).
=======
If you are not using it already, please follow [the agent installation instruction](https://github.com/DataDog/datadog-agent/blob/beta/docs/agent/upgrade.md).
>>>>>>> f14d46c0

Collecting logs is **disabled** by default in the Datadog Agent, you need to enable it in `datadog.yaml`:

    log_enabled: true

## Enabling log collection from integrations

To start collecting logs for a given integration, you need to uncomment the logs section in that integration's yaml file, and configure it for your environment.

If an integration does not support logs by default, you may need to use the custom file configuration below.

<div class="alert alert-warning">
During the beta phase of Datadog Logs, not all integrations include log configurations out of the box. A current list of supported integrations is available below.
</div>

### Containers 
* [Docker](/logs/docker)

### Cloud
* [AWS](/logs/aws)

### Languages

* [Java](/logs/languages/java) 
* [C#](/logs/languages/csharp)
* [Go](/logs/languages/go)
* [NodeJs](/logs/languages/nodejs)
* [Ruby](/logs/languages/ruby)

### Agent checks

* Apache: [apache.d/conf.yaml.example](https://github.com/DataDog/integrations-core/blob/nils/Logs-integration-beta/apache/conf.yaml.example)
* Haproxy: [haproxy.d/conf.yaml.example](https://github.com/DataDog/integrations-core/blob/nils/Logs-integration-beta/haproxy/conf.yaml.example)
* IIS: [iis.d/conf.yaml.example](https://github.com/DataDog/integrations-core/blob/nils/Logs-integration-beta/iis/conf.yaml.example)
* Mongo: [mongo.d/conf.yaml.example](https://github.com/DataDog/integrations-core/blob/nils/Logs-integration-beta/mongo/conf.yaml.example)
* Nginx: [nginx.d/conf.yaml.example](https://github.com/DataDog/integrations-core/blob/nils/Logs-integration-beta/nginx/conf.yaml.example)
* PostgreSQL: [postgres.d/conf.yaml.example](https://github.com/DataDog/integrations-core/blob/nils/Logs-integration-beta/postgres/conf.yaml.example)

## Custom log collection

The Datadog Agent can collect logs from files or the network (TCP or UDP) and forward them to Datadog. To configure this, create a new repository and yaml file named after your log source  in the Agent's **conf.d** directory ( `conf.d/python.d/conf.yaml` for python logs, ...) and set these options:

* `type` : (mandatory) type of log input source (**tcp** / **udp** / **file**)
* `port` / `path` : (mandatory) Set `port` if `type` is **tcp** or **udp**. Set `path` if `type` is **file**.
* `service` : (mandatory) name of the service owning the log
* `source` : (mandatory) attribute that defines which integration is sending the logs. "If the logs do not come from an existing integration then this field may include a custom source name. But we recommend matching this value to the namespace of any related [custom metrics](/getting_started/custom_metrics/) you are collecting, e.g, `myapp` from `myapp.request.count`)"
* `sourcecategory` : (optional) Multiple value attribute. Can be used to refine the source attribtue. Example: source:mongodb, sourcecategory:db_slow_logs
* `tags`: (optional) add tags to each log collected.

### Tail existing files
Set `type` to **file** then specify the absolute `path` to the log file you want to tail.

Example: 
To gather python applications stored in **/var/log/myapp1.log** and **/var/log/python.log** create a `python.d/conf.yaml` file as follows::

Note that for the yaml file to be considered valid by the agent, they must include an "init_config" section and have at least one "instance" defined as shown below:

```yaml
init_config:
instances:

##Log section
logs:

  - type: file
    path: /var/log/myapp1.log
    service: myapp1
    source: python
    sourcecategory: sourcecode
    tags: env:prod

  - type: file
    path: /var/log/python.log
    service: myapplication
    source: python
    sourcecategory: sourcecode
```
* [Restart your agent](https://help.datadoghq.com/hc/en-us/articles/203764515-Start-Stop-Restart-the-Datadog-Agent)

### Stream logs through TCP/UDP
Set `type` to **tcp** or **udp** depending of your protocol then specify the `port` of your incomming connection.

Example:
If your PHP application does not log to a file, but instead forwards its logs via TCP, create a configuration file that specifies the port to receive as in the example below:

```yaml
init_config:
instances:

##Log section
logs:
  - type: tcp
    port: 10518
    service: webapp
    source: php
    sourcecategory: front

```
* [Restart your agent](https://help.datadoghq.com/hc/en-us/articles/203764515-Start-Stop-Restart-the-Datadog-Agent)

### Filter logs

All logs are not equal and you may want to send only a specific subset of logs to Datadog.  
To achieve this use the `log_processing_rules` parameter in your configuration file with the **exclude_at_match** or **include_at_match** `type`.

* **exclude_at_match**: If the pattern is contained in the message the log is excluded, and not sent to Datadog.
  Example: Filtering out logs that contain a Datadog email

```yaml
init_config:
instances:

logs:
  - type: file
    path: /my/test/file.log
    service: cardpayment
    source: java
    log_processing_rules:
    - type: exclude_at_match
      name: exclude_datadoghq_users
      ## Regexp can be anything
      pattern: User=\w+@datadoghq.com
```

* **include_at_match**: Only log with a message that includes the pattern are sent to Datadog.
  Example: Sending only logs that contain a Datadog email

```yaml
init_config:
instances:

logs:
  - type: file
    path: /my/test/file.log
    service: cardpayment
    source: java
    log_processing_rules:
    - type: include_at_match
      name: include_datadoghq_users
      ## Regexp can be anything
      pattern: \w+@datadoghq.com
```


### Search and replace content in your logs

If your logs contain sensitive information that you wish you redact, configure the Datadog Agent to mask sensitive sequences by using the `log_processing_rules` parameter in your configuration file with the **mask_sequences** `type`.

This replaces all matched groups with `replace_placeholder` parameter value.
Example: Redact credit card numbers

```yaml
init_config:
instances:

logs:
 - type: file
   path: /my/test/file.log
   service: cardpayment
   source: java
   log_processing_rules:
      - type: mask_sequences
        name: mask_credit_cards
        replace_placeholder: "[masked_credit_card]"
        ##One pattern that contains capture groups
        pattern: (?:4[0-9]{12}(?:[0-9]{3})?|[25][1-7][0-9]{14}|6(?:011|5[0-9][0-9])[0-9]{12}|3[47][0-9]{13}|3(?:0[0-5]|[68][0-9])[0-9]{11}|(?:2131|1800|35\d{3})\d{11})
```

### Multi-line aggregation

If your logs are not sent in JSON and you want to aggregate several lines into one single entry, configure the Datadog Agent to detect a new log using a specific regex pattern instead of having one log per line.  

This is accomplished by using the `log_processing_rules` parameter in your configuration file with the **multi_line** `type`.

This aggregates all lines into one single entry until the given pattern is detected again. This is especially useful for database logs and stack traces.
Example: Every java log line starts with a timestamp with `YYYY-dd-mm` format. The below lines including a stack trace would be sent as two logs.

```
2018-01-03T09:24:24.983Z UTC Exception in thread "main" java.lang.NullPointerException
        at com.example.myproject.Book.getTitle(Book.java:16)
        at com.example.myproject.Author.getBookTitles(Author.java:25)
        at com.example.myproject.Bootstrap.main(Bootstrap.java:14)
2018-01-03T09:26:24.365Z UTC starting upload of /my/file.gz

```

To achieve this, you need to use the following `log_processing_rules`:

```yaml
init_config:
instances:

logs:
 - type: file
   path: /var/log/pg_log.log
   service: database
   source: postgresql
   log_processing_rules:
      - type: multi_line
        name: new_log_start_with_date
        pattern: \d{4}\-(0?[1-9]|1[012])\-(0?[1-9]|[12][0-9]|3[01])
```

### Tail multiple directories or whole directories by using wildcards

If your log files are labeled by date or all stored in the same directory, configure your Datadog Agent to monitor them all and automatically detect new ones by using wildcards in the `path` attribute.

* Using `path: /var/log/myapp/*.log`:
  * Matches all `.log` file contained in the `/var/log/myapp/` directory. 
  * Doesn't match `/var/log/myapp/myapp.conf`.

* Using `path: /var/log/myapp/*/*.log`:
  * Matches `/var/log/myapp/log/myfile.log`.
  * Matches `/var/log/myapp/errorLog/myerrorfile.log` 
  * Doesn't match `/var/log/myapp/mylogfile.log`.

Configuration example:

```yaml
init_config:
instances:

logs:
 - type: file
   path: /var/log/myapp/*.log
   service: mywebapp
   source: go
```


## Reserved attributes 

If your logs are formatted as JSON, be aware that some attributes are reserved for use by Datadog:

### *date* attribute

By default Datadog generates a timestamp and appends it in a date attribute when logs are received.
However, if a JSON formatted log file includes one of the following attributes, Datadog interprets its value as the the log’s official date:

* `@timestamp`
* `timestamp`
* `_timestamp`
* `Timestamp`
* `eventTime`
* `date`
* `published_date`
* `syslog.timestamp`

You can also specify alternate attributes to use as the source of a log's date by setting a [log date remapper processor](/logs/processing/#log-date-remapper)

**Note**: Datadog rejects a log entry if its official date is older than 18 hours in the past.

<div class="alert alert-info">
The recognized date formats are: <a href="https://www.iso.org/iso-8601-date-and-time-format.html">ISO8601</a>, <a href="https://en.wikipedia.org/wiki/Unix_time">UNIX (the milliseconds EPOCH format)</a>  and <a href="https://www.ietf.org/rfc/rfc3164.txt">RFC3164</a>.
</div>

### *message* attribute

By default, Datadog ingests the value of message as the body of the log entry. That value is then highlighted and display in the [logstream](/logs/explore/#logstream), where it is indexed for [full text search](/logs/explore/#search-bar).

### *severity* attribute

Each log entry may specify a severity level which is made available for faceted search within Datadog. However, if a JSON formatted log file includes one of the following attributes, Datadog interprets its value as the the log’s official severity:

* `syslog.severity`

If you would like to remap some severities existing in the `severity` attribute, you can do so with the [log severity remapper](/logs/processing/#log-severity-remapper)

### *host* attribute

Using the Datadog Agent or the RFC5424 format automatically set the host value on your logs. However, if a JSON formatted log file includes the following attribute, Datadog interprets its value as the the log’s host:

* `syslog.hostname`

### *service* attribute

Using the Datadog Agent or the RFC5424 format automatically set the service value on your logs. However, if a JSON formatted log file includes the following attribute, Datadog interprets its value as the the log’s service:

* `syslog.appname`

### Edit reserved attributes

You can now control the global hostname, service, timestamp, and severity main mapping that are applied before the processing pipelines. This is particularly helpful if logs are sent in JSON or from an external agent.

{{< img src="logs/index/reserved_attribute.png" alt="Reserved Attribute" responsive="true" popup="true">}}

To change the default values for each of the reserved attributes, go to the pipeline page and edit the `Reserved Attribute mapping`:

{{< img src="logs/index/reserved_attribute_tile.png" alt="Reserved Attribute Tile" responsive="true" popup="true">}}

## Further Reading

{{< whatsnext >}}
    {{< nextlink href="/logs/explore" tag="Documentation" >}}Learn how to explore your logs{{< /nextlink >}}
    {{< nextlink href="/logs/faq/how-to-send-logs-to-datadog-via-external-log-shippers" tag="FAQ" >}}How to Send Logs to Datadog via External Log Shippers{{< /nextlink >}}
    {{< nextlink href="/logs/parsing" tag="Documentation" >}}Learn more about parsing{{< /nextlink >}}
{{< /whatsnext >}}<|MERGE_RESOLUTION|>--- conflicted
+++ resolved
@@ -16,11 +16,7 @@
 
 Log collection requires an Agent version >= 6.0. Older versions of the Agent do not include the `Log collection` interface that is used for log collection.
 
-<<<<<<< HEAD
-If you are not using it already, please follow [the agent installation instruction](https://github.com/DataDog/datadog-agent/blob/beta/docs/agent/upgrade).
-=======
 If you are not using it already, please follow [the agent installation instruction](https://github.com/DataDog/datadog-agent/blob/beta/docs/agent/upgrade.md).
->>>>>>> f14d46c0
 
 Collecting logs is **disabled** by default in the Datadog Agent, you need to enable it in `datadog.yaml`:
 
