--- conflicted
+++ resolved
@@ -2,7 +2,6 @@
 title: Ruby on Rails Log Collection
 kind: documentation
 customnav: lognav
-<<<<<<< HEAD
 further_reading:
 - link: "/logs/processing"
   tag: "Documentation"
@@ -16,8 +15,6 @@
 - link: /logs/faq/log-collection-troubleshooting-guide
   tag: "FAQ"
   text: Log Collection Troubleshooting Guide
-=======
->>>>>>> 2bf4cb47
 ---
 
 <div class="alert alert-info">
