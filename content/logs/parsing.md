---
title: Parsing
kind: Documentation
autotocdepth: 2
hideguides: true
customnav: lognav
<<<<<<< HEAD
description: "Parse your logs using the Grok Processor"
=======
beta: true
>>>>>>> dcd8a443
---

<div class="alert alert-info">
Datadog's log management is currently in private beta. If you would like to apply for it, please fill out <a href="https://www.datadoghq.com/log-management/">this form</a>.
</div>

## Overview 

The Grok syntax provides an easier way to parse logs than pure regular expressions. 
The main usage of the Grok Parser is to extract attributes from semi-structured text messages.

Grok comes with a lot of reusable patterns to parse integers, ip addresses, hostnames, etc...

Parsing rules can be written with the `%{MATCHER:EXTRACT:FILTER}` syntax:

* **Matcher**: rule (possibly a reference to another token rule) that describes what to expect (number, word, notSpace,...)

* **Extract** (optional): an identifier representing the capture destination for the piece of text matched by the MATCHER.

* **Filter** (optional): a post-processor of the match to transform it

Example for this classic unstructured log:  
```
john connected on 11/08/2017
```

With the following parsing rule:
```
MyParsingRule %{word:user} connected on %{date("MM/dd/yyyy"):connect_date}
```

You would have at the end this structued log:

{{< img src="logs/parsing/parsing_example_1.png" alt="Parsing example 1" >}}

## Matcher

Here is the list of all the matchers natively implemented by Datadog:

|||
|:---|:---|
|**Pattern**| **Usage**|
|`date("pattern"[, "timezoneId"[, "localeId"]])`| matches a date with the specified pattern and parses to produce a unix timestamp [More info](#parsing-dates)|
|`regex("pattern")` |matches a regex|
| `data` |matches a string until the next newline |
|`boolean("truePattern", "falsePattern")`|matches and parses a boolean optionally defining the true and false patterns (defaults to 'true' and 'false' ignoring case)|
| `numberStr` | matches a decimal floating point number and parses it as a string|
|`number` |matches a decimal floating point number and parses it as a double precision number |
|`numberExtStr` |matches a floating point number (with scientific notation support)|
| `numberExt` | matches a floating point number (with scientific notation support) and parses it as a double precision number |
|`integerStr` | matches a decimal integer number and parses it as a string |
|`integer` | matches a decimal integer number and parses it as an integer number |
| `integerExtStr` |matches an integer number (with scientific notation support)|
|`integerExt` | matches an integer number (with scientific notation support) and parses it as an integer number |
|`word` |matches alpha-numberic words |
|`doubleQuotedString`| matches a double-quoted string|
|`singleQuotedString` | matches a single-quoted string |
| `quotedString` | matches a double-quoted or single-quoted string|
|`uuid` | matches a uuid|
| `mac` | matches a mac address|
|`ipv4` | matches an ipv4|
|`ipv6` | matches an ipv6|
|`ip` | matches an ip (v4 or v6)|
|`hostname`|matches a hostname|
|`ipOrHost`|matches a hostname or ip|
|`port` |matches a port number |

## Filter
Here is the list of all the filters natively implemented by Datadog:

|||
|:---|:---|
|**Pattern**| **Usage**|
|`number`| parses a match as double precision number.|
|`integer`| parses a match as an integer number|
|`boolean`| parses 'true' and 'false' strings as booleans ignoring case.|
| `date("pattern"[, "timezoneId"[, "localeId"]])`| parses a date with the specified pattern to produce a unix timestamp. [More info](#parsing-dates)|
|`nullIf("value")`| returns null if the match is equal to the provided value.|
|`json`| parses properly formatted JSON |
|`rubyhash`| parses properly formatted Ruby Hash (eg {name => "John" "job" => {"company" => "Big Company", "title" => "CTO"}})|
|`geoip` |parses an IP or a host and returns a JSON object that contains the continent, country, city and location of the IP address.|
|`useragent([decodeuricomponent:true/false])`| parses a user-agent and returns a JSON object that contains the device, os and the browser represented by the agent. [More info](#useragent-parser)|
|`querystring`| extracts all the key-value pairs in a matching URL query string (eg. "productId=superproduct&promotionCode=superpromo")|
|`decodeuricomponent`| this core filter decodes uri components.|
|`lowercase`| returns the lower cased string.|
|`uppercase` |returns the upper cased string.|
|`keyvalue([separatorStr[, characterWhiteList [, quotingStr]])` |extracts key value pattern and returns a JSON object. [More info](#key-value) |
|`scale(factor)` | multiplies the expected numerical value by the provided factor.|
|`array([[openCloseStr, ] separator][, subRuleOrFilter)` | parses a string sequence of tokens and returns it as an array.|
|`url`|parses a url and returns all the tokenized members (domain, query params, port, etc) in a JSON object. [More info](/logs/processing/#url-parser)|

## Examples
Let’s see some examples to better understand how this works.

### Key value

This is the key value core filter : `keyvalue([separatorStr[, characterWhiteList [, quotingStr]])` where:

* `separatorStr` : defines the separator. Default `=`
* `characterWhiteList`: defines additional non escaped value chars. Default `\\w.\\-_@`
* `quotingStr` : defines quotes. Default behavior detects quotes (`<>`, `"\"\""`, ...). When defined default behavior is replaced by allowing only defined quoting char. For example `<>` matches *test=<toto sda> test2=test*.

Use filters such as **keyvalue()** to more-easily map strings to attributes: 

log: 

```
user=john connect_date=11/08/2017 id=123 action=click
```

Rule

```
rule keyvalue("="," "))
```

{{< img src="logs/parsing/parsing_example_2.png" alt="Parsing example 2" >}}

You don't need to specify the name of your parameters as they were already contained in the log.
If you add an **extract** parameter in your rule pattern you would have:

{{< img src="logs/parsing/parsing_example_2_bis.png" alt="Parsing example 2 bis" >}}

### Parsing dates

The date matcher transforms your timestamp in the EPOCH format.


||||
|:---|:----|:----|
|**Raw string** | **Parsing rule** | **Result** |
|14:20:15| `%{date("HH:mm:ss"):date}` |{"date": 51615000} |
|11/10/2014| `%{date("dd/mm/yyyy"):date}`| {"date": 1412978400000}|
|Thu Jun 16 08:29:03 2016 | `%{date("EEE MMM dd HH:mm:ss yyyy"):date}` | {"date": 1466065743000}|
|06/Mar/2013:01:36:30 +0900| `%{date("dd/MMM/yyyy:hh:mm:ss Z"):date}` | {"date": 1362501390000}|
|2016-11-29T16:21:36.431+0000| `%{date("yyyy-MM-dd'T'HH:mm:ss.SSSZ"):date}` | {"date": 1480436496431} |
|06/Feb/2009:12:14:14.655 | `%{date("dd/MMM/yyyy:HH:mm:ss.SSS"):date}` | {“date”: 1233922454655}|
|Thu Jun 16 08:29:03 2016 | `%{date("EEE MMM dd HH:mm:ss yyyy","Europe/Paris"):date}` |{"date": 1466058543000}|

Parsing a date **doesn't** set its value as the log official date, for this you need to use the Log Date Remapper [Log Date Remapper](/logs/processing/#log-date-remapper) in a subsequent processor.

### Conditional pattern

You might have logs with two possible formats which differ in only one attribute. These cases can be handled with a single rule, using conditionals with `|`.

**Log**:
```
john connected on 11/08/2017
12345 connected on 11/08/2017
```

**Rule**:
Note that “id” is an integer and not a string thanks to the “integer” matcher in the rule.

```
MyParsingRule (%{integer:user.id}|%{word:user.firstname}) connected on %{date("MM/dd/yyyy"):connect_date}
```

**Results**:

{{< img src="logs/parsing/parsing_example_4.png" alt="Parsing example 4" >}}

{{< img src="logs/parsing/parsing_example_4_bis.png" alt="Parsing example 4 bis" >}}

### Optional attribute 

Some logs will contain values that only appear part of the time. In those cases, you can make attribute extraction optional with `()?` extracting it only when the attribute is contained in your log.

**Log**:
```
john 1234 connected on 11/08/2017 
```

**Rule**:
```
MyParsingRule %{word:user.firstname} (%{integer:user.id} )?connected on %{date("MM/dd/yyyy"):connect_date}
```

**Note**: you may usually need to include the space in the optional part otherwise you would end up with two spaces and the rule would not match anymore.

{{< img src="logs/parsing/parsing_example_5.png" alt="Parsing example 5" >}}

{{< img src="logs/parsing/parsing_example_5_bis.png" alt="Parsing example 5 bis" >}}

### Regex 
Use the regex matcher to match any substring of your log message based on literal regex rules.

**Log**:

```
john_1a2b3c4 connected on 11/08/2017
```

**Rule**:
Here we just look for the id to extract
```
MyParsingRule %{regex("[a-z]*"):user.firstname}_%{regex("[a-Z0-9]*"):user.id} .*
```
{{< img src="logs/parsing/regex_parsing.png" alt="Parsing example 6" >}}

## What's next 

* Learn how to [explore your logs](/logs/explore)
* Learn how to [process your logs](/logs/processing)<|MERGE_RESOLUTION|>--- conflicted
+++ resolved
@@ -4,11 +4,8 @@
 autotocdepth: 2
 hideguides: true
 customnav: lognav
-<<<<<<< HEAD
 description: "Parse your logs using the Grok Processor"
-=======
 beta: true
->>>>>>> dcd8a443
 ---
 
 <div class="alert alert-info">
