---
title: Log Collection
kind: Documentation
autotocdepth: 2
hideguides: true
customnav: lognav
description: "Configure your Datadog agent to gather logs from your host, containers & services."
beta: true
---

<div class="alert alert-info">
Datadog's Logs is currently available via public beta. You can apply for inclusion in the beta via <a href="https://www.datadoghq.com/log-management/">this form</a>.
</div>

## Overview
{{< img src="logs/index/pipeline_sketch.png" alt="Pipelines sketch" responsive="true" >}}

## Getting started with the Agent

Log collection requires an Agent version >= 6.0. Older versions of the Agent do not include the `Log collection` interface that we'll be using.
If you are not using it already, please follow the installation instructions [here](https://github.com/DataDog/datadog-agent/blob/master/docs/beta/upgrade.md).

Collecting logs is **disabled** by default in the Datadog Agent, you need to enable it in `datadog.yaml`:

    log_enabled: true

## Enabling log collection from integrations

To start collecting logs for a given integration, you need to uncomment the logs section in that integration's yaml file, and configure it for your environment.

If an integration does not support logs by default, you may need to use the custom file configuration below.

<div class="alert alert-warning">
During the beta phase of Datadog Logs, not all integrations include log configurations out of the box. A current list of supported integrations is available below.
</div>

### Cloud
* [AWS](/logs/aws)

### Frameworks

* [Java](/logs/languages/java) 
* [C#](/logs/languages/csharp)
* [Go](/logs/languages/go)
* [NodeJs](/logs/languages/nodejs)
* [Ruby](/logs/languages/ruby)

### Agent checks

* Apache: [apache.d/conf.yaml.example](https://github.com/DataDog/integrations-core/blob/nils/Logs-integration-beta/apache/conf.yaml.example)
* Haproxy: [haproxy.d/conf.yaml.example](https://github.com/DataDog/integrations-core/blob/nils/Logs-integration-beta/haproxy/conf.yaml.example)
* IIS: [iis.d/conf.yaml.example](https://github.com/DataDog/integrations-core/blob/nils/Logs-integration-beta/iis/conf.yaml.example)
* Mongo: [mongo.d/conf.yaml.example](https://github.com/DataDog/integrations-core/blob/nils/Logs-integration-beta/mongo/conf.yaml.example)
* Nginx: [nginx.d/conf.yaml.example](https://github.com/DataDog/integrations-core/blob/nils/Logs-integration-beta/nginx/conf.yaml.example)


## Custom log collection

The Datadog Agent can collect logs from files or the network (TCP or UDP) and forward them to Datadog. To configure this, create a new repository and yaml file named after your log source  in the Agent's **conf.d** directory ( `conf.d/python.d/conf.yaml` for python logs, ...) and set these options:


* `type` : (mandatory) type of log input source (**tcp** / **udp** / **file**)
* `port` / `path` : (mandatory) Set `port` if `type` is **tcp** or **udp**. Set `path` if `type` is **file**.
* `service` : (mandatory) name of the service owning the log
* `source` : (mandatory) attribute that defines which integration is sending the logs. "If the logs do not come from an existing integration then this field may include a custom source name. But we recommend matching this value to the namespace of any related custom metrics you are collecting, e.g, `myapp` from `myapp.request.count`)"
* `sourcecategory` : (optional) Multiple value attribute. Can be used to refine the source attribtue. Example: source:mongodb, sourcecategory:db_slow_logs
* `tags`: (optional) add tags to each log collected.

### Tail existing files
Set `type` to **file** then specify the absolute `path` to the log file you want to tail.

<<<<<<< HEAD
Example: 
If you want to gather your python app logs for instance stored in **/var/log/myapp1.log** and **/var/log/python.log** you would create a `python.d/conf.yaml` file as follows:
=======
Example:
If you want to gather your python app logs for instance stored in **/var/log/myapp1.log** and **/var/log/python.log** you would create a `python.yaml` file as follows:
>>>>>>> 94c4f52a

Please note that for the yaml file to be considered valid by the agent, they must include an "init_config" section and have at least one "instance" defined as shown below:

```yaml
init_config:

instances:
    [{}]
#Log section
logs:

  - type: file
    path: /var/log/myapp1.log
    service: myapp1
    source: python
    sourcecategory: sourcecode
    tags: env:prod

  - type: file
    path: /var/log/python.log
    service: myapplication
    source: python
    sourcecategory: sourcecode
```
* [Restart your agent](https://help.datadoghq.com/hc/en-us/articles/203764515-Start-Stop-Restart-the-Datadog-Agent)

### Stream logs through TCP/UDP
Set `type` to **tcp** or **udp** depending of your protocol then specify the `port` of your incomming connection.

Example:
If your PHP application does not log to a file, but instead forwards its logs via TCP, you will need to create a configuration file that specifies the port to receive as in the example below:

```yaml
init_config:

instances:
    [{}]
#Log section
logs:
  - type: tcp
    port: 10518
    service: webapp
    source: php
    sourcecategory: front

```
* [Restart your agent](https://help.datadoghq.com/hc/en-us/articles/203764515-Start-Stop-Restart-the-Datadog-Agent)

### Docker log collection

Agent 6 is able to collect logs from containers. It can be installed [on the host](https://github.com/DataDog/datadog-agent/blob/master/docs/beta/upgrade.md) or [in a container](https://github.com/DataDog/datadog-agent/tree/master/Dockerfiles/agent).

For containerized installation, here are the command related to log collection:

* `-v /opt/datadog-agent/run:/opt/datadog-agent/run:rw`: Store on disk where to pick log file or container stdout when we restart
* `-v /var/run/docker.sock:/var/run/docker.sock:ro`: Give access to docker api to collect container stdout and stderr
* `-v /my/path/to/conf.d:/conf.d:ro`: mount configuration repository
* `-v /my/file/to/tail:/tail.log:ro`: Foreach log file that should be tailed by the agent (not required if you only want to collect container stdout or stderr)
* `DD_LOG_ENABLED=true`: Activate log collection (disable by default)
* `-e DD_API_KEY=<YOUR_API_KEY>`: Set the api key

To start collecting logs for a given container filtered by image or label, update the integration log section in its yaml file, or create a custom yaml file.
Set the type to `docker` and set the proper image or label as shown in the below example for nginx containers with a `httpd` image:

{{< highlight yaml >}}
init_config:

instances:
    [{}]

#Log section

logs:
   - type: docker
     image: httpd    #or label: mylabel:mylabelvalue
     service: nginx
     source: nginx
     sourcecategory: http_web_access

{{< /highlight >}}

If the agent is containerized, see [here](https://github.com/DataDog/docker-dd-agent#configuration-files) how to mount the YAML configuration files to the agent container.

* [Restart your agent](https://help.datadoghq.com/hc/en-us/articles/203764515-Start-Stop-Restart-the-Datadog-Agent)

### Filter logs

All logs are not equal and you may want to send only a specific subset of logs to Datadog.
To achieve this use the `log_processing_rules` parameter in your configuration file with the **exclude_at_match** `type`

If the pattern is contained in the message the log is excluded, and not sent to Datadog.

Example: Filter out logs where the user field matches the datadoghq.com domain

```yaml
init_config:

instances:
    [{}]

logs:
 - type: file
   path: /my/test/file.log
   service: cardpayment
   source: java
   log_processing_rules:
    - type: exclude_at_match
      name: exclude_datadoghq_users
      # Regexp can be anything
      pattern: User=\w+@datadoghq.com
```

### Search and replace content in your logs

If your logs contain sensitive information that you wish you redact, you can configure sequences to mask in your configuration file. This is accomplished by using the `log_processing_rules` parameter in your configuration file with the **mask_sequences** `type`.

This replaces all matched groups with `replace_placeholder` parameter value.
Example: Redact credit card numbers

```yaml
init_config:

instances:
    [{}]

logs:
 - type: file
   path: /my/test/file.log
   service: cardpayment
   source: java
   log_processing_rules:
      - type: mask_sequences
        name: mask_credit_cards
        replace_placeholder: "[masked_credit_card]"
        #One pattern that contains capture groups
        pattern: (?:4[0-9]{12}(?:[0-9]{3})?|[25][1-7][0-9]{14}|6(?:011|5[0-9][0-9])[0-9]{12}|3[47][0-9]{13}|3(?:0[0-5]|[68][0-9])[0-9]{11}|(?:2131|1800|35\d{3})\d{11})
```

### Multi-line

If your logs are not sent in JSON and you want to aggregate several lines into one single log, you can configure the agent to detect a new log using a specific regex pattern instead of having one log per line. This is accomplished by using the `log_processing_rules` parameter in your configuration file with the **multi_line** `type`.

This aggregates all lines into one single log until the given pattern is detected again. This is especially useful for database logs and stack traces.
Example: Every postgres log line starts with a timestamp in `YYYY-dd-mm` format. The below lines would be sent as two logs.

```
2017-12-05 10:10:46.981 UTC [1107] postgres psql postgres [local] 5a0c58f6.453 LOG:  statement: SELECT d.datname as “Name”,
               pg_catalog.pg_get_userbyid(d.datdba) as “Owner”,
               pg_catalog.pg_encoding_to_char(d.encoding) as “Encoding”,
               d.datcollate as “Collate”,
               d.datctype as “Ctype”,
               pg_catalog.array_to_string(d.datacl, E’\n’) AS “Access privileges”
        FROM pg_catalog.pg_database d
        ORDER BY 1;
2017-12-05 10:55:49.061 UTC [20535] postgres psql postgres [local] 5a0d60a5.5037 LOG:  incomplete startup packet
```

To achieve this, you need to use the following `log_processing_rules`:

```yaml
init_config:

instances:
    [{}]

logs:
 - type: file
   path: /var/log/pg_log.log
   service: database
   source: postgresql
   log_processing_rules:
      - type: multi_line
        name: new_log_start_with_date
        pattern: \d{4}\-(0?[1-9]|1[012])\-(0?[1-9]|[12][0-9]|3[01])
```

## Reserved attributes 

If your logs are formatted as JSON, please note that some attributes are reserved for use by Datadog:

### *date* attribute

By default Datadog generates a timestamp and appends it in a date attribute when logs are received.
However, if a JSON formatted log file includes one of the following attributes, Datadog will interpret its value as the the log’s official date:

* `@timestamp`
* `timestamp`
* `_timestamp`
* `Timestamp`
* `eventTime`
* `date`
* `published_date`
* `syslog.timestamp`

You can also specify alternate attributes to use as the source of a log's date by setting a [log date remapper processor](/logs/processing/#log-date-remapper)

<div class="alert alert-info">
The recognized date formats are: <a href="https://www.iso.org/iso-8601-date-and-time-format.html">ISO8601</a>, <a href="https://en.wikipedia.org/wiki/Unix_time">UNIX (the milliseconds EPOCH format)</a>  and <a href="https://www.ietf.org/rfc/rfc3164.txt">RFC3164</a>.
</div>

### *message* attribute

By default, Datadog will ingest the value of message as the body of the log entry. That value will then be highlighted and display in the [log list](/logs/explore/#log-list), where it will be indexed for [full text search](/logs/explore/#search-bar).

### *severity* attribute

Each log entry may specify a severity level which will be made available for faceted search within Datadog. However, if a JSON formatted log file includes one of the following attributes, Datadog will interpret its value as the the log’s official severity:

* `syslog.severity`

If you would like to remap some severities existing in the `severity` attribute, you can do so with the [log severity remapper](/logs/processing/#log-severity-remapper)

### *host* attribute

Using the Datadog Agent or the RFC5424 format automatically set the host value on your logs. However, if a JSON formatted log file includes the following attribute, Datadog will interpret its value as the the log’s host:

* `syslog.hostname`

### *service* attribute

Using the Datadog Agent or the RFC5424 format automatically set the service value on your logs. However, if a JSON formatted log file includes the following attribute, Datadog will interpret its value as the the log’s service:

* `syslog.appname`

### Edit reserved attributes

You can now control the global hostname, service, timestamp, and severity main mapping that are applied before the processing pipelines. This is particularly helpful if logs are sent in JSON or from an external agent.

{{< img src="logs/index/reserved_attribute.png" alt="Reserved Attribute" responsive="true" >}}

To change the default values for each of the reserved attributes, go to the pipeline page and edit the `Reserved Attribute mapping`:

{{< img src="logs/index/reserved_attribute_tile.png" alt="Reserved Attribute Tile" responsive="true" >}}

## What's next

* Learn how to [explore your logs](/logs/explore)
* Learn how to [process your logs](/logs/processing)
* Learn more about [parsing](/logs/parsing)<|MERGE_RESOLUTION|>--- conflicted
+++ resolved
@@ -69,13 +69,8 @@
 ### Tail existing files
 Set `type` to **file** then specify the absolute `path` to the log file you want to tail.
 
-<<<<<<< HEAD
 Example: 
 If you want to gather your python app logs for instance stored in **/var/log/myapp1.log** and **/var/log/python.log** you would create a `python.d/conf.yaml` file as follows:
-=======
-Example:
-If you want to gather your python app logs for instance stored in **/var/log/myapp1.log** and **/var/log/python.log** you would create a `python.yaml` file as follows:
->>>>>>> 94c4f52a
 
 Please note that for the yaml file to be considered valid by the agent, they must include an "init_config" section and have at least one "instance" defined as shown below:
 
