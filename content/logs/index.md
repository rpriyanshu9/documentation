---
title: Log Collection
kind: Documentation
autotocdepth: 2
hideguides: true
customnav: lognav
description: "Configure your Datadog agent to gather logs from your host, containers & services."
beta: true
---

<div class="alert alert-info">
Datadog's Logs is currently available via public beta. You can apply for inclusion in the beta via <a href="https://www.datadoghq.com/log-management/">this form</a>.
</div>

## Overview
{{< img src="logs/index/pipeline_sketch.png" alt="Pipelines sketch" responsive="true" >}}

## Getting started with the Agent

Log collection requires an Agent version >= 6.0. Older versions of the Agent do not include the `Log collection` interface that we'll be using.
If you are not using it already, please follow the installation instructions [here](https://github.com/DataDog/datadog-agent/blob/master/docs/beta/upgrade.md).

Collecting logs is **disabled** by default in the Datadog Agent, you need to enable it in `datadog.yaml`:

    log_enabled: true

* [Restart your agent](https://help.datadoghq.com/hc/en-us/articles/203764515-Start-Stop-Restart-the-Datadog-Agent)

## Enabling log collection from integrations

To start collecting logs for a given integration, you need to uncomment the logs section in that integration's yaml file, and configure it for your environment.

If an integration does not support logs by default, you may need to use the custom file configuration below.

<div class="alert alert-warning">
During the beta phase of Datadog Logs, not all integrations include log configurations out of the box. A current list of supported integrations is available below.
</div>

### Cloud
* [AWS](/logs/aws)

### Frameworks

* [Java](/logs/languages/java) 
* [C#](/logs/languages/csharp)
* [Go](/logs/languages/go)
* [NodeJs](/logs/languages/nodejs)
* [Ruby](/logs/languages/ruby)

### Agent checks

* Apache: [apache.yaml.example](https://github.com/DataDog/integrations-core/blob/nils/Logs-integration-beta/apache/conf.yaml.example)
* Haproxy: [haproxy.yaml.example](https://github.com/DataDog/integrations-core/blob/nils/Logs-integration-beta/haproxy/conf.yaml.example)
* IIS: [iis.yaml.example](https://github.com/DataDog/integrations-core/blob/nils/Logs-integration-beta/iis/conf.yaml.example)
* Mongo: [mongo.yaml.example](https://github.com/DataDog/integrations-core/blob/nils/Logs-integration-beta/mongo/conf.yaml.example)
* Nginx: [nginx.yaml.example](https://github.com/DataDog/integrations-core/blob/nils/Logs-integration-beta/nginx/conf.yaml.example)


## Custom log collection

The Datadog Agent can collect logs from files or the network (TCP or UDP) and forward them to Datadog. To configure this, create a new yaml file named after your log source ( `python.yaml` for python logs, ...)in the Agent's **conf.d** directory and set these options:


* `type` : (mandatory) type of log input source (**tcp** / **udp** / **file**)
* `port` / `path` : (mandatory) Set `port` if `type` is **tcp** or **udp**. Set `path` if `type` is **file**.
* `service` : (mandatory) name of the service owning the log
* `source` : (mandatory) attribute that defines which integration is sending the logs. "If the logs do not come from an existing integration then this field may include a custom source name. But we recommend matching this value to the namespace of any related custom metrics you are collecting, e.g, `myapp` from `myapp.request.count`)"
* `sourcecategory` : (optional) Multiple value attribute. Can be used to refine the source attribtue. Example: source:mongodb, sourcecategory:db_slow_logs
* `tags`: (optional) add tags to each log collected.

### Tail existing files
Set `type` to **file** then specify the absolute `path` to the log file you want to tail.

Example:
If you want to gather your python app logs for instance stored in **/var/log/myapp1.log** and **/var/log/python.log** you would create a `python.yaml` file as follows:

Please note that for the yaml file to be considered valid by the agent, they must include an "init_config" section and have at least one "instance" defined as shown below:

```yaml
init_config:

instances:
    [{}]
#Log section
logs:

  - type: file
    path: /var/log/myapp1.log
    service: myapp1
    source: python
    sourcecategory: sourcecode
    tags: env:prod

  - type: file
    path: /var/log/python.log
    service: myapplication
    source: python
    sourcecategory: sourcecode
```

### Stream logs through TCP/UDP
Set `type` to **tcp** or **udp** depending of your protocol then specify the `port` of your incomming connection.

Example:
If your PHP application does not log to a file, but instead forwards its logs via TCP, you will need to create a configuration file that specifies the port to receive as in the example below:

```yaml
init_config:

instances:
    [{}]
#Log section
logs:
  - type: tcp
    port: 10518
    service: webapp
    source: php
    sourcecategory: front

```

### Docker log collection

Agent 6 is able to collect logs from containers. It can be installed [on the host](https://github.com/DataDog/datadog-agent/blob/master/docs/beta/upgrade.md) or [in a container](https://github.com/DataDog/datadog-agent/tree/master/Dockerfiles/agent).

For containerized installation, here are the command related to log collection:

* `-v /opt/datadog-agent/run:/opt/datadog-agent/run:rw`: Store on disk where to pick log file or container stdout when we restart
* `-v /var/run/docker.sock:/var/run/docker.sock:ro`: Give access to docker api to collect container stdout and stderr
* `-v /my/path/to/conf.d:/conf.d:ro`: mount configuration repository
* `-v /my/file/to/tail:/tail.log:ro`: Foreach log file that should be tailed by the agent (not required if you only want to collect container stdout or stderr)
* `DD_LOG_ENABLED=true`: Activate log collection (disable by default)
* `-e DD_API_KEY=<YOUR_API_KEY>`: Set the api key

To start collecting logs for a given container filtered by image or label, update the integration log section in its yaml file, or create a custom yaml file.
Set the type to `docker` and set the proper image or label as shown in the below example for nginx containers with a `httpd` image:

{{< highlight yaml >}}
init_config:

instances:
    [{}]

#Log section

logs:
   - type: docker
     image: httpd    #or label: mylabel:mylabelvalue
     service: nginx
     source: nginx
     sourcecategory: http_web_access

{{< /highlight >}}

If the agent is containerized, see [here](https://github.com/DataDog/docker-dd-agent#configuration-files) how to mount the YAML configuration files to the agent container.

### Filter logs

All logs are not equal and you may want to send only a specific subset of logs to Datadog.
To achieve this use the `log_processing_rules` parameter in your configuration file with the **exclude_at_match** `type`

If the pattern is contained in the message the log is excluded, and not sent to Datadog.

Example: Filter out logs where the user field matches the datadoghq.com domain

```yaml
init_config:

instances:
    [{}]

logs:
 - type: file
   path: /my/test/file.log
   service: cardpayment
   source: java
   log_processing_rules:
    - type: exclude_at_match
      name: exclude_datadoghq_users
      # Regexp can be anything
      pattern: User=\w+@datadoghq.com
```

### Search and replace content in your logs

If your logs contain sensitive information that you wish you redact, you can configure sequences to mask in your configuration file. This is accomplished by using the `log_processing_rules` parameter in your configuration file with the **mask_sequences** `type`.

This replaces all matched groups with `replace_placeholder` parameter value.
Example: Redact credit card numbers

```yaml
init_config:

instances:
    [{}]

logs:
 - type: file
   path: /my/test/file.log
   service: cardpayment
   source: java
   log_processing_rules:
      - type: mask_sequences
        name: mask_credit_cards
        replace_placeholder: "[masked_credit_card]"
        #One pattern that contains capture groups
        pattern: (?:4[0-9]{12}(?:[0-9]{3})?|[25][1-7][0-9]{14}|6(?:011|5[0-9][0-9])[0-9]{12}|3[47][0-9]{13}|3(?:0[0-5]|[68][0-9])[0-9]{11}|(?:2131|1800|35\d{3})\d{11})
```

### Multi-line

If your logs are not sent in JSON and you want to aggregate several lines into one single log, you can configure the agent to detect a new log using a specific regex pattern instead of having one log per line. This is accomplished by using the `log_processing_rules` parameter in your configuration file with the **multi_line** `type`.

This aggregates all lines into one single log until the given pattern is detected again. This is especially useful for database logs and stack traces.
Example: Every postgres log line starts with a timestamp in `YYYY-dd-mm` format. The below lines would be sent as two logs.

```
2017-12-05 10:10:46.981 UTC [1107] postgres psql postgres [local] 5a0c58f6.453 LOG:  statement: SELECT d.datname as “Name”,
               pg_catalog.pg_get_userbyid(d.datdba) as “Owner”,
               pg_catalog.pg_encoding_to_char(d.encoding) as “Encoding”,
               d.datcollate as “Collate”,
               d.datctype as “Ctype”,
               pg_catalog.array_to_string(d.datacl, E’\n’) AS “Access privileges”
        FROM pg_catalog.pg_database d
        ORDER BY 1;
2017-12-05 10:55:49.061 UTC [20535] postgres psql postgres [local] 5a0d60a5.5037 LOG:  incomplete startup packet
```

To achieve this, you need to use the following `log_processing_rules`:

```yaml
init_config:

instances:
    [{}]

logs:
 - type: file
   path: /var/log/pg_log.log
   service: database
   source: postgresql
   log_processing_rules:
      - type: multi_line
        name: new_log_start_with_date
        pattern: \d{4}\-(0?[1-9]|1[012])\-(0?[1-9]|[12][0-9]|3[01])
```

<<<<<<< HEAD
## Reserved attributes
=======
## Reserved attributes 
>>>>>>> 39d730c8

If your logs are formatted as JSON, please note that some attributes are reserved for use by Datadog:

### *date* attribute

By default Datadog generates a timestamp and appends it in a date attribute when logs are received.
However, if a JSON formatted log file includes one of the following attributes, Datadog will interpret its value as the the log’s official date:

* `@timestamp`
* `timestamp`
* `_timestamp`
* `Timestamp`
* `eventTime`
* `date`
* `published_date`
* `syslog.timestamp`

You can also specify alternate attributes to use as the source of a log's date by setting a [log date remapper processor](/logs/processing/#log-date-remapper)

<div class="alert alert-info">
The recognized date formats are: <a href="https://www.iso.org/iso-8601-date-and-time-format.html">ISO8601</a>, <a href="https://en.wikipedia.org/wiki/Unix_time">UNIX (the milliseconds EPOCH format)</a>  and <a href="https://www.ietf.org/rfc/rfc3164.txt">RFC3164</a>.
</div>

### *message* attribute

By default, Datadog will ingest the value of message as the body of the log entry. That value will then be highlighted and display in the [log list](/logs/explore/#log-list), where it will be indexed for [full text search](/logs/explore/#search-bar).

### *severity* attribute

Each log entry may specify a severity level which will be made available for faceted search within Datadog. However, if a JSON formatted log file includes one of the following attributes, Datadog will interpret its value as the the log’s official severity:

* `syslog.severity`

If you would like to remap some severities existing in the `severity` attribute, you can do so with the [log severity remapper](/logs/processing/#log-severity-remapper)

### *host* attribute

Using the Datadog Agent or the RFC5424 format automatically set the host value on your logs. However, if a JSON formatted log file includes the following attribute, Datadog will interpret its value as the the log’s host:

* `syslog.hostname`

### *service* attribute

Using the Datadog Agent or the RFC5424 format automatically set the service value on your logs. However, if a JSON formatted log file includes the following attribute, Datadog will interpret its value as the the log’s service:

* `syslog.appname`

### Edit reserved attributes

You can now control the global hostname, service, timestamp, and severity main mapping that are applied before the processing pipelines. This is particularly helpful if logs are sent in JSON or from an external agent.

{{< img src="logs/index/reserved_attribute.png" alt="Reserved Attribute" responsive="true" >}}

To change the default values for each of the reserved attributes, go to the pipeline page and edit the `Reserved Attribute mapping`:

{{< img src="logs/index/reserved_attribute_tile.png" alt="Reserved Attribute Tile" responsive="true" >}}

## What's next

* Learn how to [explore your logs](/logs/explore)
* Learn how to [process your logs](/logs/processing)
* Learn more about [parsing](/logs/parsing)<|MERGE_RESOLUTION|>--- conflicted
+++ resolved
@@ -245,11 +245,7 @@
         pattern: \d{4}\-(0?[1-9]|1[012])\-(0?[1-9]|[12][0-9]|3[01])
 ```
 
-<<<<<<< HEAD
-## Reserved attributes
-=======
 ## Reserved attributes 
->>>>>>> 39d730c8
 
 If your logs are formatted as JSON, please note that some attributes are reserved for use by Datadog:
 
