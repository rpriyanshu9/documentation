---
title: Update user
type: apicontent
order: 24.4
external_redirect: /api/#update-user
---

## Update user

Can only be used with application keys belonging to administrators.

##### ARGUMENTS
<<<<<<< HEAD

*   **`handle`** [*required*]:
=======
* **`id`** [*required*]:  
>>>>>>> 8987b31b
    The handle of the user.
*   **`name`** [*optional*, *default*=**None**]:
    The new name of the user.
*   **`email`** [*optional*, *default*=**None**]:
    The new email of the user.
*   **`disabled`** [*optional*, *default*=**None**]:
    The new disabled status of the user.
*   **`access_role`** [*optional*, *default*=**st**]:
    The access role of the user. Choose from:
    *   **st** (standard user),
    *   **adm** (admin user),
    *   **ro** (read-only user).<|MERGE_RESOLUTION|>--- conflicted
+++ resolved
@@ -10,12 +10,7 @@
 Can only be used with application keys belonging to administrators.
 
 ##### ARGUMENTS
-<<<<<<< HEAD
-
-*   **`handle`** [*required*]:
-=======
-* **`id`** [*required*]:  
->>>>>>> 8987b31b
+* **`id`** [*required*]:
     The handle of the user.
 *   **`name`** [*optional*, *default*=**None**]:
     The new name of the user.
