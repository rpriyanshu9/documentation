---
title: Post an event
type: apicontent
order: 11.1
external_redirect: /api/#post-an-event
---

## Post an event

This end point allows you to post events to the stream. Tag them, set priority and event aggregate them with other events.

##### ARGUMENTS

*   **`title`** [*required*]:
    The event title. _Limited to 100 characters._
    Use `msg_title` with [the Datadog Ruby library](https://github.com/DataDog/dogapi-rb).
*   **`text`** [*required*]:
    The body of the event. _Limited to 4000 characters._
    The text supports [markdown](/graphing/event_stream/#markdown-events\).
    Use `msg_text` with [the Datadog Ruby library](https://github.com/DataDog/dogapi-rb)
<<<<<<< HEAD
*   **`date_happened`** [*optional*, *default* = **now**]:
    POSIX timestamp of the event.
*   **`priority`** [*optional*, *default* = **normal**]:
=======
* **`date_happened`** [*optional*, *default* = **now**]:  
    POSIX timestamp of the event. Must be sent as an integer (i.e. no quotes). *Limited to events no older than 1 year, 24 days (389 days)*
* **`priority`** [*optional*, *default* = **normal**]:  
>>>>>>> 31d3109a
    The priority of the event: **normal** or **low**.
*   **`host`** [*optional*, *default*=**None**]:
    Host name to associate with the event. Any tags associated with the host are also applied to this event.
*   **`tags`** [*optional*, *default*=**None**]:
    A list of tags to apply to the event.
<<<<<<< HEAD
*   **`alert_type`** [*optional*, *default* = **info**]:
    If its an alert event, set its type between: **error**, **warning**, **info**, and **success**.
*   **`aggregation_key`** [*optional*, *default*=**None**]:
    An arbitrary string to use for aggregation. _Limited to 100 characters._
=======
* **`alert_type`** [*optional*, *default* = **info**]:  
    If it's an alert event, set its type between: **error**, **warning**, **info**, and **success**.
* **`aggregation_key`** [*optional*, *default*=**None**]:  
    An arbitrary string to use for aggregation. *Limited to 100 characters.*  
>>>>>>> 31d3109a
    If you specify a key, all events using that key are grouped together in the Event Stream.
*   **`source_type_name`** [*optional*, *default*=**None**]:
    The type of event being posted.
    Options: **nagios**, **hudson**, **jenkins**, **my_apps**, **chef**, **puppet**, **git**, **bitbucket**...
    [Complete list of source attribute values](/integrations/faq/list-of-api-source-attribute-value)<|MERGE_RESOLUTION|>--- conflicted
+++ resolved
@@ -18,31 +18,18 @@
     The body of the event. _Limited to 4000 characters._
     The text supports [markdown](/graphing/event_stream/#markdown-events\).
     Use `msg_text` with [the Datadog Ruby library](https://github.com/DataDog/dogapi-rb)
-<<<<<<< HEAD
 *   **`date_happened`** [*optional*, *default* = **now**]:
-    POSIX timestamp of the event.
+    POSIX timestamp of the event. Must be sent as an integer (i.e. no quotes). _Limited to events no older than 1 year, 24 days (389 days)_
 *   **`priority`** [*optional*, *default* = **normal**]:
-=======
-* **`date_happened`** [*optional*, *default* = **now**]:  
-    POSIX timestamp of the event. Must be sent as an integer (i.e. no quotes). *Limited to events no older than 1 year, 24 days (389 days)*
-* **`priority`** [*optional*, *default* = **normal**]:  
->>>>>>> 31d3109a
     The priority of the event: **normal** or **low**.
 *   **`host`** [*optional*, *default*=**None**]:
     Host name to associate with the event. Any tags associated with the host are also applied to this event.
 *   **`tags`** [*optional*, *default*=**None**]:
     A list of tags to apply to the event.
-<<<<<<< HEAD
 *   **`alert_type`** [*optional*, *default* = **info**]:
-    If its an alert event, set its type between: **error**, **warning**, **info**, and **success**.
+    If it's an alert event, set its type between: **error**, **warning**, **info**, and **success**.
 *   **`aggregation_key`** [*optional*, *default*=**None**]:
     An arbitrary string to use for aggregation. _Limited to 100 characters._
-=======
-* **`alert_type`** [*optional*, *default* = **info**]:  
-    If it's an alert event, set its type between: **error**, **warning**, **info**, and **success**.
-* **`aggregation_key`** [*optional*, *default*=**None**]:  
-    An arbitrary string to use for aggregation. *Limited to 100 characters.*  
->>>>>>> 31d3109a
     If you specify a key, all events using that key are grouped together in the Event Stream.
 *   **`source_type_name`** [*optional*, *default*=**None**]:
     The type of event being posted.
