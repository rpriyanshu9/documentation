--- conflicted
+++ resolved
@@ -11,127 +11,10 @@
   text: "Introduction to Datadog"
 ---
 
-<<<<<<< HEAD
 {{< whatsnext desc="This section includes the following topics:">}}
     {{< nextlink href="/getting_started/agent" >}}<u>Agent</u>: Get Started over the Datadog Agent.{{< /nextlink >}}
     {{< nextlink href="/getting_started/application" >}}<u>Datadog Application</u>: Discover how to use Datadog UI: Dashboards, infrastructures, maps.. .{{< /nextlink >}}
     {{< nextlink href="/getting_started/integrations" >}}<u>Integrations</u>: Learn how to collect Metrics, Traces, and logs with Datadog Integrations.{{< /nextlink >}}
     {{< nextlink href="/getting_started/tracing" >}}<u>Tracing</u>: Ramp up on Tracing and distributed Tracing problematics.{{< /nextlink >}}
     {{< nextlink href="/getting_started/api" >}}<u>API</u>: Get started on Datadog HTTP API.{{< /nextlink >}}
-{{< /whatsnext >}}
-=======
-So, you've just finished [installing][1] the Datadog Agent, or maybe you're just curious about [what Datadog can do for you][2]. This page gives a high level overview of Datadog's capabilities and how it can help you bring your infrastructure to heel.
-
-## Integrations
-
-{{< img src="getting_started/integrations.png" alt="integrations" responsive="true" >}}
-
-* Over 350 integrations [officially listed][3], and we're always adding more.
-* Custom integrations are available [via the Datadog API][4], many documented by Datadog active user community.
-* The Agent is [open source][5] and you can instrument your own if you'd like.
-* Once integrations have been configured, data living in a datacenter or
-in an online service is treated the same throughout Datadog.
-
-## Infrastructure
-
-{{< img src="getting_started/infrastructure.png" alt="infrastructure" responsive="true" >}}
-
-* All machines show up in the [infrastructure list][6].
-* Here you can see the tags applied to each machine; as they're assigned to
-perform certain roles, tagging allows you to indicate machines have
-a certain purpose.
-* We do as much as possible to automatically categorize your servers
-for you, which helps create structure in your infrastructure with as little
-work as possible (unlike explicitly creating all your clusters).
-Thus if a new machine is tagged, you can immediately see the stats
-for that machine based on what was previously set up for that tag.[Read more on tagging][7].
-
-## Host Map
-
-{{< img src="getting_started/hostmap-overview.png" alt="hostmap overview" responsive="true" >}}
-
-[The Host Map][8] can be found under the Infrastructure menu and offers the ability to:
-
-* Quickly visualize your entire environment regardless of whether it's 5, 500, or 50,000 hosts.
-* Identify outliers
-* Detect usage patterns
-* Optimize resources
-
-To learn more about the Host Map, visit the [Host Map dedicated documentation page][8].
-
-## Events
-
-{{< img src="getting_started/event_stream.png" alt="Event stream" responsive="true" >}}
-
-[The Event Stream][9] is based on the same conventions as a blog:
-
-* Every event in the stream can be commented on.
-* Great for distributed [teams][10] and maintaining the focus of an investigation.
-* You can [filter][11] by: `user`, `source`, `tag`, `host`, `status`, `priority`, `incident`
-
-For each incident users can:
-
-* Increase/decrease priority
-* Comment
-* See similar incidents
-* [@ notify team members][12], who receive an email
-* `@support-datadog` to ask for [assistance][13]
-
-{{< img src="getting_started/event_stream_event.png" alt="event stream event" responsive="true" style="width:70%;">}}
-
-## Dashboards
-
-{{< img src="getting_started/dashboard.png" alt="dashboard" responsive="true" >}}
-
-Dashboards contain [graphs][14] with real-time performance metrics
-
-* Synchronous mousing across all graphs in a [screenboard][15].
-* Vertical bars are events in the context of the metric.
-* Click & drag on a graph to zoom-in on a particular time-frame.
-* As you hover over the graph the event stream moves with you.
-* Display by zone, host, or total usage.
-* We expose the JSON editor of the graph allowing for [arithmetic][16] and
-[functions][17] to be applied to metrics.
-* Share a graph snapshot that appears in the stream; clicking on
-that snapshot returns you to the original dashboard (via the camera in the upper right of a graph).
-* Graphs can be embedded in an iframe, giving a 3rd party a live graph
-without access to your data or any other information (via the pencil in the upper right of a graph).
-
-## Monitoring
-
-{{< img src="getting_started/monitor.png" alt="monitor" responsive="true" >}}
-
-[Monitoring][18] gives you the ability to be notified if the aggregate of a specific
-metric is above or below a certain threshold:
-
-* Across your entire infrastructure
-* Per machine (average, max, min, or sum)
-* Applies to any metric you want, revenue: data center temperature, etc.
-* Multi alerts (by device, host, etc.)
-* Set alert notification message, including @ capabilities
-
-{{< img src="getting_started/alert_setup.png" alt="alert setup" responsive="true" >}}
-
-## Further Reading
-
-{{< partial name="whats-next/whats-next.html" >}}
-
-[1]: /agent
-[2]: http://www.datadoghq.com/product
-[3]: http://www.datadoghq.com/integrations
-[4]: /api
-[5]: https://github.com/DataDog/dd-agent
-[6]: /graphing/infrastructure
-[7]: /tagging
-[8]: /graphing/infrastructure/hostmap
-[9]: /graphing/event_stream
-[10]: /account_management/team
-[11]: https://www.datadoghq.com/blog/filter-datadog-events-stream-pinpoint-events-infrastructure
-[12]: /graphing/event_stream/#@-notifications
-[13]: /help
-[14]: /graphing
-[15]: /graphing/dashboards/screenboard
-[16]: /graphing/functions
-[17]: https://www.datadoghq.com/blog/rank-filter-performance-monitoring-metrics-top-function
-[18]: /monitors
->>>>>>> 77fa634a
+{{< /whatsnext >}}