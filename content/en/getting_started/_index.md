---
title: Getting Started
kind: documentation
disable_sidebar: true
aliases:
    - /overview
    - /getting_started/faq/
<<<<<<< HEAD
further_reading:
    - link: 'https://learn.datadoghq.com/course/view.php?id=18'
      tag: 'Learning Center'
      text: 'Introduction to Datadog'
cascade:
    algolia:
        rank: 70
        category: Getting Started
        subcategory: Documentation
=======
>>>>>>> ce501a07
---

{{< whatsnext desc="This section includes the following topics:">}}
{{< nextlink href="/getting_started/application" >}}<u>Datadog</u>: Discover how to use the Datadog UI: Dashboards, infrastructure list, maps, and more.{{< /nextlink >}}
{{< nextlink href="/getting_started/site" >}}<u>Datadog Site</u>: Select the appropriate Datadog site for your region and security requirements.{{< /nextlink >}}
{{< nextlink href="/getting_started/agent" >}}<u>Agent</u>: Send metrics and events from your hosts to Datadog.{{< /nextlink >}}
{{< nextlink href="/getting_started/integrations" >}}<u>Integrations</u>: Learn how to collect metrics, traces, and logs with Datadog integrations.{{< /nextlink >}}
{{< nextlink href="/getting_started/dashboards" >}}<u>Dashboards</u>: Create, share, and maintain dashboards that answer the work questions that matter to you.{{< /nextlink >}}
{{< nextlink href="/getting_started/monitors" >}}<u>Monitors</u>: Set up alerts and notifications so that your team knows when critical changes occur.{{< /nextlink >}}
{{< nextlink href="/getting_started/logs" >}}<u>Logs</u>: Send your first logs and use log processing to enrich them.{{< /nextlink >}}
{{< nextlink href="/getting_started/tracing" >}}<u>Tracing</u>: Set up the Agent to trace a small application.{{< /nextlink >}}
{{< nextlink href="/getting_started/profiler" >}}<u>Profiler</u>: Use Continuous Profiler to find and fix performance problems in your code.{{< /nextlink >}}
{{< nextlink href="/getting_started/tagging" >}}<u>Tags</u>: Start tagging your metrics, logs, and traces.{{< /nextlink >}}
{{< nextlink href="/getting_started/api" >}}<u>API</u>: Get started with the Datadog HTTP API.{{< /nextlink >}}
{{< nextlink href="/getting_started/synthetics" >}}<u>Synthetic Monitoring</u>: Start testing and monitoring your API endpoints and key business journeys with Synthetic tests.{{< /nextlink >}}
{{< nextlink href="/getting_started/incident_management" >}}<u>Incident Management</u>: Communicate and track problems in your systems.{{< /nextlink >}}
{{< nextlink href="/getting_started/database_monitoring" >}}<u>Database Monitoring</u>: View the health and performance of databases, and quickly troubleshoot any issues that arise.{{< /nextlink >}}
{{< nextlink href="/getting_started/learning_center" >}}<u>Learning Center</u>: Follow a learning path, take a self-guided class or lab, and explore the Datadog certification program.{{< /nextlink >}}
{{< /whatsnext >}}<|MERGE_RESOLUTION|>--- conflicted
+++ resolved
@@ -5,7 +5,6 @@
 aliases:
     - /overview
     - /getting_started/faq/
-<<<<<<< HEAD
 further_reading:
     - link: 'https://learn.datadoghq.com/course/view.php?id=18'
       tag: 'Learning Center'
@@ -15,8 +14,6 @@
         rank: 70
         category: Getting Started
         subcategory: Documentation
-=======
->>>>>>> ce501a07
 ---
 
 {{< whatsnext desc="This section includes the following topics:">}}
