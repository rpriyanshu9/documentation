--- conflicted
+++ resolved
@@ -22,11 +22,7 @@
 
 ## Overview
 
-<<<<<<< HEAD
 Synthetic tests allow you to observe how your systems and applications are performing using **simulated requests and actions from around the globe**. Datadog tracks the performance of your webpages and APIs from the backend to the frontend, and at various network levels (`HTTP`, `SSL`, `DNS`, `TCP`, `UDP`, `ICMP`, and `WebSocket`) in a controlled and stable way, alerting you about faulty behavior such as regressions, broken features, high response times, and unexpected status codes.
-=======
-Synthetic tests allow you to observe how your systems and applications are performing using **simulated requests and actions from around the globe**. Datadog tracks the performance of your webpages and APIs from the backend to the frontend, and at various network levels (`HTTP`, `SSL`, `DNS`, `TCP`, `UDP`, and `ICMP`) in a controlled and stable way, alerting you about faulty behavior such as regressions, broken features, high response times, and unexpected status codes.
->>>>>>> 88241903
 
 There are three ways to monitor your applications: 
 
