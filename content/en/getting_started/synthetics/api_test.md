---
title: Getting Started with API Tests
kind: documentation
further_reading:
    - link: 'https://learn.datadoghq.com/course/view.php?id=39'
      tag: 'Learning Center'
      text: 'Introduction to Synthetic Tests'
    - link: '/synthetics/api_tests'
      tag: 'Documentation'
      text: 'Learn more about API tests'
    - link: '/getting_started/synthetics/private_location'
      tag: 'Documentation'
      text: 'Learn about private locations'
    - link: '/synthetics/ci'
      tag: 'Documentation'
      text: 'Learn how to trigger Synthetic tests from your CI/CD pipeline'
    - link: '/synthetics/identify_synthetics_bots'
      tag: 'Documentation'
      text: 'Learn how to identify Synthetic bots for API tests'
    - link: '/api/v1/synthetics/#create-a-test'
      tag: 'API Docs'
      text: 'Create a Synthetic test programmatically'

---

## Overview

API tests **proactively monitor** that your most important services are available at anytime and from anywhere. [Single API tests][1] come in five different subtypes (HTTP, SSL, DNS, TCP, ICMP) that allow you to launch requests on the **different network layers** of your systems. Multistep API tests enable you to run HTTP tests in sequence to **monitor the uptime of key journeys at the API level**.

## Create a single API test

The example below demonstrates the creation of an [HTTP test][2], a subtype of [single API tests][1]. [HTTP tests][1] **monitor your API endpoints** and **alert you** when they become too slow or fail. These tests verify that your applications are responding to requests and meeting any conditions you define, such as expected response time, HTTP status code, and header or body contents.

### Define request

1. In the Datadog site, hover over **[UX Monitoring][3]** in the left hand menu and select **[Synthetic Tests][3]**.
2. In the top right corner, click the **New Test** button.
3. Select **[New API test][4]**.
4. Select the `HTTP` request type.
5. Define your request:

    - Add the URL of the endpoint you want to monitor. If you don’t know what to start with, you can use `https://www.shopist.io/`, a test web application. Defining the endpoint to test automatically populates the name of your test to `Test on www.shopist.io`. You can change your test name to something else if you want to.
    - You can select **Advanced Options** to use custom request headers, authentication credentials, body content, or cookies.
    - You can set tags such as `env:prod` and `app:shopist` on your test. Tags allow you to keep your test suite organized and quickly find tests you're interested in on the homepage.
    - You can use secure [global variables][5] for any credentials in your API call. You can also create [local variables][6] to inject a dynamically defined timestamp in your request payload. After creating these variables, type `{{` and select a variable to inject the variable in your test options.

6. Click **Test URL** to trigger a sample test run.

{{< img src="getting_started/synthetics/api-test-config-3.png" alt="API test configuration" style="width:100%;">}}

### Define assertions

Clicking **Test URL** automatically populates basic assertions about your endpoint's response. Assertions define what a successful test run is.

In this example, three default assertions populate after triggering the sample test run:

{{< img src="getting_started/synthetics/assertions-example-2.png" alt="Default assertions" style="width:100%;">}}

Assertions are fully customizable. To add a custom assertion, click on elements of the response preview or click **New Assertion**. 

{{< img src="getting_started/synthetics/api-test-configuration-2.mp4" alt="Example API test configuration" video="true"  >}}

**Note**: You can also leverage [global][7] and [local][8] variables in your assertions.

### Select locations 

Select one or more **Managed Locations** or **Private Locations** to run your test from.

Managed locations allow you to test public-facing websites and endpoints. To test internal applications or simulate user behavior in discrete geographic regions, select one of your **Private Locations** instead.

For more information on how to set up private locations, see [Getting Started with Private Locations][9].

### Specify test frequency

Select the frequency at which you want your test to execute. 

In addition to running your Synthetic test on a schedule, you can trigger them manually or directly from your CI/CD pipelines. For more information, see [Synthetic CI/CD Testing][10].


### Define alert conditions

You can define alert conditions to ensure your test does not trigger for things like a sporadic network blip, so that you only get alerted in case of real issues with your endpoint.

You can specify the number of consecutive failures that should happen before considering a location failed:

```text
Retry test 2 times after 300 ms in case of failure
```

You can also configure your test to only trigger a notification when your endpoint goes down for a certain amount of time and number of locations. In the below example, the alerting rule is set to send a notification if the test fails for three minutes on two different locations:

```text
An alert is triggered if your test fails for 3 minutes from any 2 of 13 locations
```

### Notify your team

Add an alert name to the **Monitor Name** field and write a message for the alert. You can use [integrations][11] such as Slack, PagerDuty, Microsoft Teams, and webhooks to route your alert to specific services and teams.

You can set time for your alert notification to re-notify if the alert has not been resolved and define the priority of the alert, ranging from **P5 (Info)** to **P1 (Critical)**.

When you're ready to run your test, click **Save Test**. 

## Create a multistep API test

<<<<<<< HEAD
[Multistep API tests][12] enable you to **monitor key business transactions at the API level**. Similar to [HTTP tests][2], [multistep API tests][12] can **alert you** when your endpoints become too slow or fail to meet any conditions you defined. [Multistep API test][12] also come with the ability to create variables from individual step responses and re-inject their values in subsequent steps, allowing you to chain steps together in a way that mimics the behavior of your application.

The example below demonstrates the creation of a [multistep API test][12] that monitor the addition of an item to a cart. If you don't know which API endpoints to create your [multistep API test][12] on, you can use the same endpoints as in the below example. 

To create a new [multistep API test][12], go to **New Test** and click on **[Multistep API test][5]**. Just like for your HTTP test, add a name (e.g., `Add product to cart`), select tags, and select locations for your [Multistep API test][12]. 

The test created below has three steps: getting a cart, getting a product, and adding the product to the cart.

### Get a cart

1. In **Define steps**, click **Create Your First Step**. 
2. Add a name to your step, for example `Get a cart`.
3. Specify the HTTP method and the URL you want to query. Here, you can select `POST` and use `https://api.shopist.io/carts`. Click **Test URL**. This creates a cart item in the backend of the same Shopist application previously used.
4. Leave the default assertions or optionally modify them.
5. Optionally, define execution parameters. The `Continue with test if this step fails` is useful if you want to ensure a whole endpoint collection gets tested even if one of the step fails, or if you want to ensure your last cleanup step is being performed regardless of previous steps' success or failure. The retry feature can come in handy in cases where you know your API endpoint might expectedly take some time before responding. In this example, no specific execution parameter is needed.
6. Optionally, extract variables from the response content by clicking **Extract a variable from response content** and entering variables names and definitions. Here, the value that needs to be extracted is the cart id which is located at the very end of the value of the `location` header:
    - Call your variable `CART_ID`.
    - Click on the `location` header to select it.
    - Add a regular expression in the **Parsing Regex** field such as `(?:[^\\/](?!(\\|/)))+$` to extract the id of the cart.
7. Click **Save Variable**.
8. When you're done creating this variable, click **Save Step**.

### Get a product
   
1. Click **Add Another Step** to add another step. By default, you can create up to ten steps.
2. Add a name to your step, for example `Get a product`.
3. Specify the HTTP method and the URL you want to query. Here, you can select `GET` and use `https://api.shopist.io/products.json`. Click **Test URL**. This gets you a list of products available on the Shopist application.
4. Leave the default assertions or optionally modify them.
5. Optionally, define execution parameters. No specific execution parameter is needed in this step either.
6. Optionally, extract variables from the response content by clicking **Extract a variable from response content** and entering variables names and definitions. Here, the value that needs to be extracted is the product id which is located in the response body:
    - Call your variable `PRODUCT_ID`.
    - Click on the **Response Body** tab.
    - Look for the `$oid` of any product and click it to generate a JSON Path such as `$[0].id['$oid']` for instance.
7. Click **Save Variable**.
8. When you're done creating this variable, click **Save Step**.

### Add product to cart

1. Click **Add Another Step** to add another step about adding a product into your cart.
2. Add a name to your step, for example `Add product to cart`.
3. Specify the HTTP method and the URL you want to query. Here, you can select `POST` and use `https://api.shopist.io/add_item.json`. 
4. In the **Request Body** tab, choose `application/json` body type and insert the following request body:

        ```
        {
          "cart_item": {
            "product_id": "{{ PRODUCT_ID }}",
            "amount_paid": 500,
            "quantity": 1
          },
          "cart_id": "{{ CART_ID }}"
        } 
        ```
        
5. Click **Test URL**. This adds the product you extracted in step 2 to the cart you created in step 1 and returns a checkout URL.
6. Leave the default assertions or optionally modify them.
7. Optionally, define execution parameters. No specific execution parameter is needed in this step either.
8. Optionally, extract variables from the response content. No specific variables needs to be extracted in this step.
9. When you're done creating this variable, click **Save Step**.

You can then configure the rest of your test conditions including test frequency, alerting conditions, and alert message. When you're ready to run your test, click **Save Test**. 

## Look at test results

The **API test** and **Multistep API test detail** pages display an overview of the test configuration, the global uptime associated with the tested endpoint by location, graphs about response time and network timings, and a list of test results and events.
=======
[Multistep API tests][12] run HTTP requests in sequence, allowing you to configure [HTTP tests][2] on complex backend systems. 

### Configure the test

When you create a [Multistep API test][12], you can define a sequence of HTTP requests and create variables from the response data to re-inject their values in subsequent steps. 

1. In the Datadog site, hover over **[UX Monitoring][3]** in the left hand menu and select **[Synthetic Tests][3]**.
2. In the top right corner, click the **New Test** button.
3. Select **[Multistep API test][5]**.
4. Name, tag and select locations for your [Multistep API test][5] like you would with a single [API test][1].
5. In **Define steps**, click **Create Your First Step**. 

    - Add a name to your step.
    - Specify the URL you want to query. 
    - Select **Advanced Options** to add custom request headers, authentication credentials, body content, or cookies.
    - Click **Test URL**. 
    - Optionally, add new assertions, define execution parameters, and extract variables from the response content. 
    - Enter a name for your variable and click on a parsed value in the **Response Body** to set the variable value. 
    - Click **Save Step**.

6. Click **Add Another Step** to add another step. By default, you can create up to ten steps.
7. Optionally, type `{{` in the **URL** and a list of extracted and global variables appears. 
    - Select an extracted variable to inject in your test step. You can add your extracted variables in the **Step URL** or in the request header, cookies, and HTTP authentication fields in **Advanced Options** > **Request Options**.  

8. Configure the rest of your test conditions including test frequency, alerting conditions, and alert message.

When you're ready to create your test, click **Save Test**. 

## Test results

The API test and Multistep API test detail pages display an overview of the test configuration, the global uptime associated with the tested endpoint by location, graphs about response time and network timings, and a list of test results and events.
>>>>>>> 3b5cd831

To troubleshoot a failed test, scroll down to **Test Results** and click on a failing test result. Review failed assertions and response details such as status code, response time, and associated headers and body to diagnose the issue.

{{< img src="getting_started/synthetics/api-test-failure-4.png" alt="API test failure" style="width:100%;">}}

With Datadog's [APM integration with Synthetic Monitoring][6], access the root cause of a failed test run by looking at the trace generated from the test run in the **Traces** tab.

## Further Reading

{{< partial name="whats-next/whats-next.html" >}}

[1]: /synthetics/api_tests/
[2]: /synthetics/api_tests/http_tests
[3]: https://app.datadoghq.com/synthetics/list
[4]: https://app.datadoghq.com/synthetics/create
[5]: https://app.datadoghq.com/synthetics/multi-step/create
[6]: /synthetics/apm/
[7]: /synthetics/settings/#global-variables
[8]: /synthetics/api_tests/http_tests#variables
[9]: /getting_started/synthetics/private_location
[10]: /synthetics/ci
[11]: /integrations/#cat-notification
[12]: /synthetics/multistep<|MERGE_RESOLUTION|>--- conflicted
+++ resolved
@@ -103,7 +103,6 @@
 
 ## Create a multistep API test
 
-<<<<<<< HEAD
 [Multistep API tests][12] enable you to **monitor key business transactions at the API level**. Similar to [HTTP tests][2], [multistep API tests][12] can **alert you** when your endpoints become too slow or fail to meet any conditions you defined. [Multistep API test][12] also come with the ability to create variables from individual step responses and re-inject their values in subsequent steps, allowing you to chain steps together in a way that mimics the behavior of your application.
 
 The example below demonstrates the creation of a [multistep API test][12] that monitor the addition of an item to a cart. If you don't know which API endpoints to create your [multistep API test][12] on, you can use the same endpoints as in the below example. 
@@ -169,39 +168,6 @@
 ## Look at test results
 
 The **API test** and **Multistep API test detail** pages display an overview of the test configuration, the global uptime associated with the tested endpoint by location, graphs about response time and network timings, and a list of test results and events.
-=======
-[Multistep API tests][12] run HTTP requests in sequence, allowing you to configure [HTTP tests][2] on complex backend systems. 
-
-### Configure the test
-
-When you create a [Multistep API test][12], you can define a sequence of HTTP requests and create variables from the response data to re-inject their values in subsequent steps. 
-
-1. In the Datadog site, hover over **[UX Monitoring][3]** in the left hand menu and select **[Synthetic Tests][3]**.
-2. In the top right corner, click the **New Test** button.
-3. Select **[Multistep API test][5]**.
-4. Name, tag and select locations for your [Multistep API test][5] like you would with a single [API test][1].
-5. In **Define steps**, click **Create Your First Step**. 
-
-    - Add a name to your step.
-    - Specify the URL you want to query. 
-    - Select **Advanced Options** to add custom request headers, authentication credentials, body content, or cookies.
-    - Click **Test URL**. 
-    - Optionally, add new assertions, define execution parameters, and extract variables from the response content. 
-    - Enter a name for your variable and click on a parsed value in the **Response Body** to set the variable value. 
-    - Click **Save Step**.
-
-6. Click **Add Another Step** to add another step. By default, you can create up to ten steps.
-7. Optionally, type `{{` in the **URL** and a list of extracted and global variables appears. 
-    - Select an extracted variable to inject in your test step. You can add your extracted variables in the **Step URL** or in the request header, cookies, and HTTP authentication fields in **Advanced Options** > **Request Options**.  
-
-8. Configure the rest of your test conditions including test frequency, alerting conditions, and alert message.
-
-When you're ready to create your test, click **Save Test**. 
-
-## Test results
-
-The API test and Multistep API test detail pages display an overview of the test configuration, the global uptime associated with the tested endpoint by location, graphs about response time and network timings, and a list of test results and events.
->>>>>>> 3b5cd831
 
 To troubleshoot a failed test, scroll down to **Test Results** and click on a failing test result. Review failed assertions and response details such as status code, response time, and associated headers and body to diagnose the issue.
 
