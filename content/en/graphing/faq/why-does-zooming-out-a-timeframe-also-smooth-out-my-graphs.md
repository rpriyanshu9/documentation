---
title: Why does zooming out a timeframe also smooth out my graphs?
kind: faq
disable_toc: true
further_reading:
- link: "/developers/metrics/types/"
  tag: "Documentation"
  text: "Discover Datadog metrics types"
- link: "/graphing/functions/rollup/"
  tag: "Documentation"
  text: "Learn more about the rollup function"
---

Within Datadog, a graph can only contain a set number of points and, as the timeframe over which a metric is viewed increases, aggregation between points occurs so that the number of points remains under that set number. Thus, granularity is lost as the timeframe increases. For instance, for a four hour time window, data is aggregated to have one value per minute for a line graph, and one value per two minutes for a bar graph. As you "zoom out" (i.e. select a larger timeframe) the data shown on the graph represents a longer time period.

{{< img src="graphing/faq/smooth_line.mp4" alt="Smoothing a line graph" responsive="true" video="true" width="90%" >}}

When bars are displayed the rollup interval is more obvious:

{{< img src="graphing/faq/smoothing.mp4" alt="Smoothing a bar graph" responsive="true" video="true" width="90%" >}}

<<<<<<< HEAD
You can manually append the `.rollup()` function to your query to adjust the method and granularity of time aggregation. Datadog rolls up data points automatically by default, averaging values in the rollup interval for `GAUGE`, `RATE` and `COUNT` metric types.

**Note**: If you query your metrics through the UI of a Datadog widget, an [in-application metric types modifiers][1] is added automatically to your `RATE` and `COUNT` metric types. This changes the `.rollup()` behaviour: values are summed without any interpollation.
=======
**Note**: You can manually append the `.rollup()` function to your query to adjust the method and granularity of time aggregation. Datadog rolls up data points automatically by default. Datadog averages values in the rollup interval for the `GAUGE` metric type. For `RATE` and `COUNT` metric types, the behavior differs, and values are summed without any interpolation. Learn more with the documentation about [in-application metric types modifiers][1].
>>>>>>> 75a9818b

## Further Reading

{{< partial name="whats-next/whats-next.html" >}}

[1]: /developers/metrics/type_modifiers<|MERGE_RESOLUTION|>--- conflicted
+++ resolved
@@ -19,13 +19,9 @@
 
 {{< img src="graphing/faq/smoothing.mp4" alt="Smoothing a bar graph" responsive="true" video="true" width="90%" >}}
 
-<<<<<<< HEAD
 You can manually append the `.rollup()` function to your query to adjust the method and granularity of time aggregation. Datadog rolls up data points automatically by default, averaging values in the rollup interval for `GAUGE`, `RATE` and `COUNT` metric types.
 
 **Note**: If you query your metrics through the UI of a Datadog widget, an [in-application metric types modifiers][1] is added automatically to your `RATE` and `COUNT` metric types. This changes the `.rollup()` behaviour: values are summed without any interpollation.
-=======
-**Note**: You can manually append the `.rollup()` function to your query to adjust the method and granularity of time aggregation. Datadog rolls up data points automatically by default. Datadog averages values in the rollup interval for the `GAUGE` metric type. For `RATE` and `COUNT` metric types, the behavior differs, and values are summed without any interpolation. Learn more with the documentation about [in-application metric types modifiers][1].
->>>>>>> 75a9818b
 
 ## Further Reading
 
