---
title: Timeseries Widget
kind: documentation
description: "Display the evolution of one or more metrics, log events, APM events, or process metrics over time."
further_reading:
- link: "graphing/dashboards/timeboard/"
  tag: "Documentation"
  text: "Timeboards"
- link: "graphing/dashboards/screenboard/"
  tag: "Documentation"
  text: "Screenboard"
- link: "graphing/graphing_json/"
  tag: "Documentation"
  text: "Building Dashboard using JSON"
---

The timeseries visualization allows you to display the evolution of one or more metrics, log events, or APM events over time. The time window depends on what is selected on the [timeboard][1] or [screenboard][2]:

{{< img src="graphing/widgets/timeseries/timeseries.png" alt="Timeseries" responsive="true">}}

## Setup

{{< img src="graphing/widgets/timeseries/timeseries_setup.png" alt="Timeseries setup" responsive="true" style="width:80%;" >}}

### Configuration

1. Choose the data to graph:
    * Metric: See [the main graphing documentation][3] to configure a metric query.
    * APM Events: See [the trace search documentation][4] to configure an APM event query.
    * Log Events: See [the log search documentation][5] to configure an APM event query.

2. Customize your graph with the available [options](#options).

### Options
#### Line graphs

Line graphs include two additional parameters:

| Parameter | Options               |
|-----------|-----------------------|
| Style     | Solid, Dashed, Dotted |
| Stroke    | Normal, Thin, Thick   |

#### Appearance

Graphs can be displayed as areas, bars, or lines. For all graph types, Datadog offers various color options to differentiate multiple metrics displayed on the same graph:

| Palette   | Description                                                                                                |
| --------- | ---------------------------------------------------------------------------------------------------------- |
| Classic   | The simple colors light blue, dark blue, light purple, purple, light yellow, and yellow (colors repeat).   |
| Cool      | A gradient color scheme made from green and blue.                                                          |
| Warm      | A gradient color scheme made from yellow and orange.                                                       |
| Purple    | A gradient color scheme made from purple.                                                                  |
| Orange    | A gradient color scheme made from orange.                                                                  |
| Gray      | A gradient color scheme made from gray.                                                                    |

For line graphs, different metrics can be assigned specific palettes by separating the queries in JSON.

#### Metric aliasing

Each query or formula can be aliased. The alias overrides the display on the graph and legend, which is useful for long metric names. At the end of the query/formula click on **as...**, then enter your metric alias:

{{< img src="graphing/index/metric_alias.png" alt="metric alias" responsive="true" style="width:75%;" >}}

##### Event Overlay

Add events from related systems to add more context to your graph. For example, you can add GitHub commits, Jenkins deploys, or Docker creation events. Expand the **Event Overlays** section and enter a query to display those events. Use the same query format as for the [Event Stream][6], for example:

| Query                         | Description                                                  |
| ----------------------------- | ------------------------------------------------------------ |
| `sources:jenkins`             | Shows all events from the Jenkins source.                    |
| `tag:role:web`                | Shows all events with the tag `role:web`.                    |
| `tags:$<TEMPLATE_VARIABLE>`   | Shows all events from the selected [Template Variable][7].   |

##### Y-axis controls

Y-axis controls are available via the UI and the JSON editor. They allow you to:

* Clip the y-axis to specific ranges.
* Automatically change y-axis bounds based on a percentage or an absolute value threshold. This threshold can be applied to one of both ends of the graph (lower and upper) in order to remove "outliers" series.
* Change the y-axis scale from linear to log, pow, or sqrt.

Change the Y-axis scale by expanding the *Y-Axis Controls* button.

The following configuration options are available:

| Option                  | Required   | Description                                                                                                                                                                                                         |
| ----------------------- | ---------- | ------------------------------------------------------------------------------------------------------------------------------------------------------------------------------------------------------------------- |
| `Min`/`Max`             | No         | Specify the minimum and/or maximum value to show on y-axis. It takes a number or `Auto` as the default value.                                                                                                       |
| `Scale`                 | No         | Specifies the scale type. Possible values:<br>- *linear*: A linear scale (default)<br>- *log*: A logarithmic scale<br>- *pow*: A Power of 2 scale (2 is default, modify in JSON)<br>- *sqrt*: A square root scale   |
| `Always include zero`   | No         | Always include zero or fit the axis to the data range. The default is to always include zero.                                                                                                                       |

**Note**: Because the mathematical log function doesn't accept negative values, the Datadog log scale only works if values are of the same sign (everything > 0 or everything < 0). Otherwise an empty graph is returned.

## API

The dedicated [widget JSON schema definition][8] for the timeseries widget is:

```
TIMESERIES_SCHEMA = {
    "type": "object",
    "properties": {
        "type": {"enum": ["timeseries"]},
        "requests": {
            "type":    "array",
            "items":   REQUEST_SCHEMA,
            "minItems": 1
        },
        "yaxis":   AXIS_SCHEMA,
        "events":  EVENTS_SCHEMA,
        "markers": MARKERS_SCHEMA,
        "title":   {"type": "string"}
    },
    "required": ["type", "requests"],
    "additionalProperties": false
}
```

| Parameter  | Type             | Required | Description                                                                                                                                              |
| ------     | -----            | -------- | ----                                                                                                                                                     |
<<<<<<< HEAD
| `type`     | string           | yes      | Type of the widget, for the timeseries widget use `timeseries`.                                                                                               |
=======
| `type`     | string           | yes      | Type of widget, for the group widget use `timeseries`.                                                                                               |
>>>>>>> b0ce30db
| `requests` | array of objects | yes      | Array of `request` object to display in the widget. See the dedicated [Request JSON schema documentation][9] to learn how to build the `REQUEST_SCHEMA`. |
| `yaxis`    | object           | no       | Y-axis control options. See the dedicated [Y-axis JSON schema documentation][10] to learn how to build the `AXIS_SCHEMA`.                                |
| `events`   | object           | no       | Event overlay control options. See the dedicated [Events JSON schema documentation][11] to learn how to build the `EVENTS_SCHEMA`                        |
| `markers`   | object           | no       | Markers overlay control options. See the dedicated [Markers JSON schema documentation][12] to learn how to build the `MARKERS_SCHEMA`                        |
| `title`    | string           | no       | Title of your widget.                                                                                                                                    |

Additional properties allowed in each `request` object:

```json
{
    "style": {
        "type": "object",
        "properties": {
            "palette":    {"type": "string"},
            "line_type":  {"enum": ["dashed", "dotted", "solid"]},
            "line_width": {"enum": ["normal", "thick", "thin"]}
        },
        "additionalProperties": false
    },
    "metadata": {
        "type": "array",
        "items": {
            "type": "object",
            "properties": {
                "expression": {"type": "string"},
                "alias_name": {"type": "string"}
            },
            "required": ["expression"],
            "additionalProperties": false
        }
    },
    "display_type": {"enum": ["area", "bars", "line"]}
}
```

| Parameter          | Type   | Required | Description                                                                             |
| ------             | -----  | -----    | --------                                                                                |
| `style.palette`    | string | no       | Color palette to apply to the widget.                                                   |
| `style.line_type`  | string | no       | Type of lines displayed. Available values are: `dashed`, `dotted`, or `solid`.          |
| `style.line_width` | string | no       | Width of line displayed. Available values are: `normal`, `thick`, or `thin`.            |
| `metadata`         | object | no       | Used to define expression aliases.                                                      |
<<<<<<< HEAD
| `display_type`     | string   | no       | Type of display to use for the request, available value are: `area`, `bars`, or `line`. |
=======
| `display_type`     | enum   | no       | Type of display to use for the request. Available values are: `area`, `bars`, or `line`. |
>>>>>>> b0ce30db



## Further Reading

{{< partial name="whats-next/whats-next.html" >}}


[1]: /graphing/dashboards/timeboard
[2]: /graphing/dashboards/screenboard
[3]: /graphing
[4]: /tracing/visualization/search/#search-bar
[5]: https://docs.datadoghq.com/logs/explorer/search/#search-syntax
[6]: /graphing/event_stream
[7]: /graphing/dashboards/template_variables
[8]: /graphing/graphing_json/widget_json
[9]: /graphing/graphing_json/request_json
[10]: /graphing/graphing_json/widget_json/#y-axis-schema
[11]: /graphing/graphing_json/widget_json/#events-schema
[12]: /graphing/graphing_json/widget_json/#markers-schema<|MERGE_RESOLUTION|>--- conflicted
+++ resolved
@@ -118,11 +118,7 @@
 
 | Parameter  | Type             | Required | Description                                                                                                                                              |
 | ------     | -----            | -------- | ----                                                                                                                                                     |
-<<<<<<< HEAD
-| `type`     | string           | yes      | Type of the widget, for the timeseries widget use `timeseries`.                                                                                               |
-=======
-| `type`     | string           | yes      | Type of widget, for the group widget use `timeseries`.                                                                                               |
->>>>>>> b0ce30db
+| `type`     | string           | yes      | Type of widget, for the timeseries widget use `timeseries`.                                                                                               |
 | `requests` | array of objects | yes      | Array of `request` object to display in the widget. See the dedicated [Request JSON schema documentation][9] to learn how to build the `REQUEST_SCHEMA`. |
 | `yaxis`    | object           | no       | Y-axis control options. See the dedicated [Y-axis JSON schema documentation][10] to learn how to build the `AXIS_SCHEMA`.                                |
 | `events`   | object           | no       | Event overlay control options. See the dedicated [Events JSON schema documentation][11] to learn how to build the `EVENTS_SCHEMA`                        |
@@ -164,11 +160,7 @@
 | `style.line_type`  | string | no       | Type of lines displayed. Available values are: `dashed`, `dotted`, or `solid`.          |
 | `style.line_width` | string | no       | Width of line displayed. Available values are: `normal`, `thick`, or `thin`.            |
 | `metadata`         | object | no       | Used to define expression aliases.                                                      |
-<<<<<<< HEAD
-| `display_type`     | string   | no       | Type of display to use for the request, available value are: `area`, `bars`, or `line`. |
-=======
-| `display_type`     | enum   | no       | Type of display to use for the request. Available values are: `area`, `bars`, or `line`. |
->>>>>>> b0ce30db
+| `display_type`     | string   | no       | Type of display to use for the request. Available values are: `area`, `bars`, or `line`. |
 
 
 
