--- conflicted
+++ resolved
@@ -92,11 +92,7 @@
 
 | Parameter  | Type            | Required | Description                                                                                                                                                  |
 | ------     | -----           | -------- | -----                                                                                                                                                        |
-<<<<<<< HEAD
-| `type`     | string          | yes      | Type of the widget, for the change widget use `change`.                                                                                                       |
-=======
-| `type`     | string          | yes      | Type of widget. For the group widget, use `change`.                                                                                                       |
->>>>>>> b0ce30db
+| `type`     | string          | yes      | Type of widget. For the change widget, use `change`.                                                                                                       |
 | `requests` | array of object | yes      | Array of one `request` object to display in the widget. See the dedicated [Request JSON schema documentation][2] to learn how to build the `REQUEST_SCHEMA`. |
 | `title`    | string          | no       | Title of your widget.                                                                                                                                        |
 
@@ -116,21 +112,12 @@
 
 | Parameter       | Type    | Required | Description                                                                                                                    |
 | ------          | -----   | -----    | --------                                                                                                                       |
-<<<<<<< HEAD
-| `change_type`   | string    | no       | Show the absolute or the relative change, values available are: `absolute` or `relative`                                       |
-| `compare_to`    | string    | no       | Timeframe used for the change comparison, values available are: `hour_before`, `day_before`, `week_before`, or `month_before`. |
-| `increase_good` | boolean | no       | Whether to show increase as good.                                                                                              |
-| `order_by`      | string    | no       | What to order by, values available are: `change`, `name`, `present`, or `past`.                                                |
-| `order_dir`     | string    | no       | Order direction, values available are: `asc` or `desc`.                                                                        |
-| `show_present`  | boolean | no       | Whether to show the present value.                                                                                             |
-=======
-| `change_type`   | enum    | no       | Show the absolute or the relative change; values available are: `absolute` or `relative`                                       |
-| `compare_to`    | enum    | no       | Timeframe used for the change comparison; values available are: `hour_before`, `day_before`, `week_before`, or `month_before`. |
+| `change_type`   | string    | no       | Show the absolute or the relative change; values available are: `absolute` or `relative`                                       |
+| `compare_to`    | string    | no       | Timeframe used for the change comparison; values available are: `hour_before`, `day_before`, `week_before`, or `month_before`. |
 | `increase_good` | Boolean | no       | Whether to show increase as good.                                                                                              |
-| `order_by`      | enum    | no       | What to order by; values available are: `change`, `name`, `present`, or `past`.                                                |
-| `order_dir`     | enum    | no       | Order direction; values available are: `asc` or `desc`.                                                                        |
+| `order_by`      | string    | no       | What to order by; values available are: `change`, `name`, `present`, or `past`.                                                |
+| `order_dir`     | string    | no       | Order direction; values available are: `asc` or `desc`.                                                                        |
 | `show_present`  | Boolean | no       | Whether to show the present value.                                                                                             |
->>>>>>> b0ce30db
 ## Further Reading
 
 {{< partial name="whats-next/whats-next.html" >}}
