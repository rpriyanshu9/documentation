--- conflicted
+++ resolved
@@ -12,13 +12,8 @@
     text: "Check out the latest Datadog Log Management releases (App login required)"
   - link: "/logs/log_collection/"
     tag: "Documentation"
-<<<<<<< HEAD
     text: "Start collecting your logs"
-  - link: "https://learn.datadoghq.com"
-=======
-    text: "Starting collecting your logs"
   - link: "https://learn.datadoghq.com/courses/intro-to-log-management"
->>>>>>> e502179b
     tag: "Learning Center"
     text: "Introduction to Log Management"
   - link: "https://www.datadoghq.com/blog/accelerate-incident-investigations-with-log-anomaly-detection/"
