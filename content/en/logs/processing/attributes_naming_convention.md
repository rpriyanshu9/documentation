--- conflicted
+++ resolved
@@ -1,79 +1,68 @@
 ---
 title: Standard Attributes and Aliasing
 kind: documentation
-description: "How to support a Naming Convention"
+description: 'How to support a Naming Convention'
 further_reading:
-- link: "logs/processing/pipelines"
-  tag: "Documentation"
-  text: "Discover Datadog Pipelines"
-- link: "logs/processing/processors"
-  tag: "Documentation"
-  text: "Consult the full list of available Processors"
-- link: "logs/logging_without_limits"
-  tag: "Documentation"
-  text: "Logging without limit"
-- link: "logs/explorer"
-  tag: "Documentation"
-  text: "Learn how to explore your logs"
+    - link: 'logs/processing/pipelines'
+      tag: 'Documentation'
+      text: 'Discover Datadog Pipelines'
+    - link: 'logs/processing/processors'
+      tag: 'Documentation'
+      text: 'Consult the full list of available Processors'
+    - link: 'logs/logging_without_limits'
+      tag: 'Documentation'
+      text: 'Logging without limit'
+    - link: 'logs/explorer'
+      tag: 'Documentation'
+      text: 'Learn how to explore your logs'
 ---
 
 ## The purpose of a naming convention.
 
-
 Centralizing logs from various technologies and applications tends to generate tens or hundreds of different attributes in a Log Management environment—especially when many teams' users, each one with their own personal usage patterns, are working within the same environment.
 
 For instance, a client IP might be transcripted with various attributes within your logs: `clientIP`, `client_ip_address`, `remote_address`, `client.ip`, etc. And the execution time of a request be referred to as `exec_time`, `request_latency`, `request.time_elapsed`, etc.
 
-In this context, the number of created or provided attributes can lead to confusion and difficulty to configure or understand the environment. It is also cumbersome to know which attributes correspond to the the logs of interest and —for instance—correlating web proxy with web application logs would be difficult. 
+In this context, the number of created or provided attributes can lead to confusion and difficulty to configure or understand the environment. It is also cumbersome to know which attributes correspond to the the logs of interest and —for instance—correlating web proxy with web application logs would be difficult.
 
 And even if technologies and teams natively define their respective logs attributes differently, a URL, client IP, or duration have universally consistent meanings. A **naming convention** defines standard names to use when referring to structuring technical or business concepts, resulting in a common language that everyone agrees to use by convention.
 
-
 ## Standard Attributes and Aliasing
 
-
-**Standard Attributes** are the backbone of the naming convention for your organisation. 
+**Standard Attributes** are the backbone of the naming convention for your organisation.
 
 With **Aliasing**, search and aggregate in one single pane of glass logs flowing from heterogenous sources. And onboard users across multiple teams on your naming convention, without asking them for tedious changes in their technical stack (which would never be a priority, and likely to be a breaking change).
 
-
 Aliasing is most particularly useful when it comes to filtering or aggregating logs flowing from different sources altogether - that is to say when [turned into facets][23]. Gathering content from multiple and heterogenous sources into a unique **Standard Facet** makes it much more straightforward to build insights or pivot information across your organisation.
 
-
 As a matter of example, follow the clients most impacted by latencies on a hybrid [Apache][24] and [Amazon Cloud Front][25] infrastructure, using the Standard `Network Client IP` facet alonside the Standard `duration`.
 
-
 ### Curate Standard Attributes
 
-Log Integrations natively rely on a [default set](#default-standard-attribute-list) of standard attributes. 
+Log Integrations natively rely on a [default set](#default-standard-attribute-list) of standard attributes.
 
 But Admin users in your organisation are entitled to curate the list:
 
-* either from the [Log Explorer][23], **promoting** existing attributes as Standard Attributes. 
-* or from the Standard Attribute [Configuration Page](#standard-attributes-in-explorer) **creating** new Standard Attributes from scratch.
-
+- either from the [Log Explorer][23], **promoting** existing attributes as Standard Attributes.
+- or from the Standard Attribute [Configuration Page](#standard-attributes-in-explorer) **creating** new Standard Attributes from scratch.
 
 ### Aliasing
 
-
-**Alias** a (source) attribute towards a (destination) attribute so that logs carrying the source attribute, will end up carrying source and destination attribute, both with same value. 
+**Alias** a (source) attribute towards a (destination) attribute so that logs carrying the source attribute, will end up carrying source and destination attribute, both with same value.
 
 Users can interact with either aliased (source) or standard (destination) faceted attribute. But as far as facets are concerned, users are [nudged][26] to use the Standard Facet rather than the Aliased one. This provides guidance towards the naming convention, and smoothly discourages from building assets (such as saved views or dashboards) based on non-standard content.
 
 **additional details regarding aliasing**
-
 
 1. Aliasing happens after the logs are processed by the pipelines. Meaning, any extracted or processed attribute can be used a source for aliasing.
 2. Datadog enforces the type of an aliased attribute. If this is not possible, the aliasing is skipped.
-3. In case a log already carries the destination attribute, aliasing overrides the value.  
+3. In case a log already carries the destination attribute, aliasing overrides the value.
 4. For a standard attribute to which multiple attributes are aliased, and if a log carries several of these source attributes, only one of these source attributes is aliased.
 5. Any updates or additions to standard attributes are only applied to newly ingested logs.
 
-
-1. Standard attributes cannot be aliased.
-2. Attributes can only be aliased to Standard Attributes.
-3. To respect the JSON structure of the logs, it is not possible to have one standard attribute as the child of another (for example `user` and `user.name` cannot both be standard attributes).
-
+1) Standard attributes cannot be aliased.
+2) Attributes can only be aliased to Standard Attributes.
+3) To respect the JSON structure of the logs, it is not possible to have one standard attribute as the child of another (for example `user` and `user.name` cannot both be standard attributes).
 
 ## Standard Attributes in Log Configuration
 
@@ -81,50 +70,46 @@
 
 {{< img src="logs/processing/attribute_naming_convention/standard_attribute_config.png" alt="Standard Attributes"  style="width:60%;">}}
 
-
 ### Standard Attribute List
 
 The standard attribute table comes with a set of [predefined standard attributes](#default-standard-attribute-list). You can append that list with your own attributes, and edit or delete existing standard attributes:
 
 {{< img src="logs/processing/attribute_naming_convention/edit_standard_attributes.png" alt="Edit standard attributes"  style="width:80%;">}}
 
-
 A standard attribute is defined by its:
 
-* `Path`: The path of attribute **promoted** as Standard Attribute, as you would find it in your JSON (e.g `network.client.ip`)
-* `Type` (`string`, `integer`, `double`, `boolean`): The type of the attribute which is used to cast element of the remapping list
-* `Aliasing list`: Comma separated list of attributes that should be **aliased** to it
-* `Description`: Human readable description of the attribute
+- `Path`: The path of attribute **promoted** as Standard Attribute, as you would find it in your JSON (e.g `network.client.ip`)
+- `Type` (`string`, `integer`, `double`, `boolean`): The type of the attribute which is used to cast element of the remapping list
+- `Aliasing list`: Comma separated list of attributes that should be **aliased** to it
+- `Description`: Human readable description of the attribute
 
 The standard attribute panel pops when you add a new standard attribute or edit an existing one:
 
 {{< img src="logs/processing/attribute_naming_convention/define_standard_attribute.png" alt="Define Standard attribute"  style="width:80%;">}}
 
-
 ## Standard Attributes in The Log Explorer
 
-Alias attributes directly from the log explorer, to make such decisions right in context. See [documentation][27] for reference. 
-
+Alias attributes directly from the log explorer, to make such decisions right in context. See [documentation][27] for reference.
 
 ## Default standard attribute list
 
 The default standard attribute list is split into 7 functional domains:
 
-* [Network/communications](#network)
-* [HTTP Requests](#http-requests)
-* [Source code](#source-code)
-* [Database](#database)
-* [Performance](#performance)
-* [User related attributes](#user-related-attributes)
-* [Syslog and log shippers](#syslog-and-log-shippers)
-* [DNS](#dns)
+- [Network/communications](#network)
+- [HTTP Requests](#http-requests)
+- [Source code](#source-code)
+- [Database](#database)
+- [Performance](#performance)
+- [User related attributes](#user-related-attributes)
+- [Syslog and log shippers](#syslog-and-log-shippers)
+- [DNS](#dns)
 
 ### Network
 
 The following attributes are related to the data used in network communication. All fields and metrics are prefixed by `network`.
 
 | **Fullname**               | **Type** | **Description**                                                                          |
-|:---------------------------|:---------|:-----------------------------------------------------------------------------------------|
+| :------------------------- | :------- | :--------------------------------------------------------------------------------------- |
 | `network.client.ip`        | `string` | The IP address of the client that initiated the TCP connection.                          |
 | `network.destination.ip`   | `string` | The IP address the client connected to.                                                  |
 | `network.client.port`      | `number` | The port of the client that initiated the connection.                                    |
@@ -139,7 +124,7 @@
 The following attributes are related to the geolocation of IP addresses used in network communication. All fields are prefixed by `network.client.geoip` or `network.destination.geoip`.
 
 | **Fullname**                                | **Type** | **Description**                                                                                                                      |
-|:--------------------------------------------|:---------|:-------------------------------------------------------------------------------------------------------------------------------------|
+| :------------------------------------------ | :------- | :----------------------------------------------------------------------------------------------------------------------------------- |
 | `network.client.geoip.country.name`         | `string` | Name of the country                                                                                                                  |
 | `network.client.geoip.country.iso_code`     | `string` | [ISO Code][6] of the country (example: `US` for the United States, `FR` for France)                                                  |
 | `network.client.geoip.continent.code`       | `string` | ISO code of the continent (`EU`, `AS`, `NA`, `AF`, `AN`, `SA`, `OC`)                                                                 |
@@ -157,7 +142,7 @@
 #### Common attributes
 
 | **Fullname**       | **Type** | **Description**                                                                                           |
-|:-------------------|:---------|:----------------------------------------------------------------------------------------------------------|
+| :----------------- | :------- | :-------------------------------------------------------------------------------------------------------- |
 | `http.url`         | `string` | The URL of the HTTP request.                                                                              |
 | `http.status_code` | `number` | The HTTP response status code.                                                                            |
 | `http.method`      | `string` | Indicates the desired action to be performed for a given resource.                                        |
@@ -171,7 +156,7 @@
 These attributes provide details about the parsed parts of the HTTP URL. They are generally generated thanks to the [URL parser][7]. All attributes are prefixed by `http.url_details`.
 
 | **Fullname**                   | **Type** | **Description**                                                                         |
-|:-------------------------------|:---------|:----------------------------------------------------------------------------------------|
+| :----------------------------- | :------- | :-------------------------------------------------------------------------------------- |
 | `http.url_details.host`        | `string` | The HTTP host part of the URL.                                                          |
 | `http.url_details.port`        | `number` | The HTTP port part of the URL.                                                          |
 | `http.url_details.path`        | `string` | The HTTP path part of the URL.                                                          |
@@ -183,7 +168,7 @@
 These attributes provide details about the meanings of user-agents' attributes. They are generally generated thanks to the [User-Agent parser][8]. All attributes are prefixed by `http.useragent_details`.
 
 | **Fullname**                            | **Type** | **Description**                                |
-|:----------------------------------------|:---------|:-----------------------------------------------|
+| :-------------------------------------- | :------- | :--------------------------------------------- |
 | `http.useragent_details.os.family`      | `string` | The OS family reported by the User-Agent.      |
 | `http.useragent_details.browser.family` | `string` | The Browser Family reported by the User-Agent. |
 | `http.useragent_details.device.family`  | `string` | The Device family reported by the User-Agent.  |
@@ -193,7 +178,7 @@
 These attributes are related to the data used when a log or an error is generated via a logger in a custom application. All attributes are prefixed either by `logger` or `error`.
 
 | **Fullname**         | **Type** | **Description**                                                  |
-|:---------------------|:---------|:-----------------------------------------------------------------|
+| :------------------- | :------- | :--------------------------------------------------------------- |
 | `logger.name`        | `string` | The name of the logger.                                          |
 | `logger.thread_name` | `string` | The name of the current thread when the log is fired.            |
 | `logger.method_name` | `string` | The class method name.                                           |
@@ -202,14 +187,14 @@
 | `error.message`      | `string` | A concise, human-readable, one-line message explaining the event |
 | `error.stack`        | `string` | The stack trace or the complementary information about the error |
 
-Typical integrations relying on these attributes are: *Java*, *NodeJs*, *.NET*, *Golang*, *Python*, etc.
+Typical integrations relying on these attributes are: _Java_, _NodeJs_, _.NET_, _Golang_, _Python_, etc.
 
 ### Database
 
 Database related attributes are prefixed by `db`.
 
 | **Fullname**   | **Type** | **Description**                                                                                                                       |
-|:---------------|:---------|:--------------------------------------------------------------------------------------------------------------------------------------|
+| :------------- | :------- | :------------------------------------------------------------------------------------------------------------------------------------ |
 | `db.instance`  | `string` | Database instance name. E.g., in Java, if `jdbc.url="jdbc:mysql://127.0.0.1:3306/customers"`, the instance name is `customers`.       |
 | `db.statement` | `string` | A database statement for the given database type. E.g., for mySQL: `"SELECT * FROM wuser_table";` for Redis: `"SET mykey 'WuValue'"`. |
 | `db.operation` | `string` | The operation that was performed ("query", "update", "delete",...).                                                                   |
@@ -222,7 +207,7 @@
 Performance metrics attributes.
 
 | **Fullname** | **Type** | **Description**                                                                                   |
-|:-------------|:---------|:--------------------------------------------------------------------------------------------------|
+| :----------- | :------- | :------------------------------------------------------------------------------------------------ |
 | `duration`   | `number` | A duration of any kind in **nanoseconds**: HTTP response time, database query time, latency, etc. |
 
 Datadog advises you to [remap][21] any durations within your logs on this attribute since Datadog displays and uses it as a default [measure][13] for [trace search][14].
@@ -232,7 +217,7 @@
 All attributes and measures are prefixed by `usr`.
 
 | **Fullname** | **Type** | **Description**         |
-|:-------------|:---------|:------------------------|
+| :----------- | :------- | :---------------------- |
 | `usr.id`     | `string` | The user identifier.    |
 | `usr.name`   | `string` | The user friendly name. |
 | `usr.email`  | `string` | The user email.         |
@@ -242,7 +227,7 @@
 These attributes are related to the data added by a syslog or a log-shipper agent. All fields and metrics are prefixed by `syslog`.
 
 | **Fullname**       | **Type** | **Description**                                                               |
-|:-------------------|:---------|:------------------------------------------------------------------------------|
+| :----------------- | :------- | :---------------------------------------------------------------------------- |
 | `syslog.hostname`  | `string` | The hostname                                                                  |
 | `syslog.appname`   | `string` | The application name. Generally remapped to the `service` reserved attribute. |
 | `syslog.severity`  | `number` | The log severity. Generally remapped to the `status` reserved attribute.      |
@@ -256,7 +241,7 @@
 All attributes and measures are prefixed by `dns`.
 
 | **Fullname**         | **Type** | **Description**                                                           |
-|:---------------------|:---------|:--------------------------------------------------------------------------|
+| :------------------- | :------- | :------------------------------------------------------------------------ |
 | `dns.id`             | `string` | The DNS query identifier.                                                 |
 | `dns.question.name`  | `string` | The IP address URL that the DNS question wishes to find.                  |
 | `dns.question.type`  | `string` | A [two octet code][20] which specifies the DNS question type.             |
@@ -292,14 +277,10 @@
 [18]: /integrations/fluentd
 [19]: /integrations/logstash
 [20]: https://en.wikipedia.org/wiki/List_of_DNS_record_types
-<<<<<<< HEAD
 [22]: /logs/explorer/saved_views/
 [23]: /logs/explorer/facets/
-
 [24]: /integrations/apache/
 [25]: /integrations/amazon_cloudfront/
 [26]: /logs/explorer/facets/#aliased-facets
 [27]: /logs/explorer/facets/#alias-facets
-=======
-[21]: /logs/processing/processors/#remapper
->>>>>>> 6ad2d0b1
+[21]: /logs/processing/processors/#remapper