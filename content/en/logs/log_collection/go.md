---
title: Go Log Collection
kind: documentation
aliases:
  - /logs/languages/go
further_reading:
- link: "https://www.datadoghq.com/blog/go-logging/"
  tag: "Blog"
  text: "How to collect, standardize, and centralize Golang logs"
- link: "/logs/log_configuration/processors"
  tag: "Documentation"
  text: "Learn how to process your logs"
- link: "/logs/log_configuration/parsing"
  tag: "Documentation"
  text: "Learn more about parsing"
- link: "/logs/explorer/"
  tag: "Documentation"
  text: "Learn how to explore your logs"
- link: "/logs/explorer/#visualize"
  tag: "Documentation"
  text: "Perform Log Analytics"
- link: "/logs/faq/log-collection-troubleshooting-guide/"
  tag: "FAQ"
  text: "Log Collection Troubleshooting Guide"
---

<<<<<<< HEAD
To send your Go logs to Datadog, use the open-source [logrus][1] logging library to log to a file and then tail that file with your Datadog Agent. 

Datadog strongly recommends setting up your logging library to output your logs in JSON format to avoid the need for [custom parsing rules][2].
=======
To send your Go logs to Datadog, log to a file and then tail that file with your Datadog Agent. You can use the following setup with [logrus][1], an open source logging library.

Datadog strongly encourages setting up your logging library to produce your logs in JSON to avoid the need for [custom parsing rules][2].
>>>>>>> 8fedf4e2

## Configure your logger

For a classic Go configuration, open a `main.go` file and paste in the following code:

```go
package main

import (
  log "github.com/Sirupsen/logrus"
)

func main() {

    // use JSONFormatter
    log.SetFormatter(&log.JSONFormatter{})

    // log an event as usual with logrus
    log.WithFields(log.Fields{"string": "foo", "int": 1, "float": 1.1 }).Info("My first event from golang to stdout")
}
```

<<<<<<< HEAD
You can add tags to logs using a JSON object. Examples of tags that you can add include `hostname`, `username`, `customers`, `metric`, or any information that helps you troubleshoot and understand what is happening in your Go application. For example:
=======
You can add metas to any log if you provide a JSON object that you want to see in the log event.

These metas can be `hostname`, `username`, `customers`, `metric` or any information that can help you troubleshoot and understand what happens in your Go application.
>>>>>>> 8fedf4e2

```go
package main

import (
  log "github.com/Sirupsen/logrus"
)

func main() {

    // use JSONFormatter
    log.SetFormatter(&log.JSONFormatter{})

    // log an event with logrus
    log.WithFields(log.Fields{"string": "foo", "int": 1, "float": 1.1 }).Info("My first event from golang to stdout")
<<<<<<< HEAD
  // For tags, a common pattern is to re-use fields between logging statements by re-using
=======
  // for metadata, a common pattern is to reuse fields between logging statements by reusing
>>>>>>> 8fedf4e2
  contextualizedLog := log.WithFields(log.Fields{
    "hostname": "staging-1",
    "appname": "foo-app",
    "session": "1ce3f6v"
  })

  contextualizedLog.Info("Simple event with global metadata")
}
```

<<<<<<< HEAD
## Configure your Datadog Agent

Once [log collection is enabled][3], set up [custom log collection][4] to tail your log files and send new logs to Datadog.
=======
### Connect logs and traces

If APM is enabled for this application, you can improve the correlation between application logs and traces by [following APM Go logging instructions][3] to automatically add trace and span IDs in your logs.
>>>>>>> 8fedf4e2

1. Create a `go.d/` folder in the `conf.d/` [Agent configuration directory][5].
2. Create a `conf.yaml` file in `go.d/` with the following content:

    ```yaml
    ##Log section
    logs:

      - type: file
        path: "/path/to/your/go/log.log"
        service: go
        source: go
        sourcecategory: sourcecode
    ```

3. [Restart the Agent][6].
4. Run the [Agent’s status subcommand][7] and look for `go` under the `Checks` section to confirm logs are successfully submitted to Datadog.

If logs are in JSON format, Datadog automatically [parses the log messages][8] to extract log attributes. Use the [Log Explorer][9] to view and troubleshoot your logs.

## Connect Logs and Traces

If APM is enabled for this application, the correlation between application logs and traces can be improved by following the [APM Go logging documentation][10] to automatically add trace and span IDs in your logs.

## Best practices

<<<<<<< HEAD
* Always give a name to the logger corresponding to the functionality or service.
* Log a lot in the DEBUG level and log accurately in the INFO, WARNING, and FATAL levels, since these are the log levels you get in your production environments.
* Start small and log the important information first and then add what is missing after discussing with your team.
* Use tags to add context to the logs so that you can quickly filter over users, customers, or other attributes.
=======
* Name the logger with a name that corresponds to the relevant functionality or service.
* Use the `DEBUG`, `INFO`, `WARNING`, and `FATAL` log levels. In Datadog, Go's `FATAL` maps to a severity level of `Emergency`.
* Start with logging the information that is most important. Expand the comprehensiveness of your logging with further iterations.
* Use metas to add context to any log. This enables you to quickly filter over users, customers, business-centric attributes, etc.
>>>>>>> 8fedf4e2

## Further Reading

{{< partial name="whats-next/whats-next.html" >}}

[1]: https://github.com/sirupsen/logrus
[2]: /logs/log_configuration/parsing
[3]: /agent/logs/?tab=tailfiles#activate-log-collection
[4]: /agent/logs/?tab=tailfiles#custom-log-collection
[5]: /agent/guide/agent-configuration-files/?tab=agentv6v7#agent-configuration-directory
[6]: /agent/guide/agent-commands/?tab=agentv6v7#restart-the-agent
[7]: /agent/guide/agent-commands/?tab=agentv6v7#agent-status-and-information
[8]: /logs/log_configuration/parsing/?tab=matchers
[9]: /logs/explorer/#overview
[10]: /tracing/other_telemetry/connect_logs_and_traces/go/<|MERGE_RESOLUTION|>--- conflicted
+++ resolved
@@ -24,15 +24,9 @@
   text: "Log Collection Troubleshooting Guide"
 ---
 
-<<<<<<< HEAD
-To send your Go logs to Datadog, use the open-source [logrus][1] logging library to log to a file and then tail that file with your Datadog Agent. 
-
-Datadog strongly recommends setting up your logging library to output your logs in JSON format to avoid the need for [custom parsing rules][2].
-=======
 To send your Go logs to Datadog, log to a file and then tail that file with your Datadog Agent. You can use the following setup with [logrus][1], an open source logging library.
 
 Datadog strongly encourages setting up your logging library to produce your logs in JSON to avoid the need for [custom parsing rules][2].
->>>>>>> 8fedf4e2
 
 ## Configure your logger
 
@@ -55,13 +49,9 @@
 }
 ```
 
-<<<<<<< HEAD
-You can add tags to logs using a JSON object. Examples of tags that you can add include `hostname`, `username`, `customers`, `metric`, or any information that helps you troubleshoot and understand what is happening in your Go application. For example:
-=======
-You can add metas to any log if you provide a JSON object that you want to see in the log event.
+You can add tags to any log if you provide a JSON object that you want to see in the log event.
 
-These metas can be `hostname`, `username`, `customers`, `metric` or any information that can help you troubleshoot and understand what happens in your Go application.
->>>>>>> 8fedf4e2
+These tags can be `hostname`, `username`, `customers`, `metric` or any information that can help you troubleshoot and understand what happens in your Go application.
 
 ```go
 package main
@@ -77,11 +67,8 @@
 
     // log an event with logrus
     log.WithFields(log.Fields{"string": "foo", "int": 1, "float": 1.1 }).Info("My first event from golang to stdout")
-<<<<<<< HEAD
-  // For tags, a common pattern is to re-use fields between logging statements by re-using
-=======
+    
   // for metadata, a common pattern is to reuse fields between logging statements by reusing
->>>>>>> 8fedf4e2
   contextualizedLog := log.WithFields(log.Fields{
     "hostname": "staging-1",
     "appname": "foo-app",
@@ -92,15 +79,9 @@
 }
 ```
 
-<<<<<<< HEAD
 ## Configure your Datadog Agent
 
 Once [log collection is enabled][3], set up [custom log collection][4] to tail your log files and send new logs to Datadog.
-=======
-### Connect logs and traces
-
-If APM is enabled for this application, you can improve the correlation between application logs and traces by [following APM Go logging instructions][3] to automatically add trace and span IDs in your logs.
->>>>>>> 8fedf4e2
 
 1. Create a `go.d/` folder in the `conf.d/` [Agent configuration directory][5].
 2. Create a `conf.yaml` file in `go.d/` with the following content:
@@ -127,17 +108,10 @@
 
 ## Best practices
 
-<<<<<<< HEAD
-* Always give a name to the logger corresponding to the functionality or service.
-* Log a lot in the DEBUG level and log accurately in the INFO, WARNING, and FATAL levels, since these are the log levels you get in your production environments.
-* Start small and log the important information first and then add what is missing after discussing with your team.
-* Use tags to add context to the logs so that you can quickly filter over users, customers, or other attributes.
-=======
 * Name the logger with a name that corresponds to the relevant functionality or service.
 * Use the `DEBUG`, `INFO`, `WARNING`, and `FATAL` log levels. In Datadog, Go's `FATAL` maps to a severity level of `Emergency`.
 * Start with logging the information that is most important. Expand the comprehensiveness of your logging with further iterations.
 * Use metas to add context to any log. This enables you to quickly filter over users, customers, business-centric attributes, etc.
->>>>>>> 8fedf4e2
 
 ## Further Reading
 
