--- conflicted
+++ resolved
@@ -168,37 +168,6 @@
 
 [1]: /logs/explorer/patterns
 
-<<<<<<< HEAD
-{{< img src="logs/explorer/create_facet.png" alt="Create Facet"  style="width:30%;">}}
-
-Once this is done, the value of this attribute is stored **for all new logs** and can be used in [the search bar][1], the Facet Panel, and in the [Log Analytics query][2].
-
-[1]: /logs/explorer/search
-[2]: /logs/explorer/analytics
-{{% /tab %}}
-
-{{% tab "Measures" %}}
-
-A measure is a attribute with a numerical value contained in your logs.
-
-**Create a Measure**:
-
-To start using an attribute as a measure, click on a numerical attribute of your log:
-
-{{< img src="logs/explorer/create_a_mesure.png" alt="Create a measure"  style="width:30%;">}}
-
-Once this is done, the value of this attribute is stored **for all new logs** and can be used in [the search bar][1], the Facet Panel, and in the [Log Analytics query][2].
-
-**Select the Measure Unit**:
-
-Each measure has its own unit that is then used for display in the Log Explorer columns, Log stream widgets in dashboards, and Log Analytics.
-
-{{< img src="logs/explorer/edit_a_measure.png" alt="Edit a measure"  style="width:50%;">}}
-
-[1]: /logs/explorer/search
-[2]: /logs/explorer/analytics
-=======
->>>>>>> 3fd09f64
 {{% /tab %}}
 {{< /tabs >}}
 
