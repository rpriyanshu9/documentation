---
title: HTTP Tests
kind: documentation
description: Simulate HTTP requests to monitor public and internal API endpoints
aliases:
  - /synthetics/http_test
  - /synthetics/http_check
further_reading:
- link: "https://www.datadoghq.com/blog/introducing-synthetic-monitoring/"
  tag: "Blog"
  text: "Introducing Datadog Synthetic Monitoring"
- link: 'https://learn.datadoghq.com/course/view.php?id=39'
  tag: 'Learning Center'
  text: 'Introduction to Synthetic Tests'
- link: "/getting_started/synthetics/api_test"
  tag: "Documentation"
  text: "Get started with HTTP tests"
- link: "/synthetics/private_locations"
  tag: "Documentation"
  text: "Run HTTP tests on internal endpoints"
---
## Overview

HTTP tests allow you to send HTTP requests to your applications' API endpoints to verify that they are responding to requests and that they meet any conditions you define, such as overall response time, status code, and header or body content.

HTTP tests can be run from [managed][1] and [private locations][2] depending on whether you want to monitor your endpoints from outside or inside your network. HTTP tests can run on a schedule, on-demand, or directly within your [CI/CD pipelines][3].

## Permissions

By default, only users with the [Datadog Admin and Datadog Standard roles][4] can create, edit, and delete Synthetic HTTP tests. To get create, edit, and delete access to Synthetic HTTP tests, upgrade your user to one of these two [default roles][4].

If you have access to the [custom role feature][5], add your user to a custom role that includes `synthetics_read` and `synthetics_write` permissions for Synthetic Monitoring.

## Configuration

After choosing the type of test you want to create ([`HTTP`][6], [`SSL`][7], [`TCP`][8], [`DNS`][9], or [`ICMP` test][10]), you can define your test's request.

### Define request

{{< img src="synthetics/api_tests/http_test_config.png" alt="Define HTTP request" style="width:90%;" >}}

1. Choose the **HTTP Method** and specify the **URL** to query. Available methods are: `GET`, `POST`, `PATCH`, `PUT`, `HEAD`, `DELETE`, and `OPTIONS`. Both `http` and `https` URLs are supported.
2. Enrich your HTTP request with **Advanced Options** (optional):

  {{< tabs >}}

  {{% tab "Request Options" %}}

  * **Follow redirects**: Select to have your HTTP test follow up to ten redirects when performing the request.
  * **Request headers**: Define headers to add to your HTTP request. You can also override the default headers (for example, the `user-agent` header).
  * **Cookies**: Define cookies to add to your HTTP request. Set multiple cookies using the format `<COOKIE_NAME1>=<COOKIE_VALUE1>; <COOKIE_NAME2>=<COOKIE_VALUE2>`.
  * **HTTP Basic Auth**: Add HTTP basic authentication credentials.

  {{% /tab %}}

  {{% tab "Request Body" %}}

  * **Body type**: Select the type of the request body (`text/plain`, `application/json`, `text/xml`, `text/html`, `application/x-www-form-urlendcoded`, or `None`) you want to add to your HTTP request.
  * **Request body**: Add the content of your HTTP request body. **Note**: The request body is limited to a maximum size of 50 kilobytes.

  {{% /tab %}}

  {{% tab "Certificate" %}}

  * **Ignore server certificate error**: Select to have your HTTP test go on with connection even if there are errors when validating the SSL certificate.
  * **Client certificate**: Authenticate through mTLS by uploading your client certificate (`.crt`) and the associated private key (`.key`) in `PEM` format. You can use the `openssl` library to convert your certificates. For example you can convert a `PKCS12` certificate to `PEM` formatted private keys and certificates.

  ```
  openssl pkcs12 -in <CERT>.p12 -out <CERT_KEY>.key -nodes -nocerts
  openssl pkcs12 -in <CERT>.p12 -out <CERT>.cert -nokeys
  ```

  {{% /tab %}}

  {{% tab "Proxy" %}}

  * **Proxy URL**: Specify the URL of the proxy the HTTP request should go through (`http://<YOUR_USER>:<YOUR_PWD>@<YOUR_IP>:<YOUR_PORT>`).
  * **Proxy Header**: Add headers to include in the HTTP request to the proxy.

  {{% /tab %}}
  
  {{% tab "Privacy" %}}

  * **Do not save response body**: Select this option to prevent response body from being saved at runtime. This can be helpful to ensure no sensitive data gets featured in your test results. Use mindfully as it can make failures troubleshooting more difficult. Read more about security recommendations [here][1].
  

[1]: /security/synthetics
  {{% /tab %}}

  {{< /tabs >}}

3. **Name** your HTTP test.
4. Add `env` **Tags** as well as any other tag to your HTTP test. You can then use these tags to quickly filter through your Synthetic tests on the [Synthetic Monitoring homepage][11].
6. Select the **Locations** to run your HTTP test from: HTTP tests can run from [managed][1] and [private locations][2] depending on whether you are willing to monitor your endpoints from outside or inside your network.

Click on **Test URL** to try out the request configuration. You will see a response preview show up on the right side of your screen.

### Specify test frequency

HTTP tests can run:

* **On a schedule** to ensure your most important endpoints are always accessible to your users. Select the frequency you want Datadog to run your HTTP test.

{{< img src="synthetics/api_tests/schedule.png" alt="Run API tests on schedule"  style="width:90%;" >}}

* [**Within your CI/CD pipelines**][3] to start shipping without fearing faulty code might impact your customers experience.
* **On-demand** to run your tests whenever makes the most sense for your teams.

### Define assertions

Assertions define what an expected test result is. When hitting `Test URL` basic assertions on `response time`, `status code`, and `header` `content-type` are added based on the response that was obtained. You must define at least one assertion for your test to monitor.

| Type          | Operator                                                                                               | Value type                                                      |
|---------------|--------------------------------------------------------------------------------------------------------|----------------------------------------------------------------|
<<<<<<< HEAD
| body          | `contains`, `does not contain`, `is`, `is not`, <br> `matches`, `does not match`, <br> [`jsonpath`][12] | _String_ <br> _[Regex][13]_ <br> _String_, _[Regex][13]_ |
| header        | `contains`, `does not contain`, `is`, `is not`, <br> `matches`, `does not match`                       | _String_ <br> _[Regex][13]                                      |
=======
| body          | `contains`, `does not contain`, `is`, `is not`, <br> `matches`, `does not match`, <br> [`jsonpath`][10], [`xpath`][11] | _String_ <br> _[Regex][12]_ <br> _String_, _[Regex][12]_ |
| header        | `contains`, `does not contain`, `is`, `is not`, <br> `matches`, `does not match`                       | _String_ <br> _[Regex][12]_                                      |
>>>>>>> a64797c7
| response time | `is less than`                                                                                         | _Integer (ms)_                                                  |
| status code   | `is`, `is not`                                                                                         | _Integer_                                                      |

**Note**: HTTP tests can decompress bodies with the following `content-encoding` headers: `br`, `deflate`, `gzip`, and `identity`.

You can create up to 20 assertions per API test by clicking on **New Assertion** or by clicking directly on the response preview:

{{< img src="synthetics/api_tests/assertions.png" alt="Define assertions for your HTTP test" style="width:90%;" >}}

### Define alert conditions

Set alert conditions to determine the circumstances under which you want a test to fail and trigger an alert.

#### Alerting rule

When you set the alert conditions to: `An alert is triggered if any assertion fails for X minutes from any n of N locations`, an alert is triggered only if these two conditions are true:

* At least one location was in failure (at least one assertion failed) during the last *X* minutes;
* At one moment during the last *X* minutes, at least *n* locations were in failure.

#### Fast retry

<<<<<<< HEAD
Your test can trigger retries in case of failed test result. By default, the retries are performed 300 ms after the first failed test result-this interval can be configured via the [API][14].
=======
Your test can trigger retries in case of failed test result. By default, the retries are performed 300 ms after the first failed test result-this interval can be configured via the [API][13].
>>>>>>> a64797c7

Location uptime is computed on a per-evaluation basis (whether the last test result before evaluation was up or down). The total uptime is computed based on the configured alert conditions. Notifications sent are based on the total uptime.

### Notify your team

A notification is sent by your test based on the [alerting conditions](#define-alert-conditions) previously defined. Use this section to define how and what message to send to your teams.

<<<<<<< HEAD
1. [Similar to monitors][15], select **users and/or services** that should receive notifications either by adding a `@notification`to the message or by searching for team members and connected integrations with the drop-down box.

2. Enter the notification **message** for your test. This field allows standard [Markdown formatting][16] and supports the following [conditional variables][17]:
=======
1. [Similar to monitors][14], select **users and/or services** that should receive notifications either by adding an `@notification`to the message or by searching for team members and connected integrations with the drop-down box.

2. Enter the notification **message** for your test. This field allows standard [Markdown formatting][15] and supports the following [conditional variables][16]:
>>>>>>> a64797c7

    | Conditional Variable       | Description                                                         |
    |----------------------------|---------------------------------------------------------------------|
    | `{{#is_alert}}`            | Show when the test alerts.                                          |
    | `{{^is_alert}}`            | Show unless the test alerts.                                        |
    | `{{#is_recovery}}`         | Show when the test recovers from alert.                             |
    | `{{^is_recovery}}`         | Show unless the test recovers from alert.                           |

3. Specify how often you want your test to **re-send the notification message** in case of test failure. To prevent renotification on failing tests, leave the option as `Never renotify if the monitor has not been resolved`.

Email notifications include the message defined in this section as well as a summary of failed assertions.
Notifications example:

{{< img src="synthetics/api_tests/notifications-example.png" alt="API Test Notifications"  style="width:90%;" >}}

Click on **Save** to save your test and have Datadog start executing it.

## Variables

### Create local variables

You can create local variables by clicking on **Create Local Variable** at the top right hand corner of your test configuration form. You can define their values from one of the below available builtins:

`{{ numeric(n) }}`
: Generates a numeric string with `n` digits.

`{{ alphabetic(n) }}`
: Generates an alphabetic string with `n` letters.

`{{ alphanumeric(n) }}`
: Generates an alphanumeric string with `n` characters.

`{{ date(n, format) }}`
: Generates a date in one of our accepted formats with a value of the date the test is initiated + `n` days.

`{{ timestamp(n, unit) }}` 
: Generates a timestamp in one of our accepted units with a value of the timestamp the test is initiated at +/- `n` chosen unit.

### Use variables

<<<<<<< HEAD
You can use the [global variables defined in the `Settings`][18] and the [locally defined variables](#create-local-variables) in the URL, Advanced Options, and assertions of your HTTP tests.
=======
You can use the [global variables defined in the `Settings`][17] and the [locally defined variables](#create-local-variables) in the URL, Advanced Options, and assertions of your HTTP tests.
>>>>>>> a64797c7
To display your list of variables, type `{{` in your desired field:

{{< img src="synthetics/api_tests/use_variable.mp4" alt="Using Variables in API tests" video="true" width="90%" >}}

## Test failure

A test is considered `FAILED` if it does not satisfy one or several assertions or if the request prematurely failed. In some cases, the test can indeed fail without being able to test the assertions against the endpoint, these reasons include:

`CONNRESET`
: The connection was abruptly closed by the remote server. Possible causes include the webserver encountering an error or crashing while responding, or loss of connectivity of the webserver.

`DNS`
: DNS entry not found for the test URL. Possible causes include misconfigured test URL, wrong configuration of your DNS entries, etc.

`INVALID_REQUEST` 
: The configuration of the test is invalid (for example, a typo in the URL).

`SSL`
<<<<<<< HEAD
: The SSL connection couldn't be performed. [See the dedicated error page for more information][19].
=======
: The SSL connection couldn't be performed. [See the dedicated error page for more information][18].
>>>>>>> a64797c7

`TIMEOUT`
: The request couldn't be completed in a reasonable time. Two types of `TIMEOUT` can happen:
  - `TIMEOUT: The request couldn’t be completed in a reasonable time.` indicates that the timeout happened at the TCP socket connection level. 
  - `TIMEOUT: Retrieving the response couldn’t be completed in a reasonable time.` indicates that the timeout happened on the overall run (which includes TCP socket connection, data transfer, and assertions).

## Further Reading

{{< partial name="whats-next/whats-next.html" >}}

[1]: /api/v1/synthetics/#get-all-locations-public-and-private
[2]: /synthetics/private_locations
[3]: /synthetics/ci
<<<<<<< HEAD
[4]: /account_management/rbac/
[5]: /account_management/rbac#custom-roles
[6]: /synthetics/api_tests/http_tests
[7]: /synthetics/api_tests/ssl_tests
[8]: /synthetics/api_tests/tcp_tests
[9]: /synthetics/api_tests/dns_tests
[10]: /synthetics/api_tests/icmp_tests
[11]: /synthetics/search/#search
[12]: https://restfulapi.net/json-jsonpath/
[13]: https://developer.mozilla.org/en-US/docs/Web/JavaScript/Guide/Regular_Expressions
[14]: /api/v1/synthetics/#create-a-test
[15]: /monitors/notifications/?tab=is_alert#notification
[16]: https://www.markdownguide.org/basic-syntax/
[17]: /monitors/notifications/?tab=is_recoveryis_alert_recovery#conditional-variables
[18]: /synthetics/settings/#global-variables
[19]: /synthetics/api_tests/errors/#ssl-errors
=======
[4]: /synthetics/api_tests/http_tests
[5]: /synthetics/api_tests/ssl_tests
[6]: /synthetics/api_tests/tcp_tests
[7]: /synthetics/api_tests/dns_tests
[8]: /synthetics/api_tests/icmp_tests
[9]: /synthetics/search/#search
[10]: https://restfulapi.net/json-jsonpath/
[11]: https://www.w3schools.com/xml/xpath_syntax.asp
[12]: https://developer.mozilla.org/en-US/docs/Web/JavaScript/Guide/Regular_Expressions
[13]: /api/v1/synthetics/#create-a-test
[14]: /monitors/notifications/?tab=is_alert#notification
[15]: https://www.markdownguide.org/basic-syntax/
[16]: /monitors/notifications/?tab=is_recoveryis_alert_recovery#conditional-variables
[17]: /synthetics/settings/#global-variables
[18]: /synthetics/api_tests/errors/#ssl-errors
>>>>>>> a64797c7
<|MERGE_RESOLUTION|>--- conflicted
+++ resolved
@@ -112,13 +112,8 @@
 
 | Type          | Operator                                                                                               | Value type                                                      |
 |---------------|--------------------------------------------------------------------------------------------------------|----------------------------------------------------------------|
-<<<<<<< HEAD
-| body          | `contains`, `does not contain`, `is`, `is not`, <br> `matches`, `does not match`, <br> [`jsonpath`][12] | _String_ <br> _[Regex][13]_ <br> _String_, _[Regex][13]_ |
-| header        | `contains`, `does not contain`, `is`, `is not`, <br> `matches`, `does not match`                       | _String_ <br> _[Regex][13]                                      |
-=======
-| body          | `contains`, `does not contain`, `is`, `is not`, <br> `matches`, `does not match`, <br> [`jsonpath`][10], [`xpath`][11] | _String_ <br> _[Regex][12]_ <br> _String_, _[Regex][12]_ |
-| header        | `contains`, `does not contain`, `is`, `is not`, <br> `matches`, `does not match`                       | _String_ <br> _[Regex][12]_                                      |
->>>>>>> a64797c7
+| body          | `contains`, `does not contain`, `is`, `is not`, <br> `matches`, `does not match`, <br> [`jsonpath`][12], [`xpath`][20] | _String_ <br> _[Regex][13]_ <br> _String_, _[Regex][13]_ |
+| header        | `contains`, `does not contain`, `is`, `is not`, <br> `matches`, `does not match`                       | _String_ <br> _[Regex][13]_                                      |
 | response time | `is less than`                                                                                         | _Integer (ms)_                                                  |
 | status code   | `is`, `is not`                                                                                         | _Integer_                                                      |
 
@@ -141,11 +136,7 @@
 
 #### Fast retry
 
-<<<<<<< HEAD
-Your test can trigger retries in case of failed test result. By default, the retries are performed 300 ms after the first failed test result-this interval can be configured via the [API][14].
-=======
-Your test can trigger retries in case of failed test result. By default, the retries are performed 300 ms after the first failed test result-this interval can be configured via the [API][13].
->>>>>>> a64797c7
+Your test can trigger retries in case of failed test result. By default, the retries are performed 300 ms after the first failed test result-this interval can be configured with the [API][14].
 
 Location uptime is computed on a per-evaluation basis (whether the last test result before evaluation was up or down). The total uptime is computed based on the configured alert conditions. Notifications sent are based on the total uptime.
 
@@ -153,19 +144,11 @@
 
 A notification is sent by your test based on the [alerting conditions](#define-alert-conditions) previously defined. Use this section to define how and what message to send to your teams.
 
-<<<<<<< HEAD
 1. [Similar to monitors][15], select **users and/or services** that should receive notifications either by adding a ` @notification` to the message or by searching for team members and connected integrations with the drop-down box.
 
 2. Enter the notification **message** for your test. This field allows standard [Markdown formatting][16] and supports the following [conditional variables][17]:
-=======
-1. [Similar to monitors][14], select **users and/or services** that should receive notifications either by adding an `-@notification`-to the message or by searching for team members and connected integrations with the drop-down box.
-
-2. Enter the notification **message** for your test. This field allows standard [Markdown formatting][15] and supports the following [conditional variables][16]:
->>>>>>> a64797c7
 
     | Conditional Variable       | Description                                                         |
     |----------------------------|---------------------------------------------------------------------|
@@ -181,7 +164,7 @@
 
 {{< img src="synthetics/api_tests/notifications-example.png" alt="API Test Notifications"  style="width:90%;" >}}
 
-Click on **Save** to save your test and have Datadog start executing it.
+Click **Save** to start your test.
 
 ## Variables
 
@@ -206,11 +189,8 @@
 
 ### Use variables
 
-<<<<<<< HEAD
 You can use the [global variables defined in the `Settings`][18] and the [locally defined variables](#create-local-variables) in the URL, Advanced Options, and assertions of your HTTP tests.
-=======
-You can use the [global variables defined in the `Settings`][17] and the [locally defined variables](#create-local-variables) in the URL, Advanced Options, and assertions of your HTTP tests.
->>>>>>> a64797c7
+
 To display your list of variables, type `{{` in your desired field:
 
 {{< img src="synthetics/api_tests/use_variable.mp4" alt="Using Variables in API tests" video="true" width="90%" >}}
@@ -229,11 +209,7 @@
 : The configuration of the test is invalid (for example, a typo in the URL).
 
 `SSL`
-<<<<<<< HEAD
 : The SSL connection couldn't be performed. [See the dedicated error page for more information][19].
-=======
-: The SSL connection couldn't be performed. [See the dedicated error page for more information][18].
->>>>>>> a64797c7
 
 `TIMEOUT`
 : The request couldn't be completed in a reasonable time. Two types of `TIMEOUT` can happen:
@@ -247,7 +223,6 @@
 [1]: /api/v1/synthetics/#get-all-locations-public-and-private
 [2]: /synthetics/private_locations
 [3]: /synthetics/ci
-<<<<<<< HEAD
 [4]: /account_management/rbac/
 [5]: /account_management/rbac#custom-roles
 [6]: /synthetics/api_tests/http_tests
@@ -264,20 +239,4 @@
 [17]: /monitors/notifications/?tab=is_recoveryis_alert_recovery#conditional-variables
 [18]: /synthetics/settings/#global-variables
 [19]: /synthetics/api_tests/errors/#ssl-errors
-=======
-[4]: /synthetics/api_tests/http_tests
-[5]: /synthetics/api_tests/ssl_tests
-[6]: /synthetics/api_tests/tcp_tests
-[7]: /synthetics/api_tests/dns_tests
-[8]: /synthetics/api_tests/icmp_tests
-[9]: /synthetics/search/#search
-[10]: https://restfulapi.net/json-jsonpath/
-[11]: https://www.w3schools.com/xml/xpath_syntax.asp
-[12]: https://developer.mozilla.org/en-US/docs/Web/JavaScript/Guide/Regular_Expressions
-[13]: /api/v1/synthetics/#create-a-test
-[14]: /monitors/notifications/?tab=is_alert#notification
-[15]: https://www.markdownguide.org/basic-syntax/
-[16]: /monitors/notifications/?tab=is_recoveryis_alert_recovery#conditional-variables
-[17]: /synthetics/settings/#global-variables
-[18]: /synthetics/api_tests/errors/#ssl-errors
->>>>>>> a64797c7
+[20]: https://www.w3schools.com/xml/xpath_syntax.asp