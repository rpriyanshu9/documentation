--- conflicted
+++ resolved
@@ -32,17 +32,11 @@
 1. Specify the **Host** and the **Port** to run your test on. By default, the port is set to `443`.
 2. Decide whether or not to **Track number of network hops (TTL)**. This option allows you to assert on the number of network hops and to have access to a TCP Traceroute in your test results. 
 3. **Name** your TCP test.
-<<<<<<< HEAD
-4. Add `env` **Tags** as well as any other tag to your TCP test. You can then use these tags to quickly filter through your Synthetic tests on the [Synthetic Monitoring homepage][5].
-
-Click **Test URL** to try out the request configuration. A response preview is displayed on the right side of your screen.
-=======
 4. Add `env` **Tags** as well as any other tag to your TCP test. You can then use these tags to quickly filter through your Synthetic tests on the [Synthetic Monitoring homepage][4].
 
 {{< img src="synthetics/api_tests/tcp_test_config.png" alt="Define TCP connection" style="width:90%;" >}}
 
-Click on **Test URL** to try out the request configuration. You should see a response preview show up on the right side of your screen.
->>>>>>> 88241903
+Click **Test URL** to try out the request configuration. A response preview is displayed on the right side of your screen.
 
 ### Define assertions
 
