---
title: TCP Tests
kind: documentation
description: Simulate TCP connections on your hosts from specific connections
aliases:
  - /synthetics/tcp_test
  - /synthetics/tcP_check
further_reading:
- link: "https://www.datadoghq.com/blog/introducing-synthetic-monitoring/"
  tag: "Blog"
  text: "Introducing Datadog Synthetic Monitoring"
- link: "/getting_started/synthetics/api_test"
  tag: "Documentation"
  text: "Get started with API tests"
- link: "/synthetics/private_locations"
  tag: "Documentation"
  text: "Run TCP tests on internal hosts"
---

## Overview

TCP tests allow you to easily monitor if low-level TCP connections can be established on the ports of given hosts, ensuring the availability of several key services such as `SSH` (22), `SMTP` (25), `DNS` (53), VPN over `HTTPS` (443), and any custom services living on other ports. With built-in response time data, you can keep track of the performance of your network applications and be alerted in case of unexpected slowness. 

TCP tests can run from [managed][1] and [private locations][2] depending on whether you want to launch your TCP connections from outside or inside your network.

## Permissions

By default, only users with the [Datadog Admin and Datadog Standard roles][3] can create, edit, and delete Synthetic TCP tests. To get create, edit, and delete access to Synthetic TCP tests, upgrade your user to one of these two [default roles][3].

If you have access to the [custom role feature][4], add your user to a custom role that includes `synthetics_read` and `synthetics_write` permissions for Synthetic Monitoring.

## Configuration

After choosing to create a [`TCP` test][5], define your test's request.

### Define request

{{< img src="synthetics/api_tests/tcp_test_config.png" alt="Define TCP connection"  style="width:90%;" >}}

1. Specify the **Host** and the **Port** to run your test on. By default, the port is set to `443`.
2. Decide whether or not to **Track number of network hops (TTL)**. This option allows you to assert on the number of network hops and to have access to a TCP Traceroute in your test results. 
3. **Name** your TCP test.
4. Add `env` **Tags** as well as any other tag to your TCP test. You can then use these tags to quickly filter through your Synthetic tests on the [Synthetic Monitoring homepage][6].
5. Select the **Locations** to run your TCP test from: TCP tests can run from [managed][1] and [private locations][2] depending on whether you are willing to launch the connection from outside or inside your network.

Click on **Test URL** to try out the request configuration. You should see a response preview show up on the right side of your screen.

### Specify test frequency

TCP tests can run:

* **On a schedule** to ensure your most important services are always accessible to your users. Select the frequency you want Datadog to run your TCP test.

{{< img src="synthetics/api_tests/schedule.png" alt="Run API tests on schedule"  style="width:90%;" >}}

* [**Within your CI/CD pipelines**][7].
* **On-demand** to run your tests whenever makes the most sense for your teams.

### Define assertions

Assertions define what an expected test result is. When you click **Test URL**, basic assertions on `response time` are added. You must define at least one assertion for your test to monitor.

| Type          | Operator                                                                | Value type     |
|---------------|-------------------------------------------------------------------------|----------------|
| response time | `is less than`                                                          | _Integer (ms)_ |

You can create up to 20 assertions per API test by clicking on **New Assertion** or by clicking directly on the response preview:

{{< img src="synthetics/api_tests/assertions.png" alt="Define assertions for your TCP test" style="width:90%;" >}}

### Define alert conditions

Set alert conditions to determine the circumstances under which you want a test to fail and trigger an alert.

#### Alerting rule

When you set the alert conditions to: `An alert is triggered if any assertion fails for X minutes from any n of N locations`, an alert is triggered only if these two conditions are true:

* At least one location was in failure (at least one assertion failed) during the last *X* minutes.
* At one moment during the last *X* minutes, at least *n* locations were in failure.

#### Fast retry

<<<<<<< HEAD
Your test can trigger retries in case of failed test result. By default, the retries are performed 300 ms after the first failed test result-this interval can be configured via the [API][10].
=======
Your test can trigger retries in case of failed test result. By default, the retries are performed 300 ms after the first failed test result-this interval can be configured with the [API][8].
>>>>>>> acd23fd7

Location uptime is computed on a per-evaluation basis (whether the last test result before evaluation was up or down). The total uptime is computed based on the configured alert conditions. Notifications sent are based on the total uptime.

### Notify your team

A notification is sent by your test based on the [alerting conditions](#define-alert-conditions) previously defined. Use this section to define how and what message to send to your teams.

1. [Similar to monitors][9], select **users and/or services** that should receive notifications either by adding a `@notification`to the message or by searching for team members and connected integrations with the drop-down box.

2. Enter the notification **message** for your test. This field allows standard [Markdown formatting][10] and supports the following [conditional variables][11]:

    | Conditional Variable       | Description                                                         |
    |----------------------------|---------------------------------------------------------------------|
    | `{{#is_alert}}`            | Show when the test alerts.                                          |
    | `{{^is_alert}}`            | Show unless the test alerts.                                        |
    | `{{#is_recovery}}`         | Show when the test recovers from alert.                             |
    | `{{^is_recovery}}`         | Show unless the test recovers from alert.                           |

3. Specify how often you want your test to **re-send the notification message** in case of test failure. To prevent renotification on failing tests, leave the option as `Never renotify if the monitor has not been resolved`.

Email notifications include the message defined in this section as well as a summary of failed assertions.
Notifications example:

{{< img src="synthetics/api_tests/notifications-example.png" alt="API Test Notifications"  style="width:90%;" >}}

Click on **Save** to save your test and have Datadog start executing it.

## Variables

### Create local variables

You can create local variables by clicking on **Create Local Variable** at the top right hand corner of your test configuration form. You can define their values from one of the below available builtins:

`{{ numeric(n) }}`
: Generates a numeric string with `n` digits.

`{{ alphabetic(n) }}`
: Generates an alphabetic string with `n` letters.

`{{ alphanumeric(n) }}`
: Generates an alphanumeric string with `n` characters.

`{{ date(n, format) }}`
: Generates a date in one of our accepted formats with a value of the date the test is initiated + `n` days.

`{{ timestamp(n, unit) }}` 
: Generates a timestamp in one of our accepted units with a value of the timestamp the test is initiated at +/- `n` chosen unit.

### Use variables

You can use the [global variables defined in the `Settings`][12] and the [locally defined variables](#create-local-variables) in the URL, Advanced Options, and assertions of your HTTP tests.
To display your list of variables, type `{{` in your desired field:

{{< img src="synthetics/api_tests/use_variable.mp4" alt="Using Variables in API tests" video="true" width="90%" >}}

## Test failure

A test is considered `FAILED` if it does not satisfy one or several assertions or if the request prematurely failed. In some cases, the test can indeed fail without being able to test the assertions against the endpoint, these reasons include:

`CONNRESET`
: The connection was abruptly closed by the remote server. Possible causes include the webserver encountering an error or crashing while responding, or loss of connectivity of the webserver.

`DNS`
: DNS entry not found for the test URL. Possible causes include misconfigured test URL or the wrong configuration of your DNS entries.

`INVALID_REQUEST` 
: The configuration of the test is invalid (for example, a typo in the URL).

`TIMEOUT`
: The request couldn't be completed in a reasonable time. Two types of `TIMEOUT` can happen:
  - `TIMEOUT: The request couldn’t be completed in a reasonable time.` indicates that the timeout happened at the TCP socket connection level.
  - `TIMEOUT: Retrieving the response couldn’t be completed in a reasonable time.` indicates that the timeout happened on the overall run (which includes TCP socket connection, data transfer, and assertions).

## Further Reading

{{< partial name="whats-next/whats-next.html" >}}

[1]: /api/v1/synthetics/#get-all-locations-public-and-private
[2]: /synthetics/private_locations
[3]: /account_management/rbac/
[4]: /account_management/rbac#custom-roles
[5]: /synthetics/api_tests/tcp_tests
[6]: /synthetics/search/#search
[7]: /synthetics/cicd_testing
[8]: /api/v1/synthetics/#create-a-test
[9]: /monitors/notifications/?tab=is_alert#notification
[10]: https://www.markdownguide.org/basic-syntax/
[11]: /monitors/notifications/?tab=is_recoveryis_alert_recovery#conditional-variables
[12]: /synthetics/settings/#global-variables<|MERGE_RESOLUTION|>--- conflicted
+++ resolved
@@ -81,11 +81,7 @@
 
 #### Fast retry
 
-<<<<<<< HEAD
-Your test can trigger retries in case of failed test result. By default, the retries are performed 300 ms after the first failed test result-this interval can be configured via the [API][10].
-=======
-Your test can trigger retries in case of failed test result. By default, the retries are performed 300 ms after the first failed test result-this interval can be configured with the [API][8].
->>>>>>> acd23fd7
+Your test can trigger retries in case of failed test result. By default, the retries are performed 300 ms after the first failed test result. The retry interval can be configured with the [API][8].
 
 Location uptime is computed on a per-evaluation basis (whether the last test result before evaluation was up or down). The total uptime is computed based on the configured alert conditions. Notifications sent are based on the total uptime.
 
