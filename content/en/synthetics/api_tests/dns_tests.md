---
title: DNS Tests
kind: documentation
description: Monitor resolvability and lookup times of your DNS records
aliases:
  - /synthetics/dns_test
  - /synthetics/dns_check
further_reading:
- link: "https://www.datadoghq.com/blog/introducing-synthetic-monitoring/"
  tag: "Blog"
  text: "Introducing Datadog Synthetic Monitoring"
- link: "/getting_started/synthetics/api_test"
  tag: "Documentation"
  text: "Get started with API tests"
- link: "/synthetics/private_locations"
  tag: "Documentation"
  text: "Test DNS resolution of your internal endpoints"
- link: "https://www.datadoghq.com/blog/monitor-dns-with-datadog/"
  tag: "Blog"
  text: "DNS monitoring with Datadog"
---

## Overview

DNS tests allow you to proactively monitor the resolvability and lookup times of your DNS records using any nameserver. If resolution is unexpectedly slow or a DNS server answers with unexpected A, AAAA, CNAME, TXT, or MX entries, Datadog sends you an alert with details on the failure, allowing you to quickly pinpoint the root cause of the issue and fix it.

DNS tests can run from both [managed][1] and [private locations][2] depending on your preference for running the test from outside or inside your network. DNS tests can run on a schedule, on-demand, or directly within your [CI/CD pipelines][3].

## Configuration

After choosing to create a `DNS` test, define your test's request.

### Define request

1. Specify the **Domain** you want your test to query. For example, `www.example.com`.
2. Specify the **DNS Server** to use (optional), it can be a domain name or an IP address. If not specified, your DNS test performs resolution using `8.8.8.8`, with a fallback on `1.1.1.1` and an internal AWS DNS server.
3. Specify your DNS Server **Port** (optional). If not specified, the DNS Server port defaults to 53.
4. **Name** your DNS test.
<<<<<<< HEAD
5. Add `env` **Tags** as well as any other tag to your DNS test. You can then use these tags to quickly filter through your Synthetic tests on the [Synthetic Monitoring homepage][5].

Click **Test URL** to try out the request configuration. A response preview is displayed on the right side of your screen.
=======
5. Add `env` **Tags** as well as any other tag to your DNS test. You can then use these tags to quickly filter through your Synthetic tests on the [Synthetic Monitoring homepage][4].

{{< img src="synthetics/api_tests/dns_test_config_new.png" alt="Define DNS query" style="width:90%;" >}}

Click on **Test URL** to try out the request configuration. You will see a response preview show up on the right side of your screen.
>>>>>>> 88241903

### Define assertions

Assertions define what an expected test result is. When hitting `Test URL` basic assertions on `response time` and available records are added. You must define at least one assertion for your test to monitor.

| Type                | Record type                                                     | Operator                                           | Value type                 |
|---------------------|-----------------------------------------------------------------|----------------------------------------------------|----------------------------|
| response time       |                                                                 | `is less than`                                     | _Integer (ms)_             |
| every record        | of type A, of type AAAA, of type MX, of type TXT, of type CNAME | `is`, `contains`, <br> `matches`, `does not match` | _String_ <br> _[Regex][5]_ |
| at least one record | of type A, of type AAAA, of type MX, of type TXT, of type CNAME | `is`, `contains`, <br> `matches`, `does not match` | _String_ <br> _[Regex][5]_ |

You can create up to 20 assertions per API test by clicking on **New Assertion** or by clicking directly on the response preview:

{{< img src="synthetics/api_tests/assertions.png" alt="Define assertions for your DNS test" style="width:90%;" >}}

### Select locations

Select the **Locations** to run your DNS test from: DNS tests can run from [managed][1] and [private locations][2] depending on whether you are willing to monitor a public or a private domain.

### Specify test frequency

DNS tests can run:

* **On a schedule** to ensure your most important services are always accessible to your users. Select the frequency at which you want Datadog to run your DNS test.
* [**Within your CI/CD pipelines**][3].
* **On-demand** to run your tests whenever makes the most sense for your team.

### Define alert conditions

Set alert conditions to determine the circumstances under which you want a test to fail and trigger an alert.

#### Alerting rule

When you set the alert conditions to: `An alert is triggered if any assertion fails for X minutes from any n of N locations`, an alert is triggered only if these two conditions are true:

* At least one location was in failure (at least one assertion failed) during the last *X* minutes;
* At one moment during the last *X* minutes, at least *n* locations were in failure.

#### Fast retry

Your test can trigger retries `X` times after `Y` ms in case of a failed test result. Customize the retry interval to suit your alerting sensibility.

Location uptime is computed on a per-evaluation basis (whether the last test result before evaluation was up or down). The total uptime is computed based on the configured alert conditions. Notifications sent are based on the total uptime.

### Notify your team

A notification is sent by your test based on the [alerting conditions](#define-alert-conditions) previously defined. Use this section to define how and what message to send to your teams.

1. [Similar to how you configure monitors][6], select **users and/or services** that should receive notifications either by adding a `@notification`to the message or by searching for team members and connected integrations with the drop-down box.

2. Enter the notification **message** for your test. This field allows standard [Markdown formatting][7] and supports the following [conditional variables][8]:

    | Conditional Variable       | Description                                                         |
    |----------------------------|---------------------------------------------------------------------|
    | `{{#is_alert}}`            | Show when the test alerts.                                          |
    | `{{^is_alert}}`            | Show unless the test alerts.                                        |
    | `{{#is_recovery}}`         | Show when the test recovers from alert.                             |
    | `{{^is_recovery}}`         | Show unless the test recovers from alert.                           |

3. Specify how often you want your test to **re-send the notification message** in case of test failure. To prevent renotification on failing tests, leave the option as `Never renotify if the monitor has not been resolved`.

Click on **Save** to save your test and have Datadog start executing it.

## Variables

### Create local variables

You can create local variables by clicking on **Create Local Variable** at the top right hand corner of your test configuration form. You can define their values from one of the below available builtins:

`{{ numeric(n) }}`
: Generates a numeric string with `n` digits.

`{{ alphabetic(n) }}`
: Generates an alphabetic string with `n` letters.

`{{ alphanumeric(n) }}`
: Generates an alphanumeric string with `n` characters.

`{{ date(n, format) }}`
: Generates a date in one of our accepted formats with a value of the date the test is initiated + `n` days.

`{{ timestamp(n, unit) }}` 
: Generates a timestamp in one of our accepted units with a value of the timestamp the test is initiated at +/- `n` chosen unit.

### Use variables

You can use the [global variables defined in the `Settings`][9] and the [locally defined variables](#create-local-variables) in the URL, advanced options, and assertions of your HTTP tests.

To display your list of variables, type `{{` in your desired field:

{{< img src="synthetics/api_tests/use_variable.mp4" alt="Using Variables in API tests" video="true" width="90%" >}}

## Test failure

A test is considered `FAILED` if it does not satisfy one or more assertions or if the request prematurely failed. In some cases, the test can fail without testing the assertions against the endpoint. 

These reasons include the following:

`CONNRESET`
: The connection was abruptly closed by the remote server. Possible causes include the web server encountering an error or crashing while responding, or loss of connectivity of the web server.

`DNS`
: DNS entry not found for the test URL. Possible causes include misconfigured test URL or the wrong configuration of your DNS entries.

`INVALID_REQUEST` 
: The configuration of the test is invalid (for example, a typo in the URL).

`TIMEOUT`
: The request couldn't be completed in a reasonable time. Two types of `TIMEOUT` can happen.
  - `TIMEOUT: The request couldn’t be completed in a reasonable time.` indicates that the timeout happened at the TCP socket connection level.
  - `TIMEOUT: Retrieving the response couldn’t be completed in a reasonable time.` indicates that the timeout happened on the overall run (which includes TCP socket connection, data transfer, and assertions).

## Permissions

By default, only users with the [Datadog Admin and Datadog Standard roles][10] can create, edit, and delete Synthetic DNS tests. To get create, edit, and delete access to Synthetic DNS tests, upgrade your user to one of those two [default roles][10].

If you have access to the [custom role feature][11], add your user to any custom role that includes `synthetics_read` and `synthetics_write` permissions.

## Further Reading

{{< partial name="whats-next/whats-next.html" >}}

[1]: /api/v1/synthetics/#get-all-locations-public-and-private
[2]: /synthetics/private_locations
[3]: /synthetics/cicd_testing
[4]: /synthetics/search/#search
[5]: https://developer.mozilla.org/en-US/docs/Web/JavaScript/Guide/Regular_Expressions
[6]: /monitors/notify/#notify-your-team
[7]: https://www.markdownguide.org/basic-syntax/
[8]: /monitors/notify/?tab=is_recoveryis_alert_recovery#conditional-variables
[9]: /synthetics/settings/#global-variables
[10]: /account_management/rbac/
[11]: /account_management/rbac#custom-roles<|MERGE_RESOLUTION|>--- conflicted
+++ resolved
@@ -36,17 +36,11 @@
 2. Specify the **DNS Server** to use (optional), it can be a domain name or an IP address. If not specified, your DNS test performs resolution using `8.8.8.8`, with a fallback on `1.1.1.1` and an internal AWS DNS server.
 3. Specify your DNS Server **Port** (optional). If not specified, the DNS Server port defaults to 53.
 4. **Name** your DNS test.
-<<<<<<< HEAD
-5. Add `env` **Tags** as well as any other tag to your DNS test. You can then use these tags to quickly filter through your Synthetic tests on the [Synthetic Monitoring homepage][5].
-
-Click **Test URL** to try out the request configuration. A response preview is displayed on the right side of your screen.
-=======
 5. Add `env` **Tags** as well as any other tag to your DNS test. You can then use these tags to quickly filter through your Synthetic tests on the [Synthetic Monitoring homepage][4].
 
 {{< img src="synthetics/api_tests/dns_test_config_new.png" alt="Define DNS query" style="width:90%;" >}}
 
-Click on **Test URL** to try out the request configuration. You will see a response preview show up on the right side of your screen.
->>>>>>> 88241903
+Click **Test URL** to try out the request configuration. A response preview is displayed on the right side of your screen.
 
 ### Define assertions
 
