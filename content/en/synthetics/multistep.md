--- conflicted
+++ resolved
@@ -146,13 +146,8 @@
 1. Enter a **Variable Name**. Your variable name can only use uppercase letters, numbers, and underscores and must have at least three characters.
 2. Decide whether to extract your variable from the response headers, or from the response body:
 
-<<<<<<< HEAD
     * Extract the value from **response header**: use the full response header of your HTTP request as the variable value, or parse it with a [`regex`][10].
-    * Extract the value from **response body**: use the full response body of your HTTP request as the variable value, parse it with a [`regex`][10], [`JSONPath`][8], or [`XPath`][9].
-=======
-    * Extract the value from **response header**: use the full response header of your HTTP request as the variable value or parse it with a [regex][11].
-    * Extract the value from **response body**: use the full response body of your HTTP request as the variable value, parse it with a [regex][11], [JSONPath][10], or [XPath][18].
->>>>>>> 6e074a70
+    * Extract the value from **response body**: use the full response body of your HTTP request as the variable value, parse it with a [`regex`][10], [`JSONPath`][8], or [`XPath`][18].
 
 {{< img src="synthetics/api_tests/ms_extract_variable2.png" alt="Extract variables from HTTP requests in Multistep API test" style="width:90%;" >}}
 
