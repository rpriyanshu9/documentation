--- conflicted
+++ resolved
@@ -25,11 +25,7 @@
 
 * Execute HTTP requests on API endpoints requiring authentication (for example, through a token)
 * Monitor key business transactions at the API level
-<<<<<<< HEAD
 * Simulate end-to-end mobile application journeys
-=======
-* Simulate end-to-end mobile applications journeys
->>>>>>> 6e074a70
 
 {{< img src="synthetics/api_tests/ms_overview.png" alt="Multistep API test overview" style="width:90%;" >}}
 
@@ -41,34 +37,20 @@
 
 ## Permissions
 
-<<<<<<< HEAD
 By default, only users with the [Datadog Admin and Datadog Standard roles][7] can create, edit, and delete Synthetic multistep API tests. To get create, edit, and delete access to Synthetic multistep API tests, upgrade your user to one of those two [default roles][7].
 
 If you have access to the [custom role feature][8], add your user to any custom role that includes `synthetics_read` and `synthetics_write` permissions for Synthetic Monitoring.
-=======
-By default, only users with the [Datadog Admin and Datadog Standard roles][7] can create, edit, and delete Synthetic multistep API tests. To get create, edit, and delete access to Synthetic multistep API tests, upgrade your user to one of these two [default roles][7].
-
-If you have access to the [custom role feature][8], add your user to a custom role that includes `synthetics_read` and `synthetics_write` permissions for Synthetic Monitoring.
->>>>>>> 6e074a70
 
 ## Configuration
 
 ### Name and tag your test
 
 1. Name your Multistep API test.
-<<<<<<< HEAD
 2. Add `env` and other tags to your Multistep API test. You can use these tags to quickly filter through your Synthetic tests on the [Synthetic Monitoring homepage][9].
 
 ### Select locations
 
 Select the **Locations** for your Multistep API test. Multistep API tests can run from both [managed][4] and [private locations][5] depending on your preference for running the test from outside or inside your network.
-=======
-2. Add `env` tags and other tags to your Multistep API test. You can then use these tags to quickly filter through your Synthetic tests on the [Synthetic Monitoring homepage][9].
-
-### Select locations
-
-Select the **Locations** to run your Multistep API test from. Multistep API tests can run from both [managed][4] and [private locations][5] depending on whether you are willing to run the test from outside or inside your network.
->>>>>>> 6e074a70
 
 ### Define requests
 
@@ -120,12 +102,7 @@
   
   {{% tab "Privacy" %}}
 
-<<<<<<< HEAD
   * **Do not save response body**: Select this option to prevent the response body from being saved at runtime. This is helpful to ensure no sensitive data is displayed in your test results, but it can make failure troubleshooting more difficult. For information about security recommendations, see [Synthetic Monitoring Security][1].
-=======
-  * **Do not save response body**: Select this option to prevent response body from being saved at runtime. This is helpful to ensure no sensitive data gets featured in your test results. Use mindfully as this can make failure troubleshooting more difficult. For information about security recommendations, see [Synthetic Monitoring Security][1].
->>>>>>> 6e074a70
-  
 
 [1]: /security/synthetics
   {{% /tab %}}
@@ -168,13 +145,8 @@
 1. Enter a **Variable Name**. Your variable name can only use uppercase letters, numbers, and underscores and must have at least three characters.
 2. Decide whether to extract your variable from the response headers, or from the response body:
 
-<<<<<<< HEAD
-    * Extract the value from **response header**: use the full response header of your HTTP request as the variable value, or parse it with a [regex][11].
-    * Extract the value from **response body**: use the full response body of your HTTP request as variable value, parse it with a [regex][11], [JSONPath][10], or [XPath][18].
-=======
     * Extract the value from **response header**: use the full response header of your HTTP request as the variable value or parse it with a [regex][11].
     * Extract the value from **response body**: use the full response body of your HTTP request as the variable value, parse it with a [regex][11], [JSONPath][10], or [XPath][18].
->>>>>>> 6e074a70
 
 {{< img src="synthetics/api_tests/ms_extract_variable2.png" alt="Extract variables from HTTP requests in Multistep API test" style="width:90%;" >}}
 
@@ -204,11 +176,7 @@
 
 #### Fast retry
 
-<<<<<<< HEAD
 Your test can trigger retries in case of a failed test result. By default, the retries are performed 300 ms after the first failed test result. The retry interval can be configured with the [API][12].
-=======
-Your test can trigger retries in case of failed test result. By default, the retries are performed 300 ms after the first failed test result-this interval can be configured with the [API][12].
->>>>>>> 6e074a70
 
 Location uptime is computed on a per-evaluation basis (whether the last test result before evaluation was up or down). The total uptime is computed based on the configured alert conditions. Notifications sent are based on the total uptime.
 
@@ -260,11 +228,7 @@
 
 ### Use variables
 
-<<<<<<< HEAD
 You can use the [global variables defined in the `Settings`][16] and the [locally defined variables](#create-local-variables) in the URL, advanced options, and assertions of your HTTP tests.
-=======
-You can use the [global variables defined in the `Settings`][16] and the [locally defined variables](#create-local-variables) in the URL, Advanced Options, and assertions of your HTTP tests.
->>>>>>> 6e074a70
 
 To display your list of variables, type `{{` in your desired field.
 
