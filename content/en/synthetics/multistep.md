---
title: Multistep API Tests
kind: documentation
description: Chain requests to monitor sophisticated transactions on your key services
further_reading:
- link: "https://www.datadoghq.com/blog/monitor-apis-with-datadog/"
  tag: "Blog"
  text: "Monitor your workflows with Datadog multistep API tests"
- link: 'https://learn.datadoghq.com/course/view.php?id=39'
  tag: 'Learning Center'
  text: 'Introduction to Synthetic Tests'
- link: "/getting_started/synthetics/api_test"
  tag: "Documentation"
  text: "Get started with API tests"
- link: "/synthetics/private_locations"
  tag: "Documentation"
  text: "Run Multistep API tests on internal endpoints"
---

## Overview

Multistep API tests allow you to chain [HTTP tests][1] to proactively monitor that sophisticated journeys on your key services are available at anytime and from anywhere.

You can:

* Execute HTTP requests on API endpoints requiring authentication (for example, through a token)
* Monitor key business transactions at the API level
* Simulate end-to-end mobile applications journeys

{{< img src="synthetics/api_tests/ms_overview.png" alt="Multistep API test overview" style="width:90%;" >}}

If one of your services starts answering more slowly, or in an unexpected way (for example, unexpected response body, status code, etc.), your test can [**alert your team**][2], [**block your CI pipeline**][3], or even [**roll back the faulty deployment**][3].

Multistep API tests can run from Datadog [managed locations][4] and [private locations][5], allowing **full coverage of your systems**, both external and internal.

**Note**: Multistep API tests allow you to link several HTTP requests in a single test. If you want to perform single requests to your services, you can leverage [API tests][6].

## Permissions

By default, only users with the [Datadog Admin and Datadog Standard roles][7] can create, edit, and delete Synthetic multistep API tests. To get create, edit, and delete access to Synthetic multistep API tests, upgrade your user to one of these two [default roles][7].

If you have access to the [custom role feature][8], add your user to a custom role that includes `synthetics_read` and `synthetics_write` permissions for Synthetic Monitoring.

## Configuration

### Name and tag your test

1. Name your Multistep API test.
2. Add `env` tags and other tags to your Multistep API test. You can then use these tags to quickly filter through your Synthetic tests on the [Synthetic Monitoring homepage][9].

### Select locations

Select the **Locations** to run your Multistep API test from. Multistep API tests can run from both [managed][4] and [private locations][5] depending on whether you are willing to run the test from outside or inside your network.

### Define steps

To create an HTTP request step, click **Create Your First Step**.

<<<<<<< HEAD
{{< img src="synthetics/api_tests/create_request.png" alt="Create your Multistep API test requests" style="width:90%;" >}}
=======
{{< img src="synthetics/api_tests/create_request2.png" alt="Create your Multistep API test requests" style="width:100%;" >}}
>>>>>>> 98cceb93

**Note:** By default, a maximum of 10 steps can be created. Reach out to <a href="https://docs.datadoghq.com/help/">Datadog support team</a> to increase the limit.

#### Define the request

1. **Name** your step.
2. Choose the **HTTP Method** and specify the **URL** to query. Available methods are: `GET`, `POST`, `PATCH`, `PUT`, `HEAD`, `DELETE`, and `OPTIONS`. Both `http` and `https` URLs are supported.
3. Enrich your HTTP request with **Advanced Options** (optional):

  {{< tabs >}}

  {{% tab "Request Options" %}}

  * **Follow redirects**: Tick to have your HTTP test follow up to ten redirects when performing the request.
  * **Request headers**: Define headers to add to your HTTP request. You can also override the default headers (for example, the `user-agent` header).
  * **Cookies**: Define cookies to add to your HTTP request. Set multiple cookies using the format `<COOKIE_NAME1>=<COOKIE_VALUE1>; <COOKIE_NAME2>=<COOKIE_VALUE2>`.
  * **HTTP Basic Auth**: Add HTTP basic authentication credentials.

  {{% /tab %}}

  {{% tab "Request Body" %}}

  * **Body type**: Select the type of the request body (`text/plain`, `application/json`, `text/xml`, `text/html`, `application/x-www-form-urlendcoded`, or `None`) you want to add to your HTTP request.
  * **Request body**: Add the content of your HTTP request body. **Note**: The request body is limited to a maximum size of 50 kilobytes.

  {{% /tab %}}

  {{% tab "Certificate" %}}

  * **Ignore server certificate error**: Tick to have your HTTP test go on with connection even if there are errors when validating the SSL certificate.
  * **Client certificate**: Authenticate through mTLS by uploading your client certificate and the associated private key.

  {{% /tab %}}

  {{% tab "Proxy" %}}

  * **Proxy URL**: Specify the URL of the proxy the HTTP request should go through (`http://<YOUR_USER>:<YOUR_PWD>@<YOUR_IP>:<YOUR_PORT>`).
  * **Proxy Header**: Add headers to include in the HTTP request to the proxy.

  {{% /tab %}}
  
  {{% tab "Privacy" %}}

  * **Do not save response body**: Select this option to prevent response body from being saved at runtime. This is helpful to ensure no sensitive data gets featured in your test results. Use mindfully as this can make failure troubleshooting more difficult. For information about security recommendations, see [Synthetic Monitoring Security][1].

[1]: /security/synthetics
  {{% /tab %}}

  {{< /tabs >}}

<<<<<<< HEAD
Click on **Test URL** to try out the request configuration. A response preview appears.

{{< img src="synthetics/api_tests/ms_define_request2.png" alt="Define request for your Multistep API test" style="width:90%;" >}}
=======
Click **Test URL** to try out the request configuration. A response preview appears.
>>>>>>> 98cceb93

#### Add assertions

Assertions define what an expected test result is. When hitting `Test URL` basic assertions on `response time`, `status code`, and `header` `content-type` are added based on the response that was obtained. In Multistep API tests, assertions are optional.

| Type          | Operator                                                                                               | Value type                                                      |
|---------------|--------------------------------------------------------------------------------------------------------|----------------------------------------------------------------|
| body          | `contains`, `does not contain`, `is`, `is not`, <br> `matches`, `does not match`, <br> [`jsonpath`][10], [`xpath`][11] | _String_ <br> _[Regex][12]_ <br> _String_, _[Regex][12]_ |
| header        | `contains`, `does not contain`, `is`, `is not`, <br> `matches`, `does not match`                       | _String_ <br> _[Regex][12]_                                      |
| response time | `is less than`                                                                                         | _Integer (ms)_                                                  |
| status code   | `is`, `is not`                                                                                         | _Integer_                                                      |

**Note**: HTTP tests can decompress bodies with the following `content-encoding` headers: `br`, `deflate`, `gzip`, and `identity`.

You can create up to 20 assertions per step by clicking on **New Assertion** or by clicking directly on the response preview.

{{< img src="synthetics/api_tests/assertions2.png" alt="Define assertions for your Multistep API test" style="width:90%;" >}}

#### Add execution parameters

The `Continue with test if this step fails` setting allows Multistep API tests to move on with subsequent steps even in case of step failure. This is particularly useful to ensure your tests are able to clean up after themselves. For instance, a test might first create a resource, perform a number of actions on that resource, and end with the deletion of that resource. In case one of the intermediary steps fails, you still want the resource to be deleted at the end of the test to avoid generating false positives. This can be done using the `Continue with test if this step fails` on every intermediary step.

You should also activate the `Consider entire test as failed if this step fails` setting on your intermediary steps to ensure your overall test still generates an alert in case one of the endpoints does not answer as expected.

Similarly, if your Multistep API test runs on a variety of endpoints, the two failure behavior settings can help ensure your test performs all requests even in case of issue with one or several of the API endpoints.

#### Extract variables from the response

You can also optionally extract variables from the response of your HTTP request by parsing its response headers or body. The value of the variable is updated each time the HTTP request step is being run.

To parse your variable:

1. Enter a **Variable Name**. Your variable name can only use uppercase letters, numbers, and underscores and must have at least three characters.
2. Decide whether to extract your variable from the response headers, or from the response body:

    * Extract the value from **response header**: use the full response header of your HTTP request as the variable value, or parse it with a [`regex`][10].
    * Extract the value from **response body**: use the full response body of your HTTP request as the variable value, parse it with a [`regex`][10], [`JSONPath`][8], or [`XPath`][11].

{{< img src="synthetics/api_tests/ms_extract_variable3.png" alt="Extract variables from HTTP requests in Multistep API test" style="width:90%;" >}}

Once created, this variable can be used in the following steps of your Multistep API test. For more information, see [Use variables](#use-variables).

### Specify test frequency

Multistep API tests can run:

* **On a schedule** to ensure your most important endpoints are always accessible to your users. Select the frequency you want Datadog to run your Multistep API test.

{{< img src="synthetics/api_tests/schedule.png" alt="Run API tests on schedule"  style="width:90%;" >}}

* [**Within your CI/CD pipelines**][3] to start shipping without fearing faulty code might impact your customers experience.
* **On-demand** to run your tests whenever makes the most sense for your teams.

### Define alert conditions

Set alert conditions to determine the circumstances under which you want a test to fail and trigger an alert.

#### Alerting rule

When you set the alert conditions to: `An alert is triggered if any assertion fails for X minutes from any n of N locations`, an alert is triggered only if these two conditions are true:

* At least one location was in failure (at least one assertion failed) during the last *X* minutes;
* At one moment during the last *X* minutes, at least *n* locations were in failure.

#### Fast retry

Your test can trigger retries in case of failed test result. By default, the retries are performed 300 ms after the first failed test result-this interval can be configured with the [API][13].

Location uptime is computed on a per-evaluation basis (whether the last test result before evaluation was up or down). The total uptime is computed based on the configured alert conditions. Notifications sent are based on the total uptime.

### Notify your team

A notification is sent by your test based on the [alerting conditions](#define-alert-conditions) previously defined. Use this section to define how and what message to send to your teams.

1. [Similar to monitors][14], select **users and/or services** that should receive notifications either by adding an `@notification` to the message or by searching for team members and connected integrations with the drop-down box.

2. Enter the notification **message** for your test. This field allows standard [Markdown formatting][15] and supports the following [conditional variables][16]:

    | Conditional Variable       | Description                                                         |
    |----------------------------|---------------------------------------------------------------------|
    | `{{#is_alert}}`            | Show when the test alerts.                                          |
    | `{{^is_alert}}`            | Show unless the test alerts.                                        |
    | `{{#is_recovery}}`         | Show when the test recovers from alert.                             |
    | `{{^is_recovery}}`         | Show unless the test recovers from alert.                           |

3. Specify how often you want your test to **re-send the notification message** in case of test failure. To prevent renotification on failing tests, leave the option as `Never renotify if the monitor has not been resolved`.

Click on **Save** to save your test and have Datadog start executing it.

## Variables

### Create local variables

#### Extracted variables

You can [extract variables from any step of your Multistep API test](#extract-variables-from-the-response) to then [re-inject their values in subsequent steps](#use-variables) of your test.

#### Variables from pattern

You can create local variables by clicking on **Create Local Variable** at the top right hand corner of your test configuration form. You can define their values from one of the below available builtins:

`{{ numeric(n) }}`
: Generates a numeric string with `n` digits.

`{{ alphabetic(n) }}`
: Generates an alphabetic string with `n` letters.

`{{ alphanumeric(n) }}`
: Generates an alphanumeric string with `n` characters.

`{{ date(n, format) }}`
: Generates a date in one of our accepted formats with a value of the date the test is initiated + `n` days.

`{{ timestamp(n, unit) }}` 
: Generates a timestamp in one of our accepted units with a value of the timestamp the test is initiated at +/- `n` chosen unit.

### Use variables

You can use the [global variables defined in the `Settings`][17] and the [locally defined variables](#create-local-variables) in the URL, Advanced Options, and assertions of your HTTP tests.

To display your list of variables, type `{{` in your desired field.

{{< img src="synthetics/api_tests/use_variable.mp4" alt="Using Variables in Multistep API tests" video="true" width="90%" >}}

## Test failure

A test is considered `FAILED` if a step does not satisfy one or several assertions or if a step's request prematurely failed. In some cases, the test can indeed fail without being able to test the assertions against the endpoint, these reasons include:

`CONNRESET`
: The connection was abruptly closed by the remote server. Possible causes include the webserver encountering an error or crashing while responding, or loss of connectivity of the webserver.

`DNS`
: DNS entry not found for the test URL. Possible causes include a misconfigured test URL or a wrong configuration in your DNS entries.

`INVALID_REQUEST` 
: The configuration of the test is invalid (for example, a typo in the URL).

`SSL`
: The SSL connection couldn't be performed. [See the dedicated error page for more information][18].

`TIMEOUT`
: The request couldn't be completed in a reasonable time. Two types of `TIMEOUT` can happen:
  - `TIMEOUT: The request couldn’t be completed in a reasonable time.` indicates that the timeout happened at the TCP socket connection level.
  - `TIMEOUT: Retrieving the response couldn’t be completed in a reasonable time.` indicates that the timeout happened on the overall run (which includes TCP socket connection, data transfer, and assertions).

## Further Reading

{{< partial name="whats-next/whats-next.html" >}}

[1]: /synthetics/api_tests/http_tests
[2]: /synthetics/api_tests/http_tests?tab=requestoptions#notify-your-team
[3]: /synthetics/cicd_testing
[4]: /api/v1/synthetics/#get-all-locations-public-and-private
[5]: /synthetics/private_locations
[6]: /synthetics/api_tests/
[7]: /account_management/rbac/
[8]: /account_management/rbac#custom-roles
[9]: /synthetics/search/#search
[10]: https://restfulapi.net/json-jsonpath/
[11]: https://www.w3schools.com/xml/xpath_syntax.asp
[12]: https://developer.mozilla.org/en-US/docs/Web/JavaScript/Guide/Regular_Expressions
[13]: /api/v1/synthetics/#create-a-test
[14]: /monitors/notifications/?tab=is_alert#notification
[15]: http://daringfireball.net/projects/markdown/syntax
[16]: /monitors/notifications/?tab=is_recoveryis_alert_recovery#conditional-variables
[17]: /synthetics/settings/#global-variables
[18]: /synthetics/api_tests/errors/#ssl-errors<|MERGE_RESOLUTION|>--- conflicted
+++ resolved
@@ -56,11 +56,7 @@
 
 To create an HTTP request step, click **Create Your First Step**.
 
-<<<<<<< HEAD
-{{< img src="synthetics/api_tests/create_request.png" alt="Create your Multistep API test requests" style="width:90%;" >}}
-=======
 {{< img src="synthetics/api_tests/create_request2.png" alt="Create your Multistep API test requests" style="width:100%;" >}}
->>>>>>> 98cceb93
 
 **Note:** By default, a maximum of 10 steps can be created. Reach out to <a href="https://docs.datadoghq.com/help/">Datadog support team</a> to increase the limit.
 
@@ -111,13 +107,9 @@
 
   {{< /tabs >}}
 
-<<<<<<< HEAD
 Click on **Test URL** to try out the request configuration. A response preview appears.
 
 {{< img src="synthetics/api_tests/ms_define_request2.png" alt="Define request for your Multistep API test" style="width:90%;" >}}
-=======
-Click **Test URL** to try out the request configuration. A response preview appears.
->>>>>>> 98cceb93
 
 #### Add assertions
 
