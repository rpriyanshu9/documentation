---
title: Multistep API Tests
kind: documentation
description: Chain requests to monitor sophisticated transactions on your key services
further_reading:
- link: "https://www.datadoghq.com/blog/monitor-apis-with-datadog/"
  tag: "Blog"
  text: "Monitor your workflows with Datadog multistep API tests"
- link: 'https://learn.datadoghq.com/course/view.php?id=39'
  tag: 'Learning Center'
  text: 'Introduction to Synthetic Tests'
- link: "/getting_started/synthetics/api_test"
  tag: "Documentation"
  text: "Get started with API tests"
- link: "/synthetics/private_locations"
  tag: "Documentation"
  text: "Run Multistep API tests on internal endpoints"
---

## Overview

Multistep API tests allow you to chain [HTTP tests][1] to proactively monitor that sophisticated journeys on your key services are available at anytime and from anywhere.

You can:

* Execute HTTP requests on API endpoints requiring authentication (for example, through a token)
* Monitor key business transactions at the API level
* Simulate end-to-end mobile application journeys

{{< img src="synthetics/api_tests/ms_overview.png" alt="Multistep API test overview" style="width:90%;" >}}

If one of your services starts answering more slowly, or in an unexpected way (for example, unexpected response body, status code, etc.), your test can [**alert your team**][2], [**block your CI pipeline**][3], or even [**roll back the faulty deployment**][3].

Multistep API tests can run from Datadog [managed locations][4] and [private locations][5], allowing **full coverage of your systems**, both external and internal.

**Note**: Multistep API tests allow you to link several HTTP requests in a single test. If you want to perform single requests to your services, you can leverage [API tests][6].

## Configuration

### Name and tag your test

1. Name your Multistep API test.
2. Add `env` and other tags to your Multistep API test. You can use these tags to quickly filter through your Synthetic tests on the [Synthetic Monitoring homepage][7].

### Select locations

Select the **Locations** for your Multistep API test. Multistep API tests can run from both [managed][4] and [private locations][5] depending on your preference for running the test from outside or inside your network.

### Define steps

To create an HTTP request step, click **Create Your First Step**.

{{< img src="synthetics/api_tests/create_request2.png" alt="Create your Multistep API test requests" style="width:100%;" >}}

**Note:** By default, a maximum of 10 steps can be created. Reach out to <a href="https://docs.datadoghq.com/help/">Datadog support team</a> to increase the limit.

#### Define the request

1. **Name** your step.
2. Choose the **HTTP Method** and specify the **URL** to query. Available methods are: `GET`, `POST`, `PATCH`, `PUT`, `HEAD`, `DELETE`, and `OPTIONS`. Both `http` and `https` URLs are supported.
3. Enrich your HTTP request with **Advanced Options** (optional):

  {{< tabs >}}

  {{% tab "Request Options" %}}

  * **Follow redirects**: Tick to have your HTTP test follow up to ten redirects when performing the request.
  * **Request headers**: Define headers to add to your HTTP request. You can also override the default headers (for example, the `user-agent` header).
  * **Cookies**: Define cookies to add to your HTTP request. Set multiple cookies using the format `<COOKIE_NAME1>=<COOKIE_VALUE1>; <COOKIE_NAME2>=<COOKIE_VALUE2>`.
  * **HTTP Basic Auth**: Add HTTP basic authentication credentials.

  {{% /tab %}}

  {{% tab "Request Body" %}}

  * **Body type**: Select the type of the request body (`text/plain`, `application/json`, `text/xml`, `text/html`, `application/x-www-form-urlendcoded`, or `None`) you want to add to your HTTP request.
  * **Request body**: Add the content of your HTTP request body. **Note**: The request body is limited to a maximum size of 50 kilobytes.

  {{% /tab %}}

  {{% tab "Certificate" %}}

  * **Ignore server certificate error**: Tick to have your HTTP test go on with connection even if there are errors when validating the SSL certificate.
  * **Client certificate**: Authenticate through mTLS by uploading your client certificate and the associated private key.

  {{% /tab %}}

  {{% tab "Proxy" %}}

  * **Proxy URL**: Specify the URL of the proxy the HTTP request should go through (`http://<YOUR_USER>:<YOUR_PWD>@<YOUR_IP>:<YOUR_PORT>`).
  * **Proxy Header**: Add headers to include in the HTTP request to the proxy.

  {{% /tab %}}
  
  {{% tab "Privacy" %}}

<<<<<<< HEAD
  * **Do not save response body**: Select this option to prevent the response body from being saved at runtime. This is helpful to ensure no sensitive data is displayed in your test results, but it can make failure troubleshooting more difficult. For information about security recommendations, see [Synthetic Monitoring Security][1].
=======
  * **Do not save response body**: Select this option to prevent response body from being saved at runtime. This is helpful to ensure no sensitive data gets featured in your test results. Use mindfully as this can make failure troubleshooting more difficult. For information about security recommendations, see [Synthetic Monitoring Security][1].
>>>>>>> f658450d

[1]: /security/synthetics
  {{% /tab %}}

  {{< /tabs >}}

Click on **Test URL** to try out the request configuration. A response preview appears.

{{< img src="synthetics/api_tests/ms_define_request2.png" alt="Define request for your Multistep API test" style="width:90%;" >}}

#### Add assertions

Assertions define what an expected test result is. When hitting `Test URL` basic assertions on `response time`, `status code`, and `header` `content-type` are added based on the response that was obtained. In Multistep API tests, assertions are optional.

| Type          | Operator                                                                                               | Value type                                                      |
|---------------|--------------------------------------------------------------------------------------------------------|----------------------------------------------------------------|
<<<<<<< HEAD
| body          | `contains`, `does not contain`, `is`, `is not`, <br> `matches`, `does not match`, <br> [`jsonpath`][8], [`xpath`][9] | _String_ <br> _[Regex][10]_ <br> _String_, _[Regex][10]_ |
| header        | `contains`, `does not contain`, `is`, `is not`, <br> `matches`, `does not match`                       | _String_ <br> _[Regex][10]_                                      |
=======
| body          | `contains`, `does not contain`, `is`, `is not`, <br> `matches`, `does not match`, <br> [`jsonpath`][10], [`xpath`][11] | _String_ <br> _[Regex][12]_ <br> _String_, _[Regex][12]_ |
| header        | `contains`, `does not contain`, `is`, `is not`, <br> `matches`, `does not match`                       | _String_ <br> _[Regex][12]_                                      |
>>>>>>> f658450d
| response time | `is less than`                                                                                         | _Integer (ms)_                                                  |
| status code   | `is`, `is not`                                                                                         | _Integer_                                                      |

**Note**: HTTP tests can decompress bodies with the following `content-encoding` headers: `br`, `deflate`, `gzip`, and `identity`.

You can create up to 20 assertions per step by clicking on **New Assertion** or by clicking directly on the response preview.

{{< img src="synthetics/api_tests/assertions2.png" alt="Define assertions for your Multistep API test" style="width:90%;" >}}

#### Add execution parameters

The `Continue with test if this step fails` setting allows Multistep API tests to move on with subsequent steps even in case of step failure. This is particularly useful to ensure your tests are able to clean up after themselves. For instance, a test might first create a resource, perform a number of actions on that resource, and end with the deletion of that resource. In case one of the intermediary steps fails, you still want the resource to be deleted at the end of the test to avoid generating false positives. This can be done using the `Continue with test if this step fails` on every intermediary step.

You should also activate the `Consider entire test as failed if this step fails` setting on your intermediary steps to ensure your overall test still generates an alert in case one of the endpoints does not answer as expected.

Similarly, if your Multistep API test runs on a variety of endpoints, the two failure behavior settings can help ensure your test performs all requests even in case of issue with one or several of the API endpoints.

#### Extract variables from the response

You can also optionally extract variables from the response of your HTTP request by parsing its response headers or body. The value of the variable is updated each time the HTTP request step is being run.

To parse your variable:

1. Enter a **Variable Name**. Your variable name can only use uppercase letters, numbers, and underscores and must have at least three characters.
2. Decide whether to extract your variable from the response headers, or from the response body:

<<<<<<< HEAD
    * Extract the value from **response header**: use the full response header of your HTTP request as the variable value or parse it with a [regex][10].
    * Extract the value from **response body**: use the full response body of your HTTP request as the variable value, parse it with a [regex][10], [JSONPath][8], or [XPath][9].
=======
    * Extract the value from **response header**: use the full response header of your HTTP request as the variable value, or parse it with a [`regex`][10].
    * Extract the value from **response body**: use the full response body of your HTTP request as the variable value, parse it with a [`regex`][10], [`JSONPath`][8], or [`XPath`][11].
>>>>>>> f658450d

{{< img src="synthetics/api_tests/ms_extract_variable3.png" alt="Extract variables from HTTP requests in Multistep API test" style="width:90%;" >}}

Once created, this variable can be used in the following steps of your Multistep API test. For more information, see [Use variables](#use-variables).

### Specify test frequency

Multistep API tests can run:

* **On a schedule** to ensure your most important endpoints are always accessible to your users. Select the frequency you want Datadog to run your Multistep API test.

{{< img src="synthetics/api_tests/schedule.png" alt="Run API tests on schedule"  style="width:90%;" >}}

* [**Within your CI/CD pipelines**][3] to start shipping without fearing faulty code might impact your customers experience.
* **On-demand** to run your tests whenever makes the most sense for your teams.

### Define alert conditions

Set alert conditions to determine the circumstances under which you want a test to fail and trigger an alert.

#### Alerting rule

When you set the alert conditions to: `An alert is triggered if any assertion fails for X minutes from any n of N locations`, an alert is triggered only if these two conditions are true:

* At least one location was in failure (at least one assertion failed) during the last *X* minutes;
* At one moment during the last *X* minutes, at least *n* locations were in failure.

#### Fast retry

<<<<<<< HEAD
Your test can trigger retries in case of a failed test result. By default, the retries are performed 300 ms after the first failed test result. The retry interval can be configured with the [API][11].
=======
Your test can trigger retries in case of failed test result. By default, the retries are performed 300 ms after the first failed test result-this interval can be configured with the [API][13].
>>>>>>> f658450d

Location uptime is computed on a per-evaluation basis (whether the last test result before evaluation was up or down). The total uptime is computed based on the configured alert conditions. Notifications sent are based on the total uptime.

### Notify your team

A notification is sent by your test based on the [alerting conditions](#define-alert-conditions) previously defined. Use this section to define how and what message to send to your teams.

<<<<<<< HEAD
1. [Similar to monitors][12], select **users and/or services** that should receive notifications either by adding an `@notification` to the message or by searching for team members and connected integrations with the drop-down box.

2. Enter the notification **message** for your test. This field allows standard [Markdown formatting][13] and supports the following [conditional variables][14]:
=======
1. [Similar to monitors][14], select **users and/or services** that should receive notifications either by adding an `@notification` to the message or by searching for team members and connected integrations with the drop-down box.

2. Enter the notification **message** for your test. This field allows standard [Markdown formatting][15] and supports the following [conditional variables][16]:
>>>>>>> f658450d

    | Conditional Variable       | Description                                                         |
    |----------------------------|---------------------------------------------------------------------|
    | `{{#is_alert}}`            | Show when the test alerts.                                          |
    | `{{^is_alert}}`            | Show unless the test alerts.                                        |
    | `{{#is_recovery}}`         | Show when the test recovers from alert.                             |
    | `{{^is_recovery}}`         | Show unless the test recovers from alert.                           |

3. Specify how often you want your test to **re-send the notification message** in case of test failure. To prevent renotification on failing tests, leave the option as `Never renotify if the monitor has not been resolved`.

Click on **Save** to save your test and have Datadog start executing it.

## Variables

### Create local variables

#### Extracted variables

You can [extract variables from any step of your Multistep API test](#extract-variables-from-the-response) to then [re-inject their values in subsequent steps](#use-variables) of your test.

#### Variables from pattern

You can create local variables by clicking on **Create Local Variable** at the top right hand corner of your test configuration form. You can define their values from one of the below available builtins:

`{{ numeric(n) }}`
: Generates a numeric string with `n` digits.

`{{ alphabetic(n) }}`
: Generates an alphabetic string with `n` letters.

`{{ alphanumeric(n) }}`
: Generates an alphanumeric string with `n` characters.

`{{ date(n, format) }}`
: Generates a date in one of our accepted formats with a value of the date the test is initiated + `n` days.

`{{ timestamp(n, unit) }}` 
: Generates a timestamp in one of our accepted units with a value of the timestamp the test is initiated at +/- `n` chosen unit.

### Use variables

<<<<<<< HEAD
You can use the [global variables defined in the `Settings`][15] and the [locally defined variables](#create-local-variables) in the URL, advanced options, and assertions of your HTTP tests.
=======
You can use the [global variables defined in the `Settings`][17] and the [locally defined variables](#create-local-variables) in the URL, Advanced Options, and assertions of your HTTP tests.
>>>>>>> f658450d

To display your list of variables, type `{{` in your desired field.

{{< img src="synthetics/api_tests/use_variable.mp4" alt="Using Variables in Multistep API tests" video="true" width="90%" >}}

## Test failure

A test is considered `FAILED` if a step does not satisfy one or several assertions or if a step's request prematurely failed. In some cases, the test can indeed fail without being able to test the assertions against the endpoint, these reasons include:

`CONNRESET`
: The connection was abruptly closed by the remote server. Possible causes include the webserver encountering an error or crashing while responding, or loss of connectivity of the webserver.

`DNS`
: DNS entry not found for the test URL. Possible causes include a misconfigured test URL or a wrong configuration in your DNS entries.

`INVALID_REQUEST` 
: The configuration of the test is invalid (for example, a typo in the URL).

`SSL`
<<<<<<< HEAD
: The SSL connection couldn't be performed. [See the dedicated error page for more information][16].
=======
: The SSL connection couldn't be performed. [See the dedicated error page for more information][18].
>>>>>>> f658450d

`TIMEOUT`
: The request couldn't be completed in a reasonable time. Two types of `TIMEOUT` can happen:
  - `TIMEOUT: The request couldn’t be completed in a reasonable time.` indicates that the timeout happened at the TCP socket connection level.
  - `TIMEOUT: Retrieving the response couldn’t be completed in a reasonable time.` indicates that the timeout happened on the overall run (which includes TCP socket connection, data transfer, and assertions).

## Permissions

By default, only users with the [Datadog Admin and Datadog Standard roles][17] can create, edit, and delete Synthetic multistep API tests. To get create, edit, and delete access to Synthetic multistep API tests, upgrade your user to one of those two [default roles][17].

If you have access to the [custom role feature][18], add your user to any custom role that includes `synthetics_read` and `synthetics_write` permissions for Synthetic Monitoring.

## Further Reading

{{< partial name="whats-next/whats-next.html" >}}

[1]: /synthetics/api_tests/http_tests
[2]: /synthetics/api_tests/http_tests?tab=requestoptions#notify-your-team
[3]: /synthetics/cicd_testing
[4]: /api/v1/synthetics/#get-all-locations-public-and-private
[5]: /synthetics/private_locations
[6]: /synthetics/api_tests/
<<<<<<< HEAD
[7]: /synthetics/search/#search
[8]: https://restfulapi.net/json-jsonpath/
[9]: https://www.w3schools.com/xml/xpath_syntax.asp
[10]: https://developer.mozilla.org/en-US/docs/Web/JavaScript/Guide/Regular_Expressions
[11]: /api/latest/synthetics/#edit-an-api-test
[12]: /monitors/notifications/?tab=is_alert#notification
[13]: http://daringfireball.net/projects/markdown/syntax
[14]: /monitors/notifications/?tab=is_recoveryis_alert_recovery#conditional-variables
[15]: /synthetics/settings/#global-variables
[16]: /synthetics/api_tests/errors/#ssl-errors
[17]: /account_management/rbac/
[18]: /account_management/rbac#custom-roles
=======
[7]: /account_management/rbac/
[8]: /account_management/rbac#custom-roles
[9]: /synthetics/search/#search
[10]: https://restfulapi.net/json-jsonpath/
[11]: https://www.w3schools.com/xml/xpath_syntax.asp
[12]: https://developer.mozilla.org/en-US/docs/Web/JavaScript/Guide/Regular_Expressions
[13]: /api/v1/synthetics/#create-a-test
[14]: /monitors/notifications/?tab=is_alert#notification
[15]: http://daringfireball.net/projects/markdown/syntax
[16]: /monitors/notifications/?tab=is_recoveryis_alert_recovery#conditional-variables
[17]: /synthetics/settings/#global-variables
[18]: /synthetics/api_tests/errors/#ssl-errors
>>>>>>> f658450d
<|MERGE_RESOLUTION|>--- conflicted
+++ resolved
@@ -94,11 +94,7 @@
   
   {{% tab "Privacy" %}}
 
-<<<<<<< HEAD
   * **Do not save response body**: Select this option to prevent the response body from being saved at runtime. This is helpful to ensure no sensitive data is displayed in your test results, but it can make failure troubleshooting more difficult. For information about security recommendations, see [Synthetic Monitoring Security][1].
-=======
-  * **Do not save response body**: Select this option to prevent response body from being saved at runtime. This is helpful to ensure no sensitive data gets featured in your test results. Use mindfully as this can make failure troubleshooting more difficult. For information about security recommendations, see [Synthetic Monitoring Security][1].
->>>>>>> f658450d
 
 [1]: /security/synthetics
   {{% /tab %}}
@@ -115,13 +111,8 @@
 
 | Type          | Operator                                                                                               | Value type                                                      |
 |---------------|--------------------------------------------------------------------------------------------------------|----------------------------------------------------------------|
-<<<<<<< HEAD
 | body          | `contains`, `does not contain`, `is`, `is not`, <br> `matches`, `does not match`, <br> [`jsonpath`][8], [`xpath`][9] | _String_ <br> _[Regex][10]_ <br> _String_, _[Regex][10]_ |
 | header        | `contains`, `does not contain`, `is`, `is not`, <br> `matches`, `does not match`                       | _String_ <br> _[Regex][10]_                                      |
-=======
-| body          | `contains`, `does not contain`, `is`, `is not`, <br> `matches`, `does not match`, <br> [`jsonpath`][10], [`xpath`][11] | _String_ <br> _[Regex][12]_ <br> _String_, _[Regex][12]_ |
-| header        | `contains`, `does not contain`, `is`, `is not`, <br> `matches`, `does not match`                       | _String_ <br> _[Regex][12]_                                      |
->>>>>>> f658450d
 | response time | `is less than`                                                                                         | _Integer (ms)_                                                  |
 | status code   | `is`, `is not`                                                                                         | _Integer_                                                      |
 
@@ -148,13 +139,8 @@
 1. Enter a **Variable Name**. Your variable name can only use uppercase letters, numbers, and underscores and must have at least three characters.
 2. Decide whether to extract your variable from the response headers, or from the response body:
 
-<<<<<<< HEAD
-    * Extract the value from **response header**: use the full response header of your HTTP request as the variable value or parse it with a [regex][10].
-    * Extract the value from **response body**: use the full response body of your HTTP request as the variable value, parse it with a [regex][10], [JSONPath][8], or [XPath][9].
-=======
     * Extract the value from **response header**: use the full response header of your HTTP request as the variable value, or parse it with a [`regex`][10].
     * Extract the value from **response body**: use the full response body of your HTTP request as the variable value, parse it with a [`regex`][10], [`JSONPath`][8], or [`XPath`][11].
->>>>>>> f658450d
 
 {{< img src="synthetics/api_tests/ms_extract_variable3.png" alt="Extract variables from HTTP requests in Multistep API test" style="width:90%;" >}}
 
@@ -166,7 +152,7 @@
 
 * **On a schedule** to ensure your most important endpoints are always accessible to your users. Select the frequency you want Datadog to run your Multistep API test.
 
-{{< img src="synthetics/api_tests/schedule.png" alt="Run API tests on schedule"  style="width:90%;" >}}
+{{< img src="synthetics/api_tests/schedule.png" alt="Run API tests on schedule" style="width:90%;" >}}
 
 * [**Within your CI/CD pipelines**][3] to start shipping without fearing faulty code might impact your customers experience.
 * **On-demand** to run your tests whenever makes the most sense for your teams.
@@ -184,11 +170,7 @@
 
 #### Fast retry
 
-<<<<<<< HEAD
 Your test can trigger retries in case of a failed test result. By default, the retries are performed 300 ms after the first failed test result. The retry interval can be configured with the [API][11].
-=======
-Your test can trigger retries in case of failed test result. By default, the retries are performed 300 ms after the first failed test result-this interval can be configured with the [API][13].
->>>>>>> f658450d
 
 Location uptime is computed on a per-evaluation basis (whether the last test result before evaluation was up or down). The total uptime is computed based on the configured alert conditions. Notifications sent are based on the total uptime.
 
@@ -196,15 +178,9 @@
 
 A notification is sent by your test based on the [alerting conditions](#define-alert-conditions) previously defined. Use this section to define how and what message to send to your teams.
 
-<<<<<<< HEAD
 1. [Similar to monitors][12], select **users and/or services** that should receive notifications either by adding an `@notification` to the message or by searching for team members and connected integrations with the drop-down box.
 
 2. Enter the notification **message** for your test. This field allows standard [Markdown formatting][13] and supports the following [conditional variables][14]:
-=======
-1. [Similar to monitors][14], select **users and/or services** that should receive notifications either by adding an `@notification` to the message or by searching for team members and connected integrations with the drop-down box.
-
-2. Enter the notification **message** for your test. This field allows standard [Markdown formatting][15] and supports the following [conditional variables][16]:
->>>>>>> f658450d
 
     | Conditional Variable       | Description                                                         |
     |----------------------------|---------------------------------------------------------------------|
@@ -246,11 +222,7 @@
 
 ### Use variables
 
-<<<<<<< HEAD
 You can use the [global variables defined in the `Settings`][15] and the [locally defined variables](#create-local-variables) in the URL, advanced options, and assertions of your HTTP tests.
-=======
-You can use the [global variables defined in the `Settings`][17] and the [locally defined variables](#create-local-variables) in the URL, Advanced Options, and assertions of your HTTP tests.
->>>>>>> f658450d
 
 To display your list of variables, type `{{` in your desired field.
 
@@ -270,11 +242,7 @@
 : The configuration of the test is invalid (for example, a typo in the URL).
 
 `SSL`
-<<<<<<< HEAD
 : The SSL connection couldn't be performed. [See the dedicated error page for more information][16].
-=======
-: The SSL connection couldn't be performed. [See the dedicated error page for more information][18].
->>>>>>> f658450d
 
 `TIMEOUT`
 : The request couldn't be completed in a reasonable time. Two types of `TIMEOUT` can happen:
@@ -297,7 +265,6 @@
 [4]: /api/v1/synthetics/#get-all-locations-public-and-private
 [5]: /synthetics/private_locations
 [6]: /synthetics/api_tests/
-<<<<<<< HEAD
 [7]: /synthetics/search/#search
 [8]: https://restfulapi.net/json-jsonpath/
 [9]: https://www.w3schools.com/xml/xpath_syntax.asp
@@ -309,18 +276,4 @@
 [15]: /synthetics/settings/#global-variables
 [16]: /synthetics/api_tests/errors/#ssl-errors
 [17]: /account_management/rbac/
-[18]: /account_management/rbac#custom-roles
-=======
-[7]: /account_management/rbac/
-[8]: /account_management/rbac#custom-roles
-[9]: /synthetics/search/#search
-[10]: https://restfulapi.net/json-jsonpath/
-[11]: https://www.w3schools.com/xml/xpath_syntax.asp
-[12]: https://developer.mozilla.org/en-US/docs/Web/JavaScript/Guide/Regular_Expressions
-[13]: /api/v1/synthetics/#create-a-test
-[14]: /monitors/notifications/?tab=is_alert#notification
-[15]: http://daringfireball.net/projects/markdown/syntax
-[16]: /monitors/notifications/?tab=is_recoveryis_alert_recovery#conditional-variables
-[17]: /synthetics/settings/#global-variables
-[18]: /synthetics/api_tests/errors/#ssl-errors
->>>>>>> f658450d
+[18]: /account_management/rbac#custom-roles