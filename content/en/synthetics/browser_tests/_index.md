---
title: Browser Tests
kind: documentation
description: Simulate and monitor user journeys from specific locations.
aliases:
  - /synthetics/browser_check
  - /synthetics/browser_test
further_reading:
- link: "https://www.datadoghq.com/blog/browser-tests/"
  tag: "Blog"
  text: "User experience monitoring with browser tests"
- link: 'https://learn.datadoghq.com/course/view.php?id=39'
  tag: 'Learning Center'
  text: 'Introduction to Synthetic Tests'
- link: "/getting_started/synthetics/browser_test"
  tag: "Documentation"
  text: "Getting started with browser tests"
- link: "https://www.datadoghq.com/blog/test-creation-best-practices/"
  tag: "Blog"
  text: "Best practices for creating end-to-end tests"
- link: "/synthetics/guide/"
  tag: "Documentation"
  text: "Synthetic Monitoring Guides"
---

## Overview

Browser tests are scenarios executed by Datadog on your web applications. They run at configurable periodic intervals from multiple locations around the world, from multiple browsers, and devices. These tests verify both that your applications are up and responding to requests, and that any conditions defined in your scenarios are met.

<div class="alert alert-info">Are you interested in testing applications that sit behind MFA? Read <a href="/synthetics/guide/app-that-requires-login/#multi-factor-authentication" target="_blank">our dedicated guide </a> and <a href="https://docs.google.com/forms/d/e/1FAIpQLSdjx8PDZ8kJ3MD2ehouTri9z_Fh7PoK90J8arRQgt7QFgFxog/viewform?usp=sf_link">send us feedback</a> to help us work on the systems that matter the most to your teams.</div>

## Permissions

<<<<<<< HEAD
By default, only users with the [Datadog Admin and Datadog Standard roles][1] can create, edit, and delete Synthetic browser tests. To get create, edit, and delete access to Synthetic browser tests, upgrade your user to one of those two [default roles][1].

If you have access to the [custom role feature][2], add your user to any custom role that includes `synthetics_read` and `synthetics_write` permissions for Synthetic Monitoring.
=======
By default, only users with the [Datadog Admin and Datadog Standard roles][1] can create, edit, and delete Synthetic browser tests. To get create, edit, and delete access to Synthetic browser tests, upgrade your user to one of these two [default roles][1].

If you have access to the [custom role feature][2], add your user to a custom role that includes `synthetics_read` and `synthetics_write` permissions for Synthetic Monitoring.
>>>>>>> 6e074a70

## Test configuration

Define the configuration of your browser test.

1. **Starting URL**: The URL from which your browser test starts the scenario.
2. **Advanced Options** (optional): Set specific options to your browser test:

  {{< tabs >}}

  {{% tab "Request Options" %}}

  * **Headers**: Define headers to add to or override the default browser headers. For example, set the User Agent in the header to [identify Datadog scripts][1].
  * **Authentication**: Authenticate through HTTP Basic, Digest or NTLM with a username and a password. Credentials added to the HTTP Auth fields are used on every step of your browser test.
  * **Cookies**: Define cookies to add to the default browser cookies. Set multiple cookies using the format `<COOKIE_NAME1>=<COOKIE_VALUE1>; <COOKIE_NAME2>=<COOKIE_VALUE2>`.
  * **Proxy URL**: URL of the proxy the requests should go through (`http://<YOUR_USER>:<YOUR_PWD>@<YOUR_IP>:<YOUR_PORT>`).
  

[1]: /synthetics/guide/identify_synthetics_bots/?tab=apitests
  {{% /tab %}}

  {{% tab "Privacy" %}}

  * **Do not capture any screenshots for this test**: Select this option to prevent any screenshot from being taken for all your test steps. This option is also available as an [advanced option][1] at the individual step level. This is helpful to ensure no sensitive data gets featured in your test results. Use mindfully as it can make failure troubleshooting more difficult. Read more about security recommendations [here][2].


[1]: /synthetics/browser_tests/advanced_options#prevent-screenshot-capture
[2]: /security/synthetics
  {{% /tab %}}

  {{< /tabs >}}

3. **Name**: The name of your browser test.
4. **Select your tags**: The tags attached to your browser test. Use the `<KEY>:<VALUE>` format to filter on a `<VALUE>` for a given `<KEY>` on the Synthetic tests page.
5. **Browsers & Devices**: The browsers (`Chrome`, `Firefox`, `Edge`) and devices (`Laptop Large`, `Tablet`, `Mobile Small`) to run your test on. 
6. **Locations**: The Datadog managed locations to run your test from. Many AWS locations from around the world are available for each site. For the Datadog for Government site, the West US (AWS GovCloud) location is supported. You can also set up [private locations][3] to run your browser test from custom locations or from inside private networks. See a full list of locations in the [Datadog app][4] or use the [API][5].
7. **How often should Datadog run the test?** Intervals are available between every five minutes to once per week. The one minute frequency is available [upon request][6].

### Use global variables

You can use the [global variables defined in the **Settings**][7] in the **Starting URL** as well as in the **Advanced Options** of your browser tests. To display your list of variables, type `{{` in the desired field.

{{< img src="synthetics/browser_tests/using_variables_browser.mp4" alt="Using Variables in Browser Tests" video="true"  width="80%" >}}

### Define alert conditions

You can customize alert conditions to define the circumstances under which you want a test to send a notification alert.

* An alert is triggered if any assertion fails for `X` minutes from any `n` of `N` locations. This alerting rule allows you to specify for how much time and on how many locations a test needs to fail before triggering the notification.
* Retry `X` times before location is marked as failed. This allows you to define how many consecutive test failures need to happen for a location to be considered as failed. By default, there is a 300ms wait before retrying a test that failed. This interval can be configured via the [API][8].

{{< img src="synthetics/browser_tests/alerting_rules.png" alt="Browser test alerting rule"  >}}

### Notify your team

A notification is sent according to the set of alerting conditions. To configure your notifications:

1. Enter a **message** for the browser test. This field allows standard [Markdown formatting][9] and supports the following [conditional variables][10]:

    | Conditional Variable       | Description                                                         |
    |----------------------------|---------------------------------------------------------------------|
    | `{{#is_alert}}`            | Show when monitor alerts                                            |
    | `{{^is_alert}}`            | Show unless monitor alerts                                          |
    | `{{#is_recovery}}`         | Show when monitor recovers from either ALERT   |
    | `{{^is_recovery}}`         | Show unless monitor recovers from either ALERT |

    Notification messages include the **message** defined in this section and information about the failing locations.

2. Choose your [services][11] and/or team members to notify.
3. Specify a renotification frequency. To prevent renotification on failing tests, leave the option as `Never renotify if the monitor has not been resolved`.
4. Click **Save Details and Record Test**.

## Record your steps

<<<<<<< HEAD
Tests can only be recorded from [Google Chrome][12]. To record your test, download the [Datadog Record Test extension for Google Chrome][13].
=======
Tests can be only recorded from [Google Chrome][12]. To record your test, download the [Datadog Record Test extension for Google Chrome][13].

{{< img src="synthetics/browser_tests/browser_check_record_test2.png" alt="Browser test record test"  >}}
>>>>>>> 6e074a70

1. Optionally, select **Open in a pop-up** at the upper right of the page to open your test recording in a separate pop-up window. This is useful if your application does not support being opened in an iframe or if you want to avoid sizing issues at recording. You can also open the pop in **Incognito mode** to start recording your test from a fresh browser free from already logged in sessions, cookies from your existing browser, etc.
2. Click on **Start recording** to begin recording your browser test.
3. As you click on your application going through the user journey you want to monitor, your actions are automatically recorded and used to create [steps][14] within your browser test scenario on the left.
4. In addition to the automatically recorded steps, you can also use the [steps][14] available in the upper left corner to enrich your scenario:
    {{< img src="synthetics/browser_tests/manual_steps.png" alt="Browser Test steps"  style="width:80%;">}}

    **Note**: You should always make sure to **end your browser test with an [assertion][15]** to confirm the journey executed by the browser test resulted in the expected state.
5. Once you have finished your scenario, click on **Save and Launch Test**.

## Further Reading

{{< partial name="whats-next/whats-next.html" >}}

[1]: /account_management/rbac/
[2]: /account_management/rbac#custom-roles
[3]: /synthetics/private_locations/
[4]: https://app.datadoghq.com/synthetics/browser/create
[5]: /api/latest/synthetics/#get-all-locations-public-and-private
[6]: /help/
[7]: /synthetics/settings/#global-variables
[8]: /api/v1/synthetics/#create-or-clone-a-test
[9]: http://daringfireball.net/projects/markdown/syntax
[10]: /monitors/notifications/?tab=is_alert#integrations
[11]: /integrations/#cat-notification
[12]: https://www.google.com/chrome
[13]: https://chrome.google.com/webstore/detail/datadog-test-recorder/kkbncfpddhdmkfmalecgnphegacgejoa
[14]: /synthetics/browser_tests/actions/
[15]: /synthetics/browser_tests/actions/#assertion<|MERGE_RESOLUTION|>--- conflicted
+++ resolved
@@ -31,15 +31,9 @@
 
 ## Permissions
 
-<<<<<<< HEAD
 By default, only users with the [Datadog Admin and Datadog Standard roles][1] can create, edit, and delete Synthetic browser tests. To get create, edit, and delete access to Synthetic browser tests, upgrade your user to one of those two [default roles][1].
 
 If you have access to the [custom role feature][2], add your user to any custom role that includes `synthetics_read` and `synthetics_write` permissions for Synthetic Monitoring.
-=======
-By default, only users with the [Datadog Admin and Datadog Standard roles][1] can create, edit, and delete Synthetic browser tests. To get create, edit, and delete access to Synthetic browser tests, upgrade your user to one of these two [default roles][1].
-
-If you have access to the [custom role feature][2], add your user to a custom role that includes `synthetics_read` and `synthetics_write` permissions for Synthetic Monitoring.
->>>>>>> 6e074a70
 
 ## Test configuration
 
@@ -114,13 +108,9 @@
 
 ## Record your steps
 
-<<<<<<< HEAD
-Tests can only be recorded from [Google Chrome][12]. To record your test, download the [Datadog Record Test extension for Google Chrome][13].
-=======
 Tests can be only recorded from [Google Chrome][12]. To record your test, download the [Datadog Record Test extension for Google Chrome][13].
 
 {{< img src="synthetics/browser_tests/browser_check_record_test2.png" alt="Browser test record test"  >}}
->>>>>>> 6e074a70
 
 1. Optionally, select **Open in a pop-up** at the upper right of the page to open your test recording in a separate pop-up window. This is useful if your application does not support being opened in an iframe or if you want to avoid sizing issues at recording. You can also open the pop in **Incognito mode** to start recording your test from a fresh browser free from already logged in sessions, cookies from your existing browser, etc.
 2. Click on **Start recording** to begin recording your browser test.
