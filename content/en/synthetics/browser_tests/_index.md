---
title: Browser Tests
kind: documentation
description: Simulate and monitor user journeys from specific locations.
aliases:
  - /synthetics/browser_check
  - /synthetics/browser_test
further_reading:
- link: "https://www.datadoghq.com/blog/browser-tests/"
  tag: "Blog"
  text: "User experience monitoring with browser tests"
- link: 'https://learn.datadoghq.com/course/view.php?id=39'
  tag: 'Learning Center'
  text: 'Introduction to Synthetic Tests'
- link: "/getting_started/synthetics/browser_test"
  tag: "Documentation"
  text: "Getting started with browser tests"
- link: "https://www.datadoghq.com/blog/test-creation-best-practices/"
  tag: "Blog"
  text: "Best practices for creating end-to-end tests"
- link: "/synthetics/guide/"
  tag: "Documentation"
  text: "Synthetic Monitoring Guides"
- link: 'https://registry.terraform.io/providers/DataDog/datadog/latest/docs/resources/synthetics_test'
  tag: 'Terraform'
  text: 'Create and manage Synthetic Browser Tests with Terraform'
---

## Overview

Browser tests are scenarios executed by Datadog on your web applications. They run at configurable periodic intervals from multiple locations around the world, from multiple browsers, and devices. These tests verify both that your applications are up and responding to requests, and that any conditions defined in your scenarios are met.

<div class="alert alert-info">If you are interested in testing applications that sit behind MFA, read <a href="/synthetics/guide/app-that-requires-login/#multi-factor-authentication" target="_blank">the dedicated guide </a> and <a href="https://docs.google.com/forms/d/e/1FAIpQLSdjx8PDZ8kJ3MD2ehouTri9z_Fh7PoK90J8arRQgt7QFgFxog/viewform?usp=sf_link">send feedback</a> to the Synthetic Monitoring team to help improve the systems that matter most to your teams.</div>

## Test configuration

Define the configuration of your browser test.

1. **Starting URL**: The URL from which your browser test starts the scenario.
2. **Advanced Options** (optional): Set specific options for your browser test.

  {{< tabs >}}

  {{% tab "Request Options" %}}

  Select **Disable CORS** to prevent the cross-origin resource sharing (CORS) policy from blocking your test.

  * **Request Headers**: Define headers in the **Name** and **Value** fields to add to or override the default browser headers. For example, you can set the User Agent in the header to [identify Datadog scripts][1].
  * **Cookies**: Define cookies to add to the default browser cookies. Enter one cookie per line, using the syntax of [`Set-Cookie`][2].
  * **HTTP Authentication**: Authenticate through HTTP Basic, Digest, or NTLM with a username and a password. Your credentials are used in every step of your browser test.

  Request options are set at every test execution and apply to every step of your browser test at execution time, not recording time. 
  If you need these options to remain active to record the following steps, manually apply the options on the page you are recording from and create subsequent steps in your test.


[1]: /synthetics/guide/identify_synthetics_bots/?tab=apitests
[2]: https://developer.mozilla.org/en-US/docs/Web/HTTP/Headers/Set-Cookie
  {{% /tab %}}

  {{% tab "Certificate" %}}

  Select **Ignore server certificate error** to instruct the test to skip errors in the server certificate. 
  
  * **Client Certificate**: Perform tests on systems that require client certificates by clicking **Upload File** and uploading your certificate file and private key. Only PEM certificates are accepted.
  * **Client Certificate Domains**: Once the certificate files are uploaded, the client certificate applies to the starting URL's domain. To apply the client certificate on another domain, specify the domain in the **Value** field.  

  You can include wildcards in the URL.

  {{% /tab %}}

  {{% tab "Proxy" %}}

  Enter a URL for a proxy you want to send requests through in the **Proxy URL** field as `http://<YOUR_USER>:<YOUR_PWD>@<YOUR_IP>:<YOUR_PORT>`.

  You can include [global variables](#use-global-variables) in the URL.

  {{% /tab %}}

  {{% tab "Privacy" %}}

  Select **Do not capture any screenshots for this test** to prevent screenshots from being taken in your test steps. 
  
  This privacy option is available as an [advanced option][1] at the individual test step level and ensures that no sensitive data appears in your test results. 
  
  Preventing the test from taking screenshots makes troubleshooting failures more difficult. For more information, see [Security][2].

[1]: /synthetics/browser_tests/advanced_options#prevent-screenshot-capture
[2]: /security/synthetics
  {{% /tab %}}

  {{< /tabs >}}

3. **Name**: The name of your browser test.
4. **Select tags**: The `env` and related tags attached to your browser test. Use the `<KEY>:<VALUE>` format to filter on a `<VALUE>` for a given `<KEY>`.
5. **Browsers & Devices**: The browsers (`Chrome`, `Firefox`, and `Edge`) and devices (`Laptop Large`, `Tablet`, and `Mobile Small`) to run your test on. 
6. **Select locations**: The Datadog managed locations to run your test from. Many AWS locations from around the world are available for each site. You can also set up [private locations][1] to run your browser test from custom locations or from inside private networks. See a full list of locations in the [Datadog app][2] or use the [API][3]. {{< site-region region="gov" >}}**Note**: The West US (AWS GovCloud) location is supported on the Datadog for Government site.{{< /site-region >}}
7. **Select test frequency**: The intervals vary from every five minutes to once per week. [Contact Support][4] for one-minute frequency.

### Use global variables

You can use the [global variables defined in the **Settings**][5] in the **Starting URL** as well as in the **Advanced Options** of your browser tests. To display your list of variables, type `{{` in the desired field.

{{< img src="synthetics/browser_tests/using_variables_browser.mp4" alt="Using Variables in Browser Tests" video="true" width="80%" >}}

To use global variables in your browser test's recording, navigate to your recorded steps and click **+ Variables** below the **Start Recording** button. Select **Global Variable** from the dropdown menu. 

{{< img src="synthetics/browser_tests/available-global-variables.png" alt="Available Global Variables" style="width:50%;" >}}

Search for available global variables and click **+** to add them to your recording panel. When you are done adding global variables, click **OK**. 

### Define alert conditions

You can customize alert conditions to define the circumstances under which you want a test to send a notification alert.

* An alert is triggered if any assertion fails for `X` minutes from any `n` of `N` locations. This alerting rule allows you to specify for how much time and on how many locations a test needs to fail before triggering the notification.
* Retry `X` times before location is marked as failed. This allows you to define how many consecutive test failures need to happen for a location to be considered as failed. By default, there is a 300ms wait before retrying a test that failed. This interval can be configured with the [API][6].

{{< img src="synthetics/browser_tests/alerting_rules.png" alt="Browser test alerting rule" >}}

### Notify your team

A notification is sent according to the set of alerting conditions. To configure your notifications:

1. Enter a **message** for the browser test. This field allows standard [Markdown formatting][7] and supports the following [conditional variables][8]:

    | Conditional Variable       | Description                                                         |
    |----------------------------|---------------------------------------------------------------------|
    | `{{#is_alert}}`            | Show when monitor alerts                                            |
    | `{{^is_alert}}`            | Show unless monitor alerts                                          |
    | `{{#is_recovery}}`         | Show when monitor recovers from either ALERT   |
    | `{{^is_recovery}}`         | Show unless monitor recovers from either ALERT |

    Notification messages include the **message** defined in this section and information about the failing locations.

2. Choose your [services][9] and/or team members to notify.
3. Specify a renotification frequency. To prevent renotification on failing tests, leave the option as `Never renotify if the monitor has not been resolved`.
4. Click **Save Details and Record Test**.

## Record your steps

Tests can be only recorded from [Google Chrome][10]. To record your test, download the [Datadog Record Test extension for Google Chrome][11].

{{< img src="synthetics/browser_tests/browser_check_record_test2.png" alt="Browser test record test" width="80%" >}}

<<<<<<< HEAD
1. Optionally, select **Open in a pop-up** at the upper right of the page to open your test recording in a separate pop-up window. This is useful if your application does not support being opened in an iframe or if you want to avoid sizing issues at recording. You can also open the pop in **Incognito mode** to start recording your test from a fresh browser free from already logged-in sessions, cookies from your existing browser, and more.
2. Optionally, enable Datadog to automatically collect RUM data and step recordings from your browser test. For more information, see [Explore RUM & Session Replay][]. 
3. Click on **Start recording** to begin recording your browser test.
4. As you click on your application going through the user journey you want to monitor, your actions are automatically recorded and used to create [steps][12] within your browser test scenario on the left.
5. In addition to the automatically recorded steps, you can also use the [steps][12] available in the upper left corner to enrich your scenario:
    {{< img src="synthetics/browser_tests/manual_steps.png" alt="Browser Test steps" style="width:80%;">}}

    **Note**: You should always make sure to **end your browser test with an [assertion][13]** to confirm the journey executed by the browser test resulted in the expected state.
6. Once you have finished your scenario, click **Save and Launch Test**.
=======
1. Optionally, select **Open in a pop-up** at the upper right of the page to open your test recording in a separate pop-up window. This is useful if your application does not support being opened in an iframe or if you want to avoid sizing issues at recording. You can also open the pop-up in **Incognito mode** to start recording your test from a fresh browser free of already logged-in sessions, cookies from your existing browser, and more.
2. Click **Start Recording** to begin recording your browser test.
3. As you click on your application going through the user journey you want to monitor, your actions are automatically recorded and used to create [steps][12] within your browser test scenario on the left.
4. In addition to the automatically recorded steps, you can also use the [steps][12] available in the upper left corner to enrich your scenario:
    {{< img src="synthetics/browser_tests/manual_steps.png" alt="Browser Test steps" style="width:80%;" >}}
    **Note**: You should always make sure to **end your browser test with an [assertion][13]** to confirm the journey executed by the browser test resulted in the expected state.
5. Once you have finished your scenario, click **Save and Launch Test**.
>>>>>>> 4032c23e

## Permissions

By default, only users with the [Datadog Admin and Datadog Standard roles][16] can create, edit, and delete Synthetic browser tests. To get create, edit, and delete access to Synthetic browser tests, upgrade your user to one of those two [default roles][16].

If you have access to the [custom role feature][17], add your user to any custom role that includes `synthetics_read` and `synthetics_write` permissions.

### Restrict access

<div class="alert alert-warning">
Access restriction is available for customers with <a href="https://docs.datadoghq.com/account_management/rbac/?tab=datadogapplication#create-a-custom-role">custom roles</a> enabled on their accounts.</div>

You can restrict access to a browser test based on the roles in your organization. When creating a browser test, choose which roles (in addition to your user) can read and write your test. 

{{< img src="synthetics/settings/restrict_access.png" alt="Set permissions for your test" style="width:70%;" >}}

## Further Reading

{{< partial name="whats-next/whats-next.html" >}}

[1]: /synthetics/private_locations/
[2]: https://app.datadoghq.com/synthetics/browser/create
[3]: /api/latest/synthetics/#get-all-locations-public-and-private
[4]: /help/
[5]: /synthetics/settings/#global-variables
[6]: /api/v1/synthetics/#create-or-clone-a-test
[7]: http://daringfireball.net/projects/markdown/syntax
[8]: /monitors/notify/?tab=is_alert#integrations
[9]: /integrations/#cat-notification
[10]: https://www.google.com/chrome
[11]: https://chrome.google.com/webstore/detail/datadog-test-recorder/kkbncfpddhdmkfmalecgnphegacgejoa
[12]: /synthetics/browser_tests/actions/
[13]: /synthetics/browser_tests/actions/#assertion
[14]: https://app.datadoghq.com/synthetics/tests?query=type%3A%28browser%29
[15]: /real_user_monitoring/explorer/
[16]: /account_management/rbac/
[17]: /account_management/rbac#custom-roles<|MERGE_RESOLUTION|>--- conflicted
+++ resolved
@@ -142,25 +142,15 @@
 
 {{< img src="synthetics/browser_tests/browser_check_record_test2.png" alt="Browser test record test" width="80%" >}}
 
-<<<<<<< HEAD
 1. Optionally, select **Open in a pop-up** at the upper right of the page to open your test recording in a separate pop-up window. This is useful if your application does not support being opened in an iframe or if you want to avoid sizing issues at recording. You can also open the pop in **Incognito mode** to start recording your test from a fresh browser free from already logged-in sessions, cookies from your existing browser, and more.
 2. Optionally, enable Datadog to automatically collect RUM data and step recordings from your browser test. For more information, see [Explore RUM & Session Replay][]. 
-3. Click on **Start recording** to begin recording your browser test.
+3. Click **Start Recording** to begin recording your browser test.
 4. As you click on your application going through the user journey you want to monitor, your actions are automatically recorded and used to create [steps][12] within your browser test scenario on the left.
 5. In addition to the automatically recorded steps, you can also use the [steps][12] available in the upper left corner to enrich your scenario:
     {{< img src="synthetics/browser_tests/manual_steps.png" alt="Browser Test steps" style="width:80%;">}}
 
     **Note**: You should always make sure to **end your browser test with an [assertion][13]** to confirm the journey executed by the browser test resulted in the expected state.
 6. Once you have finished your scenario, click **Save and Launch Test**.
-=======
-1. Optionally, select **Open in a pop-up** at the upper right of the page to open your test recording in a separate pop-up window. This is useful if your application does not support being opened in an iframe or if you want to avoid sizing issues at recording. You can also open the pop-up in **Incognito mode** to start recording your test from a fresh browser free of already logged-in sessions, cookies from your existing browser, and more.
-2. Click **Start Recording** to begin recording your browser test.
-3. As you click on your application going through the user journey you want to monitor, your actions are automatically recorded and used to create [steps][12] within your browser test scenario on the left.
-4. In addition to the automatically recorded steps, you can also use the [steps][12] available in the upper left corner to enrich your scenario:
-    {{< img src="synthetics/browser_tests/manual_steps.png" alt="Browser Test steps" style="width:80%;" >}}
-    **Note**: You should always make sure to **end your browser test with an [assertion][13]** to confirm the journey executed by the browser test resulted in the expected state.
-5. Once you have finished your scenario, click **Save and Launch Test**.
->>>>>>> 4032c23e
 
 ## Permissions
 
