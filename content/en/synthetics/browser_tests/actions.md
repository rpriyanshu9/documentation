---
title: Browser Test Actions
kind: documentation
description: Record Actions for a Synthetics Browser Test
further_reading:
- link: "synthetics/browser_tests/advanced_options"
  tag: "Documentation"
  text: "Learn how to configure advanced options for Actions"
---

Actions are a series of steps that you can record for a browser test, which you can then edit or build on. You can also configure certain actions with [advanced options][1].

**Note**: The default timeout for each step is approximately 60 seconds. You can override the timeout with [advanced options][2].

## Click

[Datadog’s extension][3] automatically records clicks on your page. 

Specify the type of click you want your browser test to perform at execution time:

{{< img src="synthetics/browser_tests/browser_test_click_step.mp4" alt="Browser Test Click Step" video="true" width="60%">}}

Choose from:

* Primary click (corresponds to a left click)
* Double click
* Contextual click (corresponds to a right click)

## Assertion

{{< img src="synthetics/browser_tests/browser_test_assertions.png" alt="Browser Test Assertion"  style="width:40%;">}}

Assertions allow you to validate that your browser test is in the state you expect it to be in, at any given point of a simulated user journey. This is why you must end your browser tests by an assertion to confirm it ended up in an expected state.

Some assertions are performed on the active page. **Active page** refers to the page that was last interacted with, using a click or an assertion on a page element for instance.

| Assertion                                                 | Description                                                                                                                                                                             |
|-----------------------------------------------------------|-----------------------------------------------------------------------------------------------------------------------------------------------------------------------------------------|
| `Test an element's content`                               | Selects an element and checks if it contains a specific value. For instance, you could select a `div` and check whether it contains the word "hello".                                   |
| `Test that some text is present on the active page`       | Asserts that some specific text is present on the current page.                                                                                                                         |
| `Test that some text is not present on the active page` | Asserts that some specific text is **NOT** present on the current page.                                                                                                                 |
| `Test the content of the URL of the active page`          | Takes the URL of the last page that was interacted with, then asserts whether a specific value (`string`, `number`, `regex`) is present within it.                                      |
| `Test that an element is present on the active page`      | Asserts that an element (such as a specific `span`, `div`, `h`, `a`, etc.) is present on the current page.                                                                              |
<<<<<<< HEAD
| `Test that an email was received`                         | Asserts that an email was sent and whether specific values (`string`, `number`, `regex`) are present within the email subject or body. This assertion leverages [email variables][3]. |
| `Test your UI with custom JavaScript`                         | Test a custom assertion using your own JavaScript scripts. By default the assertion is done on the active page. If you want your JavaScript function to leverage a specific page element, you can select it using **Target Element** and then refer to it as the `element` parameter in your function. |
| `Test a downloaded file`                         | Perform verifications on files downloaded in previous steps. You can assert: the file name, size, and MD5 value. |
=======
| `Test that an email was received`                         | Asserts that an email was sent and whether specific values (`string`, `number`, `regex`) are present within the email subject or body. This assertion leverages [email variables][4]. |
| `Test a JavaScript assertion`                         | Test a custom assertion using your own JavaScript scripts. By default the assertion is done on the active page. If you want your JavaScript function to leverage a specific page element, you can select it using **Target Element** and then refer to it as the `element` parameter in your function. |
>>>>>>> 9376f895

[Advanced options][1] are also available for assertions.

## Navigation

The navigation action allows you to:

* Refresh the current page of the scenario.
* Follow a specific link. In the **Enter link URL** box, you must prepend your URLs with `http` or `https`.
* Go to an email and click on a link. This step allows you to access your Synthetics mail inbox after creating an [email variable][4].
* Choose the email you are interested in and click the link you want your browser test to click on.

## Special Actions

[The provided Datadog extension][3] records most actions. However, some actions—such as hover, press key, and scroll—are not recorded automatically. Explicitly add a step for them using the **Special Actions** menu located at the top left-hand corner of the recorder.

### Hover

This browser test step isn’t added through an actual hovering mechanism (otherwise each element you are hovering would be added as a step) but using a dedicated action with a click.

After selecting the Hover action, click on the element you want to choose to create a new step.

### Press key

You can simulate users entering keystrokes using **Press Key** steps. The keys below can be recorded using the [Datadog extension][3]:

* Enter
* Arrows (up, down, right, and left)
* Tab (outside a form)
* Escape 
* Backspace

To press keys that are not being automatically recorded, specify which values need to be pressed in the value box of the **Press Key** special action:

{{< img src="synthetics/browser_tests/browser_test_press_key.png" alt="Browser Test Press Key"  style="width:60%;">}}

The below modifiers can also be applied to the inputted value:

* Alt
* Control
* Meta
* Shift

### Scroll

Your browser test automatically scrolls to the element it needs to interact with. Consequently, in most cases, you do not need to manually add a scroll step. The scroll step should only be added when needed to trigger an additional network request, such as in an infinite scroll.

{{< img src="synthetics/browser_tests/browser_test_scroll_step.png" alt="Browser Test Scroll Step"  style="width:60%;">}}

You need to specify the number of pixels your browser test should scroll vertically or horizontally.

By default, the scroll step scrolls on the whole page. If you need to scroll on a specific element (for instance a specific `<div>`), use the **Target Element** option to select the element you want your browser test to scroll on.

## Upload

You can record the uploading of files as an action. To record an upload step you can:

* Either open your desktop from the browser,
* Or drag and drop your file in the recording iframe.

{{< img src="synthetics/browser_tests/upload_file_step.png" alt="Create an upload file step"  style="width:50%;">}}

This is limited to 10 files, with a limit of 5MB each.

## Variable

### Create a variable

{{< img src="synthetics/browser_tests/browser_test_variables.mp4" alt="Setup Variable" video="true"  width="60%">}}

To create a variable, first give it a name then define its value from:

* **An Element**: Create a variable out of a `span`, `div`, etc. content by extracting the text of this element.
* **JavaScript**: Generate custom variables using your own JavaScript scripts. By default the step is being performed at the page level. If you want your JavaScript function to leverage a specific page element, you can select it using **Target Element** and then refer to it as the `element` parameter in your function.
* **A Global Variable**: Store and use global variables through [Synthetics Settings][5].
* **An Email**: Generate a random Synthetics email address that can be used in your test steps to assert if an email was correctly sent or to perform actions over the sent email content (e.g. click a confirmation link).
* **A Pattern**:

| Pattern                 | Description                                         |
|-------------------------|-----------------------------------------------------|
| `{{ numeric(n) }}`      | Generates a numeric string with n digits.           |
| `{{ alphabetic(n) }}`   | Generates an alphabetic string with n letters.      |
| `{{ alphanumeric(n) }}` | Generates an alphanumeric string with n characters. |

### Use the variable

Once created, use your variable to set an input text on a form or search bar. Use the little hand on your variable box to create an input step:

{{< img src="synthetics/browser_tests/variable_input.mp4" alt="Variable Input" video="true"  width="80%" >}}

You can also use your variables in some assertions, including:

* Check an element’s content
* Assert text is present on the page
* Assert the page does not contain text
* Check main page URL's content
* Check that an email was received

To use your variables in one of your assertions, hit *Use Variable* and select the variable you want to use:

{{< img src="synthetics/browser_tests/use_variable_in_assertion.png" alt="Use variable in assertion"  style="width:40%;">}}

Alternatively, you can record a step inputting `{{ <YOUR_VARIABLE> }}` in the desired field. 

### Use variables in JavaScript steps

If you need to use variables in JavaScript steps (assertion or variable), use `vars.<YOUR_VARIABLE>`.

## Wait

By default, Datadog waits for a page to be fully loaded before performing an action or a next step—with a timeout after 60 seconds. In some cases, however, you may wish to set a custom waiting time. For instance, if you know that a page or a page element is taking more than 60 seconds to load, you can leverage the wait step in order to extend that default timeout. If you choose to use this functionality, the value for your wait step must not exceed 300 seconds.

**Note**: This additional time is systematically added to **each run** of your browser test scenario.

## Subtests

You can run browser tests within other browser tests, up to two levels of nesting. [Advanced options][6] also allow you to choose where you want your subtest to be played.

**Note**: If it does not make sense for you to run your subtest independently, you can pause it. It will continue to be called as part of your main test, but it will not be executed individually.

## Further Reading

{{< partial name="whats-next/whats-next.html" >}}

[1]: /synthetics/browser_tests/advanced_options
[2]: /synthetics/browser_tests/advanced_options/#timeout
[3]: https://chrome.google.com/webstore/detail/datadog-test-recorder/kkbncfpddhdmkfmalecgnphegacgejoa
[4]: /synthetics/browser_tests/#create-a-variable
[5]: /synthetics/settings
[6]: /synthetics/browser_tests/advanced_options/#subtests<|MERGE_RESOLUTION|>--- conflicted
+++ resolved
@@ -41,14 +41,9 @@
 | `Test that some text is not present on the active page` | Asserts that some specific text is **NOT** present on the current page.                                                                                                                 |
 | `Test the content of the URL of the active page`          | Takes the URL of the last page that was interacted with, then asserts whether a specific value (`string`, `number`, `regex`) is present within it.                                      |
 | `Test that an element is present on the active page`      | Asserts that an element (such as a specific `span`, `div`, `h`, `a`, etc.) is present on the current page.                                                                              |
-<<<<<<< HEAD
-| `Test that an email was received`                         | Asserts that an email was sent and whether specific values (`string`, `number`, `regex`) are present within the email subject or body. This assertion leverages [email variables][3]. |
+| `Test that an email was received`                         | Asserts that an email was sent and whether specific values (`string`, `number`, `regex`) are present within the email subject or body. This assertion leverages [email variables][4]. |
 | `Test your UI with custom JavaScript`                         | Test a custom assertion using your own JavaScript scripts. By default the assertion is done on the active page. If you want your JavaScript function to leverage a specific page element, you can select it using **Target Element** and then refer to it as the `element` parameter in your function. |
 | `Test a downloaded file`                         | Perform verifications on files downloaded in previous steps. You can assert: the file name, size, and MD5 value. |
-=======
-| `Test that an email was received`                         | Asserts that an email was sent and whether specific values (`string`, `number`, `regex`) are present within the email subject or body. This assertion leverages [email variables][4]. |
-| `Test a JavaScript assertion`                         | Test a custom assertion using your own JavaScript scripts. By default the assertion is done on the active page. If you want your JavaScript function to leverage a specific page element, you can select it using **Target Element** and then refer to it as the `element` parameter in your function. |
->>>>>>> 9376f895
 
 [Advanced options][1] are also available for assertions.
 
