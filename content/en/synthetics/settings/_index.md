--- conflicted
+++ resolved
@@ -91,15 +91,9 @@
 
 ### Permissions
 
-<<<<<<< HEAD
-By default, only users with the [Datadog Admin and Datadog Standard roles][7] can access the Synthetic Monitoring **Global Variables** page. You can get access to the **Global Variables** page by having your user upgraded to one of those two [default roles][8]. 
-
-If you have access to the [custom role feature][9], add your user to any custom role that includes `synthetics_global_variable_read` and `synthetics_global_variable_write` permissions for global variables. 
-=======
 By default, only users with the [Datadog Admin and Datadog Standard roles][11] can access the Synthetic Monitoring **Global Variables** page. You can get access to the **Global Variables** page by having your user upgraded to one of those two [default roles][11]. 
 
 If you have access to the [custom role feature][12], add your user to any custom role that includes `synthetics_global_variable_read` and `synthetics_global_variable_write` permissions for global variables. 
->>>>>>> 98cceb93
 
 #### Restrict access
 
@@ -144,15 +138,9 @@
 
 ### Permissions
 
-<<<<<<< HEAD
-By default, only users with the [Datadog Admin and Datadog Standard roles][7] can access the Synthetic Monitoring **Default Settings** page. To get access to the **Default Settings** page, upgrade your user to one of those two [default roles][8]. 
+By default, only users with the [Datadog Admin and Datadog Standard roles][11] can access the Synthetic Monitoring **Default Settings** page. To get access to the **Default Settings** page, upgrade your user to one of those two [default roles][11]. 
 
-If you have access to the [custom role feature][9], add your user to any custom role that includes `synthetics_default_settings_read` and `synthetics_default_settings_write` permissions for default settings. 
-=======
-By default, only users with the [Datadog Admin and Datadog Standard roles][11] can access the Synthetic Monitoring **Default Settings** page. To get access to the **Default Settings** page, upgrade your user to one of these two [default roles][11]. 
-
-If you have access to the [custom role feature][12], add your user to a custom role that includes `synthetics_default_settings_read` and `synthetics_default_settings_write` permissions for default settings. 
->>>>>>> 98cceb93
+If you have access to the [custom role feature][12], add your user to any custom role that includes `synthetics_default_settings_read` and `synthetics_default_settings_write` permissions for default settings. 
 
 ## Further Reading
 
