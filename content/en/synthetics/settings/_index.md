--- conflicted
+++ resolved
@@ -91,15 +91,9 @@
 
 ### Permissions
 
-<<<<<<< HEAD
-By default, only users with the [Datadog Admin and Datadog Standard roles][11] can access the Synthetic Monitoring **Global Variables** page. You can get access to the **Global Variables** page by having your user upgraded to one of these two [default roles][11]. 
+By default, only users with the [Datadog Admin and Datadog Standard roles][11] can access the Synthetic Monitoring **Global Variables** page. You can get access to the **Global Variables** page by having your user upgraded to one of those two [default roles][11]. 
 
-If you have access to the [custom role feature][12], add your user to a custom role that includes `synthetics_global_variable_read` and `synthetics_global_variable_write` permissions for global variables. 
-=======
-By default, only users with the [Datadog Admin and Datadog Standard roles][7] can access the Synthetic Monitoring **Global Variables** page. You can get access to the **Global Variables** page by having your user upgraded to one of those two [default roles][8]. 
-
-If you have access to the [custom role feature][9], add your user to any custom role that includes `synthetics_global_variable_read` and `synthetics_global_variable_write` permissions for global variables. 
->>>>>>> 4ab21a4e
+If you have access to the [custom role feature][12], add your user to any custom role that includes `synthetics_global_variable_read` and `synthetics_global_variable_write` permissions for global variables. 
 
 #### Restrict access
 
@@ -114,13 +108,9 @@
 
 ### Default locations
 
-<<<<<<< HEAD
-Choose the default locations for your [API test][3], [multistep API test ][4], or [browser test][5] details. Options include all of the available managed locations Datadog offers and the private locations you set up for your account.
-=======
-Choose the default locations for your [API test][10], [multistep API test ][11], or [browser test][4] details. 
+Choose the default locations for your [API test][3], [multistep API test ][4], or [browser test][5] details. 
 
 Your options include all of the available managed locations Datadog offers and the private locations you set up for your account.
->>>>>>> 4ab21a4e
 
 ### APM integration for browser tests
 
@@ -139,11 +129,12 @@
 </div>
 
 Allows you to enforce selected tags on Synthetics tests. You can break down cost and usage by services, applications, or teams.
+
 To enable tag enforcement, click **Enforce tags for usage attributions on all tests**.  
 
 {{< img src="synthetics/settings/tag_enforcement.png" alt="Enforce tags for usage attributions on all tests" style="width:100%;">}}
 
-For more information, see [Usage Attribution][12].
+For more information, see [Usage Attribution][13].
 
 ### Permissions
 
@@ -161,18 +152,10 @@
 [4]: /synthetics/multistep/
 [5]: /synthetics/browser_tests/
 [6]: https://app.datadoghq.com/synthetics/settings/variables
-<<<<<<< HEAD
 [7]: /synthetics/api_tests/http_tests?tab=requestoptions#use-variables
 [8]: /synthetics/multistep?tab=requestoptions#use-variables
 [9]: /synthetics/browser_tests/?tab=requestoptions#use-global-variables
 [10]: /synthetics/browser_tests/actions#using-variables
 [11]: /account_management/rbac/?tab=datadogapplication#datadog-default-roles
 [12]: /account_management/rbac/?tab=datadogapplication#custom-roles
-=======
-[7]: /account_management/users/default_roles/
-[8]: /account_management/rbac/?tab=datadogapplication#datadog-default-roles
-[9]: /account_management/rbac/?tab=datadogapplication#custom-roles
-[10]: /synthetics/multistep/
-[11]: /synthetics/browser_tests
-[12]: /account_management/billing/usage_attribution
->>>>>>> 4ab21a4e
+[13]: /account_management/billing/usage_attribution