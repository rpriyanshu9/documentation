--- conflicted
+++ resolved
@@ -21,7 +21,7 @@
 
 The CI Results Explorer provides visibility into the CI jobs executing your Synthetic tests. 
 
-{{< img src="synthetics/ci/ci_results_explorer/ci_results_explorer.png" alt="CI Results Explorer" style="width:100%;">}}
+{{< img src="synthetics/ci_results_explorer/ci_results_explorer.png" alt="CI Results Explorer" style="width:100%;">}}
 
 You can:
 
@@ -30,13 +30,7 @@
 * Keep track of the progress of your tests in CI pipelines.
 * Identify flaky tests to fix.
 
-<<<<<<< HEAD
 ## Explore test batches
-=======
-{{< img src="synthetics/ci_results_explorer/ci_results_explorer.png" alt="CI Results Explorer" style="width:100%;">}}
-
-## Exploring batches
->>>>>>> e3b8a7e5
 
 The CI Results Explorer displays batches of tests run by the [Synthetics and CI/CD integration][1]. Each batch corresponds to a call to the Datadog API (through the NPM package or directly through the API endpoint) and triggers one or several test executions. 
 
