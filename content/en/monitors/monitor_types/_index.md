---
title: Monitors
kind: documentation
aliases:
    - /monitoring
---

## Create

To [create a monitor][1] in Datadog, hover over **Monitors** in the main menu and click **New Monitor** in the sub-menu. To create a monitor programmatically, see the [Datadog API][2] or [community maintained libraries][3].

Select a monitor type:

<<<<<<< HEAD
* [Host][4]
* [Metric][5]
* [Anomaly][6]
* [Outlier][7]
* [Forecast][8]
* [Integration][9]
* [Live Process][10]
* [Process Check][11]
* [Network][12]
* [Custom Check][13]
* [Event][14]
* [Logs][15]
* [APM][16]
* [Real User Monitoring][17]
* [Watchdog][18]
* [Composite][19]
=======
* [Host][4] - Check if one or more hosts are reporting to Datadog.
* [Metric][5] - Compare values of a metric with a user-defined threshold.
* [Anomaly][6] - Detect anomalous behavior for a metric based on historical data.
* [Outlier][7] - Alert on members of a group behaving differently than the others.
* [Forecast][8] - Alert when a metric is projected to cross a threshold.
* [Integration][9] - Monitor metric values or health status from a specific integration.
* [Live Process][10] - Check if one or more processes are running on a host.
* [Process Check][11] - Watch the status produced by the `process.up` service check.
* [Network][12] - Check the status of TCP/HTTP endpoints.
* [Custom Check][13] - Monitor the status of arbitrary custom checks.
* [Event][14] - Monitor events gathered by Datadog.
* [Logs][15] - Monitor logs gathered by Datadog.
* [APM][16] - Compare an APM metric to a user-defined threshold.
* [Real User Monitoring][17] - Monitor real user data gathered by Datadog.
* [Watchdog][18] - Get notified when Watchdog detects anomalous behavior.
* [Composite][19] - Alert on an expression combining multiple monitors.
>>>>>>> 3fd09f64

## Import

[Import a monitor][20] to Datadog with JSON using the main navigation: *Monitors --> New Monitor --> Import*.

You can obtain a JSON export of any monitor from the monitor's status page. Click the settings cog (top right) and choose **Export** from the menu.

## Audit

For all monitor types, monitor changes create an event in the [event stream][21]. This event explains the change and displays the user that made the change.

If you made changes to a monitor, you can see examples with the following event search:

```text
https://app.datadoghq.com/event/stream?per_page=30&query=tags:audit%20status:all
```

Datadog also provides a notification option for changes to monitors you create. At the bottom of the monitor editor, under **Notify your team**, choose **Notify** in the drop-down next to: *alert recipients when this alert is modified*.

The notify setting sends an email with the monitor audit event to all people who are alerted in the specific monitor. The monitor audit event also appears in the [event stream][20].

[1]: https://app.datadoghq.com/monitors#/create
[2]: /api/#monitors
[3]: /developers/libraries/#managing-monitors
[4]: /monitors/monitor_types/host
[5]: /monitors/monitor_types/metric
[6]: /monitors/monitor_types/anomaly
[7]: /monitors/monitor_types/outlier
[8]: /monitors/monitor_types/forecasts
[9]: /monitors/monitor_types/integration
[10]: /monitors/monitor_types/process
[11]: /monitors/monitor_types/process_check
[12]: /monitors/monitor_types/network
[13]: /monitors/monitor_types/custom_check
[14]: /monitors/monitor_types/event
[15]: /monitors/monitor_types/log
[16]: /monitors/monitor_types/apm
[17]: /monitors/monitor_types/real_user_monitoring
[18]: /monitors/monitor_types/watchdog
[19]: /monitors/monitor_types/composite
[20]: https://app.datadoghq.com/monitors#create/import
[21]: /events<|MERGE_RESOLUTION|>--- conflicted
+++ resolved
@@ -11,24 +11,6 @@
 
 Select a monitor type:
 
-<<<<<<< HEAD
-* [Host][4]
-* [Metric][5]
-* [Anomaly][6]
-* [Outlier][7]
-* [Forecast][8]
-* [Integration][9]
-* [Live Process][10]
-* [Process Check][11]
-* [Network][12]
-* [Custom Check][13]
-* [Event][14]
-* [Logs][15]
-* [APM][16]
-* [Real User Monitoring][17]
-* [Watchdog][18]
-* [Composite][19]
-=======
 * [Host][4] - Check if one or more hosts are reporting to Datadog.
 * [Metric][5] - Compare values of a metric with a user-defined threshold.
 * [Anomaly][6] - Detect anomalous behavior for a metric based on historical data.
@@ -45,7 +27,6 @@
 * [Real User Monitoring][17] - Monitor real user data gathered by Datadog.
 * [Watchdog][18] - Get notified when Watchdog detects anomalous behavior.
 * [Composite][19] - Alert on an expression combining multiple monitors.
->>>>>>> 3fd09f64
 
 ## Import
 
