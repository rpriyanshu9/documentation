--- conflicted
+++ resolved
@@ -65,17 +65,13 @@
 | Property     | Description                                                                           |
 |--------------|---------------------------------------------------------------------------------------|
 | Status       | Alert, Warn, No Data, or OK                                                           |
-<<<<<<< HEAD
-| Type         | Learn more about [monitor types][3].                                                  |
-=======
-| Type         | Learn more about [monitor types][1].                                                  |
->>>>>>> 64fe01f0
-| ID           | Used for the [monitor API][4].                                                        |
+| Type         | Learn more about [monitor types][4].                                                  |
+| ID           | Used for the [monitor API][5].                                                        |
 | Date created | The date the monitor was created.                                                     |
 | Author       | The person who created the monitor.                                                   |
 | Tags         | The tags attached at the monitor level. Edit the tags by clicking on the pencil icon. |
-| Query        | Learn more about [querying][5].                                                       |
-| Message      | The message specified in the [notification][6] section of the monitor.                |
+| Query        | Learn more about [querying][6].                                                       |
+| Message      | The message specified in the [notification][7] section of the monitor.                |
 
 ## Status and history
 
@@ -92,23 +88,19 @@
 
 #### Investigate a Monitor in a Notebook
 
-For further investigation into your metrics evolution, click **Open in a notebook** by the status graph. This generates an investigation [notebook][7] with a formatted graph of the monitor query.
+For further investigation into your metrics evolution, click **Open in a notebook** by the status graph. This generates an investigation [notebook][8] with a formatted graph of the monitor query.
 
 {{< img src="monitors/monitor_status/notebook-button.png" alt="Open in notebook button" style="width:90%;">}}
 
 The notebook matches the monitor evaluation period time range and includes related logs where relevant.
 
-<<<<<<< HEAD
 ### History
-=======
-For further investigation into your metrics evolution, click **Open in a notebook** by the status graph. This generates an investigation [notebook][7] with a formatted graph of the monitor query.
->>>>>>> 64fe01f0
 
 The history graph shows the collected data aligned with the status graph. It shows the raw data points being submitted for the metric query in the monitor. The monitor status page uses the same timeseries graph widget that is used in Notebooks and Dashboards.
 
 ### Evaluation graph
 
-The evaluation graph is specific to the monitor. It uses the same query logic as the history graph, however it is scoped to the timeframe bracket on the history graph. It has a fixed, zoomed window that corresponds to your monitor [evaluation window][8] to ensure the displayed points are aggregated correctly. For example, if the monitor is configured to evaluate the average of the query over the last 15 minutes, each datapoint in the evaluation graph shows the aggregate value of the metric for the previous 15 minute evaluation window.
+The evaluation graph is specific to the monitor. It uses the same query logic as the history graph, however it is scoped to the timeframe bracket on the history graph. It has a fixed, zoomed window that corresponds to your monitor [evaluation window][9] to ensure the displayed points are aggregated correctly. For example, if the monitor is configured to evaluate the average of the query over the last 15 minutes, each datapoint in the evaluation graph shows the aggregate value of the metric for the previous 15 minute evaluation window.
 
 This graph shows the results from the raw data points of a metric applied against the evaluation conditions you configure in the monitor. This visualization is different from the History graph because it's showing the value of the data after it has gone through the monitor query. 
 
@@ -116,19 +108,11 @@
 
 ## Events
 
-<<<<<<< HEAD
-Events generated from your monitor (alerts, warnings, recoveries, etc.) are shown in this section based on the time selector above the **Status & History** section. The events are also displayed in your [Events Explorer][9].
+Events generated from your monitor (alerts, warnings, recoveries, etc.) are shown in this section based on the time selector above the **Status & History** section. The events are also displayed in your [Events Explorer][10].
 
 ### Audit events
 
-For all monitor types, monitor changes (monitor edits for instance) create an event in the Events Explorer. This event explains the change and displays the user that made the change. For more information, see the [Events][10] documentation.
-=======
-Events generated from your monitor (alerts, warnings, recoveries, etc.) are shown in this section based on the time selector above the **Status & History** section. The events are also displayed in your [event explorer][8].
-
-### Audit events
-
-For all monitor types, monitor changes (monitor edits for instance) create an event in the [event explorer][8]. This event explains the change and displays the user that made the change.
->>>>>>> 64fe01f0
+For all monitor types, monitor changes (monitor edits for instance) create an event in the Events Explorer. This event explains the change and displays the user that made the change. For more information, see the [Events][11] documentation.
 
 If you made changes to a monitor, you can see examples with the following event search:
 
@@ -138,44 +122,28 @@
 
 Datadog also provides a notification option for changes to monitors you create. At the bottom of the monitor editor, under **Define permissions and audit notifications**, select **Notify** in the drop-down next to: *If this monitor is modified, notify monitor creator and alert recipients.*.
 
-<<<<<<< HEAD
-The notify setting sends an email with the monitor audit event to all people who are alerted in the specific monitor as well as to the monitor creator. The monitor audit event also appears in the [Events Explorer][9].
-=======
-The notify setting sends an email with the monitor audit event to all people who are alerted in the specific monitor as well as to the monitor creator. The monitor audit event also appears in the [event explorer][9].
->>>>>>> 64fe01f0
+The notify setting sends an email with the monitor audit event to all people who are alerted in the specific monitor as well as to the monitor creator. The monitor audit event also appears in the [Events Explorer][10].
 
 ## Export and import
 
 You can obtain a JSON export of any monitor from the monitor's status page. Click the settings cog (top right) and choose **Export** from the menu.
 
-<<<<<<< HEAD
-[Import a monitor][11] to Datadog with JSON using the main navigation: *Monitors --> New Monitor --> Import*.
-=======
-[Import a monitor][10] to Datadog with JSON using the main navigation: *Monitors --> New Monitor --> Import*.
->>>>>>> 64fe01f0
+[Import a monitor][12] to Datadog with JSON using the main navigation: *Monitors --> New Monitor --> Import*.
 
 ## Further Reading
 
 {{< partial name="whats-next/whats-next.html" >}}
 
+
 [1]: /monitors/configuration/
 [2]: /monitors/notify/downtimes/
-<<<<<<< HEAD
-[3]: /monitors/types/
-=======
 [3]: /monitors/incident_management/#from-a-monitor
->>>>>>> 64fe01f0
-[4]: /api/v1/monitors/
-[5]: /dashboards/querying/
-[6]: /monitors/notify/
-[7]: /notebooks
-<<<<<<< HEAD
-[8]: /monitors/configuration/?tab=thresholdalert#evaluation-window
-[9]: https://app.datadoghq.com/event/explorer
-[10]: /events/
-[11]: https://app.datadoghq.com/monitors#create/import
-=======
-[8]: /events/
-[9]: https://app.datadoghq.com/event/explorer
-[10]: https://app.datadoghq.com/monitors#create/import
->>>>>>> 64fe01f0
+[4]: /monitors/types/
+[5]: /api/v1/monitors/
+[6]: /dashboards/querying/
+[7]: /monitors/notify/
+[8]: /notebooks
+[9]: /monitors/configuration/?tab=thresholdalert#evaluation-window
+[10]: https://app.datadoghq.com/event/explorer
+[11]: /events/
+[12]: https://app.datadoghq.com/monitors#create/import