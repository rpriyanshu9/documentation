--- conflicted
+++ resolved
@@ -32,11 +32,7 @@
 
 ### CI metadata does not appear
 
-<<<<<<< HEAD
-Check whether you are using API endpoints to trigger your CI/CD test runs. In order to populate the CI Results Explorer with CI metadata, you must use one of our integrations under [CI/CD integrations][3].
-=======
-Check whether you are using API endpoints to trigger your CI/CD test runs. In order to populate the CI Results Explorer with CI metadata, you must use one of our [native integrations][6], or the [NPM package][5].
->>>>>>> e0ba9f49
+Check whether you are using API endpoints to trigger your CI/CD test runs. In order to populate the CI Results Explorer with CI metadata, you must use one of Datadog's [native integrations][5], or the [NPM package][6].
 
 ## Further reading
  
@@ -46,5 +42,5 @@
 [2]: /api/latest/synthetics/#trigger-tests-from-cicd-pipelines
 [3]: /continuous_testing/cicd_integrations/configuration/?tab=npm#additional-configuration
 [4]: /continuous_testing/cicd_integrations/configuration/?tab=npm#execution-rule
-[5]: /continuous_testing/cicd_integrations#use-the-cli
-[6]: /continuous_testing/cicd_integrations+[5]: /continuous_testing/cicd_integrations
+[6]: /continuous_testing/cicd_integrations#use-the-cli