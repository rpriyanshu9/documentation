---
title: Setting up Cloud Workload Security
kind: documentation
description: "Follow the setup and installation instructions to get started with Cloud Workload Security."
aliases:
  - /security_platform/cloud_workload_security/getting_started
  - /security/cloud_workload_security/getting_started
further_reading:
- link: "/getting_started/cloud_security_management"
  tag: "Documentation"
  text: "Getting Started with Cloud Security Management"
- link: "https://www.datadoghq.com/blog/datadog-runtime-security/"
  tag: "Blog"
  text: "Learn more about Datadog Cloud Runtime Security"
- link: "https://www.datadoghq.com/blog/linux-security-threat-detection-datadog/"
  tag: "Blog"
  text: "How to detect security threats in your systems' Linux processes"
- link: "https://www.datadoghq.com/blog/pwnkit-vulnerability-overview-and-remediation/"
  tag: "Blog"
  text: "The PwnKit vulnerability: Overview, detection, and remediation"
- link: "https://www.datadoghq.com/blog/dirty-pipe-vulnerability-overview-and-remediation/"
  tag: "Blog"
  text: "The Dirty Pipe vulnerability: Overview, detection, and remediation"
- link: "https://www.datadoghq.com/blog/engineering/dirty-pipe-container-escape-poc/"
  tag: "Blog"
  text: "Using the Dirty Pipe Vulnerability to Break Out from Containers"
- link: "https://www.datadoghq.com/blog/dns-based-threat-detection/"
  tag: "Blog"
  text: "Catch attacks at the network layer with DNS-based threat detection"
---

Cloud Workload Security (CWS) monitors file and process activity across your environment to detect real-time threats to your infrastructure. As part of the Datadog platform, you can combine the real-time threat detection of CWS with metrics, logs, traces, and other telemetry to see the full context surrounding a potential attack on your workloads.

## Prerequisites

* Datadog Agent 7.42+.
* Data collection is done using eBPF, so Datadog minimally requires platforms that have underlying Linux kernel versions of 4.15.0+ or have eBPF features backported. CWS supports the following Linux distributions:
  * Ubuntu 18.04+
  * Debian 10+
  * Amazon Linux 2
  * Fedora 26+
  * SUSE 15+
  * CentOS/RHEL 7.6+
  * Custom kernel builds are not supported.
* For compatibility with a custom Kubernetes network plugin like Cilium or Calico, see the [Troubleshooting page][3].

## Installation

In general, installing CWS involves the following steps:

### Enable Remote Configuration

[Remote Configuration][4] is a Datadog capability that allows you to remotely configure the behavior of Datadog resources deployed in your infrastructure. For CWS, enabling Remote Configuration allows you to receive new and updated Agent rules automatically when they're released.

To use Remote Configuration with CWS, add the Remote Configuration scope to a new or existing API key, and then update your Datadog Agent configuration. See the [setup instructions][5] for more information.

**Notes**:

- Without Remote Configuration, new and updated Agent rules must be manually deployed to the Datadog Agent.
- At this time, Remote Configuration is only available for default rules. Custom rules must be manually deployed to the Datadog Agent.

### Configure the CWS Agent

#### Follow the in-app documentation (recommended)

Follow the [in-app instructions][6] in the Datadog app for the best experience, including step-by-step instructions scoped to your deployment configuration.

{{< tabs >}}
{{% tab "Kubernetes" %}}

1. If you have not already, install the [Datadog Agent][1].

2. Add the following to the `datadog` section of the `values.yaml` file:

    ```yaml
    # values.yaml file
    datadog:

    # Add this to enable Cloud Workload Security
      securityAgent:
        runtime:
          enabled: true

      agents:
        containers:
          agent: 
            env:
              - name: DD_REMOTE_CONFIGURATION_ENABLED
                value: "true"
          systemProbe:
            env:
              - name: DD_RUNTIME_SECURITY_CONFIG_REMOTE_CONFIGURATION_ENABLED
                value: "true"
    ```

3. Restart the Agent.
4. **Optional, if Cloud SIEM is checked** Follow [these instructions][2] to collect audit logs for Kubernetes.


[1]: https://app.datadoghq.com/account/settings#agent/kubernetes
[2]: https://docs.datadoghq.com/integrations/kubernetes_audit_logs/
{{% /tab %}}

{{% tab "Docker" %}}

The following command can be used to start the Runtime Security Agent and `system-probe` in a Docker environment:

{{< code-block lang="shell" filename="docker-runtime-security.sh" >}}

docker run -d --name dd-agent \
  --cgroupns host \
  --pid host \
  --security-opt apparmor:unconfined \
  --cap-add SYS_ADMIN \
  --cap-add SYS_RESOURCE \
  --cap-add SYS_PTRACE \
  --cap-add NET_ADMIN \
  --cap-add NET_BROADCAST \
  --cap-add NET_RAW \
  --cap-add IPC_LOCK \
  --cap-add CHOWN \
  -v /var/run/docker.sock:/var/run/docker.sock:ro \
  -v /proc/:/host/proc/:ro \
  -v /sys/fs/cgroup/:/host/sys/fs/cgroup:ro \
  -v /etc/passwd:/etc/passwd:ro \
  -v /etc/group:/etc/group:ro \
  -v /:/host/root:ro \
  -v /sys/kernel/debug:/sys/kernel/debug \
  -v /etc/os-release:/etc/os-release \
  -e DD_RUNTIME_SECURITY_CONFIG_ENABLED=true \
  -e DD_RUNTIME_SECURITY_CONFIG_NETWORK_ENABLED=true \ # to enable the collection of CWS network events
  -e DD_RUNTIME_SECURITY_CONFIG_REMOTE_CONFIGURATION_ENABLED=true \
  -e HOST_ROOT=/host/root \
  -e DD_API_KEY=<API KEY> \
  gcr.io/datadoghq/agent:7

{{< /code-block >}}

{{% /tab %}}

<<<<<<< HEAD
{{% tab "Daemonset" %}}

Add the following settings to the `env` section of `security-agent` and `system-probe` in the `daemonset.yaml` file:

```bash
  # Source: datadog/templates/daemonset.yaml
  apiVersion:app/1
  kind: DaemonSet
  [...]
  spec:
  [...]
  spec:
      [...]
        containers:
        [...]
          - name: agent
            [...]
            env:
              - name: DD_REMOTE_CONFIGURATION_ENABLED
                value: "true" 
              - name: system-probe
                [...] 
                env:
                  - name: DD_RUNTIME_SECURITY_CONFIG_ENABLED 
                    value: "true"
                  - name: DD_RUNTIME_SECURITY_CONFIG_REMOTE_CONFIGURATION_ENABLED
                    value: "true" [...]
```

=======
{{% tab "Debian" %}}

For a package-based deployment, the Datadog package has to be deployed: run `dkpg -i datadog-agent_7….deb`

By default Runtime Security is disabled. To enable it, both the `security-agent.yaml` and the `system-probe.yaml` files need to be adapted. Run the following commands to enable these configurations:

{{< code-block lang="shell" filename="debian-runtime-security.sh" >}}

echo "runtime_security_config.enabled: true" >> /etc/datadog-agent/security-agent.yaml
echo "runtime_security_config.enabled: true" >> /etc/datadog-agent/system-probe.yaml

systemctl restart datadog-agent

{{< /code-block >}}

For [Datadog Agent][1] version 7.36 only, to enable the collection of CWS network events:

```shell
echo "runtime_security_config.network.enabled: true" >> /etc/datadog-agent/system-probe.yaml
```

Once you apply the changes, restart both the Security Agent and the system-probe.

[1]: https://app.datadoghq.com/account/settings#agent/kubernetes
{{% /tab %}}

{{% tab "Fedora/CentOS" %}}

For a package-based deployment, the Datadog package has to be deployed: run `yum/dnf install datadog-agent_7….rpm`

By default Runtime Security is disabled. To enable it, both the `security-agent.yaml` and the `system-probe.yaml` files need to be adapted. Run the following commands to enable these configurations:

{{< code-block lang="shell" filename="fedora-centos-runtime-security.sh" >}}
echo "runtime_security_config.enabled: true" >> /etc/datadog-agent/security-agent.yaml
echo "runtime_security_config.enabled: true" >> /etc/datadog-agent/system-probe.yaml
systemctl restart datadog-agent
{{< /code-block >}}

For [Datadog Agent][1] version 7.36 only, to enable the collection of CWS network events:

```shell
echo "runtime_security_config.network.enabled: true" >> /etc/datadog-agent/system-probe.yaml
```

[1]: https://app.datadoghq.com/account/settings#agent/kubernetes
>>>>>>> 2f9fa8aa
{{% /tab %}}

{{% tab "Host (Others)" %}}

<<<<<<< HEAD
For a package-based deployment, the Datadog package has to be deployed. Install the package with your package manager, and then update the `datadog.yaml`, `security-agent.yaml`, and `system-probe.yaml` files.

**Note**: By default, Runtime Security is disabled. To enable it, both the `security-agent.yaml` and the `system-probe.yaml` files need to be updated.

```bash
# /etc/datadog-agent/datadog.yaml file 
remote_configuration:
  ## @param enabled - boolean - optional - default: false
  ## Set to true to enable remote configuration.
  enabled: true
```
=======
For a package-based deployment, the Datadog package has to be deployed. Install the package with your package manager.

By default Runtime Security is disabled. To enable it, both the `security-agent.yaml` and the `system-probe.yaml` files need to be adapted. Run the following commands to enable these configurations:

{{< code-block lang="shell" filename="host-runtime-security.sh" >}}
echo "runtime_security_config.enabled: true" >> /etc/datadog-agent/security-agent.yaml
echo "runtime_security_config.enabled: true" >> /etc/datadog-agent/system-probe.yaml
systemctl restart datadog-agent
{{< /code-block >}}
>>>>>>> 2f9fa8aa

```bash
# /etc/datadog-agent/security-agent.yaml file 
runtime_security_config:
  ## @param enabled - boolean - optional - default: false 
  ## Set to true to enable full Cloud Workload Security. 
  enabled: true
```

```bash
# /etc/datadog-agent/system-probe.yaml file 
runtime_security_config:
  ## @param enabled - boolean - optional - default: false 
  ## Set to true to enable full Cloud Workload Security. 
  enabled: true

  remote_configuration:
    ## @param enabled - boolean - optional - default: false
    ## For [Datadog Agent] version 7.42 only, to enable remote configuration
    enabled: true
```

[1]: https://app.datadoghq.com/account/settings#agent/kubernetes
{{% /tab %}}

{{% tab "Amazon Elastic Beanstalk" %}}

The following deployment can be used to start the Runtime Security Agent and `system-probe` in an Amazon Elastic Beanstalk environment with multiple Docker containers:

```json
{
    "AWSEBDockerrunVersion": 2,
    "volumes": [
        {
            "name": "docker_sock",
            "host": {
                "sourcePath": "/var/run/docker.sock"
            }
        },
        {
            "name": "proc",
            "host": {
                "sourcePath": "/proc/"
            }
        },
        {
            "name": "cgroup",
            "host": {
                "sourcePath": "/cgroup/"
            }
        },
        {
            "name": "debug",
            "host": {
                "sourcePath": "/sys/kernel/debug"
            }
        },
        {
           "name": "os_release",
           "host": {
                "sourcePath": "/etc/os-release"
        }
        },
        {
           "name": "etc_passwd",
           "host": {
             "sourcePath": "/etc/passwd"
           }
        },
        {
           "name": "etc_group",
           "host": {
             "sourcePath": "/etc/group"
           }
        }
    ],
    "containerDefinitions": [
        {
            "image": "gcr.io/datadoghq/agent:7",
            "environment": [
                {
                    "name": "DD_API_KEY",
                    "value": "<YOUR_DD_API_KEY>"
                },
                {
                    "name": "DD_SITE",
                    "value": "<YOUR_DD_SITE>"
                },
                {
                    "name": "DD_TAGS",
                    "value": "<SIMPLE_TAG>, <KEY:VALUE_TAG>"
                },
                {
                   "name": "DD_RUNTIME_SECURITY_CONFIG_ENABLED",
                   "value": "true"
                }
            ],
            "memory": 256,
            "dockerSecurityOptions": ["apparmor:unconfined"],
            "linuxParameters": {
             "capabilities": {
               "add": [
                 "SYS_ADMIN",
                 "SYS_RESOURCE",
                 "SYS_PTRACE",
                 "NET_ADMIN",
                 "NET_BROADCAST",
                 "NET_RAW",
                 "IPC_LOCK",
                 "CHOWN"
               ]
              }
            },
            "mountPoints": [
                {
                    "sourceVolume": "docker_sock",
                    "containerPath": "/var/run/docker.sock",
                    "readOnly": false
                },
                {
                    "sourceVolume": "proc",
                    "containerPath": "/host/proc",
                    "readOnly": true
                },
                {
                    "sourceVolume": "cgroup",
                    "containerPath": "/host/sys/fs/cgroup",
                    "readOnly": true
                },
                {
                    "containerPath": "/sys/kernel/debug",
                    "sourceVolume": "debug"
                },
                {
                    "sourceVolume": "os_release",
                    "containerPath": "/host/etc/os-release",
                    "readOnly": false
                },
                {
                    "sourceVolume": "etc_passwd",
                    "containerPath": "/etc/passwd",
                    "readOnly": false
                },
                {
                    "sourceVolume": "etc_group",
                    "containerPath": "/etc/group",
                    "readOnly": false
                }
            ]
        }
    ]
}
```

{{% /tab %}}
{{< /tabs >}}

## Further Reading

{{< partial name="whats-next/whats-next.html" >}}

[3]: /security/cloud_security_management/troubleshooting
[4]: /agent/guide/how_remote_config_works
[5]: /agent/guide/how_remote_config_works/?tab=environmentvariable#enabling-remote-configuration
[6]: https://app.datadoghq.com/security/setup<|MERGE_RESOLUTION|>--- conflicted
+++ resolved
@@ -138,7 +138,6 @@
 
 {{% /tab %}}
 
-<<<<<<< HEAD
 {{% tab "Daemonset" %}}
 
 Add the following settings to the `env` section of `security-agent` and `system-probe` in the `daemonset.yaml` file:
@@ -168,58 +167,10 @@
                     value: "true" [...]
 ```
 
-=======
-{{% tab "Debian" %}}
-
-For a package-based deployment, the Datadog package has to be deployed: run `dkpg -i datadog-agent_7….deb`
-
-By default Runtime Security is disabled. To enable it, both the `security-agent.yaml` and the `system-probe.yaml` files need to be adapted. Run the following commands to enable these configurations:
-
-{{< code-block lang="shell" filename="debian-runtime-security.sh" >}}
-
-echo "runtime_security_config.enabled: true" >> /etc/datadog-agent/security-agent.yaml
-echo "runtime_security_config.enabled: true" >> /etc/datadog-agent/system-probe.yaml
-
-systemctl restart datadog-agent
-
-{{< /code-block >}}
-
-For [Datadog Agent][1] version 7.36 only, to enable the collection of CWS network events:
-
-```shell
-echo "runtime_security_config.network.enabled: true" >> /etc/datadog-agent/system-probe.yaml
-```
-
-Once you apply the changes, restart both the Security Agent and the system-probe.
-
-[1]: https://app.datadoghq.com/account/settings#agent/kubernetes
-{{% /tab %}}
-
-{{% tab "Fedora/CentOS" %}}
-
-For a package-based deployment, the Datadog package has to be deployed: run `yum/dnf install datadog-agent_7….rpm`
-
-By default Runtime Security is disabled. To enable it, both the `security-agent.yaml` and the `system-probe.yaml` files need to be adapted. Run the following commands to enable these configurations:
-
-{{< code-block lang="shell" filename="fedora-centos-runtime-security.sh" >}}
-echo "runtime_security_config.enabled: true" >> /etc/datadog-agent/security-agent.yaml
-echo "runtime_security_config.enabled: true" >> /etc/datadog-agent/system-probe.yaml
-systemctl restart datadog-agent
-{{< /code-block >}}
-
-For [Datadog Agent][1] version 7.36 only, to enable the collection of CWS network events:
-
-```shell
-echo "runtime_security_config.network.enabled: true" >> /etc/datadog-agent/system-probe.yaml
-```
-
-[1]: https://app.datadoghq.com/account/settings#agent/kubernetes
->>>>>>> 2f9fa8aa
 {{% /tab %}}
 
 {{% tab "Host (Others)" %}}
 
-<<<<<<< HEAD
 For a package-based deployment, the Datadog package has to be deployed. Install the package with your package manager, and then update the `datadog.yaml`, `security-agent.yaml`, and `system-probe.yaml` files.
 
 **Note**: By default, Runtime Security is disabled. To enable it, both the `security-agent.yaml` and the `system-probe.yaml` files need to be updated.
@@ -231,17 +182,6 @@
   ## Set to true to enable remote configuration.
   enabled: true
 ```
-=======
-For a package-based deployment, the Datadog package has to be deployed. Install the package with your package manager.
-
-By default Runtime Security is disabled. To enable it, both the `security-agent.yaml` and the `system-probe.yaml` files need to be adapted. Run the following commands to enable these configurations:
-
-{{< code-block lang="shell" filename="host-runtime-security.sh" >}}
-echo "runtime_security_config.enabled: true" >> /etc/datadog-agent/security-agent.yaml
-echo "runtime_security_config.enabled: true" >> /etc/datadog-agent/system-probe.yaml
-systemctl restart datadog-agent
-{{< /code-block >}}
->>>>>>> 2f9fa8aa
 
 ```bash
 # /etc/datadog-agent/security-agent.yaml file 
