--- conflicted
+++ resolved
@@ -7,15 +7,9 @@
 
 Datadog Cloud Workload Security (CWS) monitors file, network, and process activity across your environment to detect real-time threats to your infrastructure. As part of the Datadog platform, you can combine the real-time threat detection of CWS with metrics, logs, traces, and other telemetry to see the full context surrounding a potential attack on your workloads.
 
-<<<<<<< HEAD
-## Detects threats to your production workloads in real-time
-
-Monitor file and process activity at the kernel level to detect threats to your infrastructure, such as AWS EC2 instances, Docker containers, and Kubernetes clusters.
-=======
 ## Detect threats to your production workloads in real-time
 
 Monitor file and process activity at the kernel level to detect threats to your AWS EC2 instances, Docker containers, Kubernetes clusters, and other infrastructure.
->>>>>>> 9fc0740e
 
 CWS uses the Datadog Agent to monitor your environment. If you don't already have the Datadog Agent set up, [start with setting up the Agent][2] on a [supported operating system][1]. There are four types of monitoring that the Datadog Agent uses for Cloud Workload Security:
 
@@ -28,17 +22,9 @@
 
 ## Manage out-of-the-box and custom detection rules
 
-<<<<<<< HEAD
-CWS comes with more than 50+ out-of-the-box detection rules that are maintained by a team of security experts. The rules surface the most important risks so that you can immediately take steps to remediate. Agent expression rules define the workload activities to be collected for analysis while backend detection rules analyze the activities and identify attacker techniques and other risky patterns of behavior.
+CWS comes with more than 50 out-of-the-box detection rules that are maintained by a team of security experts. The rules surface the most important risks so that you can immediately take steps to remediate. Agent expression rules define the workload activities to be collected for analysis while backend detection rules analyze the activities and identify attacker techniques and other risky patterns of behavior.
 
 Use [Remote Configuration][7] to automatically deploy new and updated rules to the Agent. [Customize the rules][5] by defining how each rule monitors process, network, and file activity, [create custom rules][6], and [set up real-time notifications](#set-up-real-time-notifications) for new signals.
-
-{{< img src="security/cws/cws_detection_rules.png" alt="Cloud Workload Security detection rules in the Datadog app" width="100%">}}
-
-=======
-CWS comes with more than 50 out-of-the-box detection rules that are maintained by a team of security experts. The rules surface the most important risks so that you can immediately take steps to remediate. Agent expression rules define the workload activities to be collected for analysis while backend detection rules analyze the activities and identify attacker techniques and other risky patterns of behavior.
-
-[Customize the rules][5] by defining how each rule monitors process, network, and file activity, [create custom rules][6], and [set up real-time notifications](#set-up-real-time-notifications) for new signals.
 
 {{< img src="security/cws/cws_detection_rules.png" alt="Cloud Workload Security detection rules in the Datadog app" width="100%">}}
 
@@ -46,7 +32,6 @@
 
 Create a baseline of expected workload behavior with [Workload Security Profiles][10]. Workload Security Profiles uses a behavior learning model to help identify suspicious activity indicative of a threat or misconfiguration. It also generates suppression suggestions for any known, acceptable workload behavior. Use the insight gained from Security Profiles to investigate security alerts and to identify previously unseen, anomalous behavior.
 
->>>>>>> 9fc0740e
 ## Set up real-time notifications
 
 [Send real-time notifications][3] when a threat is detected in your environment, so that your teams can take action to mitigate the risk. Notifications can be sent to [Slack, email, PagerDuty, webhooks, and more][4].
@@ -74,13 +59,7 @@
 [4]: /security/notifications/#notification-channels
 [5]: /security/notifications/#detection-rule-notifications
 [6]: /security/cloud_workload_security/agent_expressions
-<<<<<<< HEAD
-[7]: /security/cloud_workload_security/getting_started
-[8]: /security/explorer
-[9]: /network_monitoring/performance/
-=======
 [7]: /security/cloud_workload_security/setup
 [8]: /security/explorer
 [9]: /network_monitoring/performance/
-[10]: /security/cloud_workload_security/security_profiles
->>>>>>> 9fc0740e
+[10]: /security/cloud_workload_security/security_profiles