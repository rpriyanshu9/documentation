--- conflicted
+++ resolved
@@ -270,8 +270,6 @@
     option tcplog
     default_backend datadog-network-devices-metadata
 
-<<<<<<< HEAD
-
 # This declares the endpoint where your Agents connect for
 # sending appsec events (deprecated).
 frontend appsec-events-frontend
@@ -279,15 +277,6 @@
     mode tcp
     option tcplog
     default_backend datadog-appsec-events
-=======
-# This declares the endpoint where your Agents connect for
-# sending Instrumentations Telemetry data (e.g. the value of "apm_config.telemetry.dd_url")
-frontend instrumentation_telemetry_data_frontend
-    bind *:3843
-    mode tcp
-    option tcplog
-    default_backend datadog-instrumentations-telemetry
->>>>>>> e325f52e
 
 # This is the Datadog server. In effect any TCP request coming
 # to the forwarder frontends defined above are proxied to
@@ -370,7 +359,6 @@
     # Uncomment the following configuration for older HAProxy versions
     # server mothership ndm-intake.{{< region-param key="dd_site" >}}:443 check port 443 ssl verify none
 
-<<<<<<< HEAD
 backend datadog-appsec-events # deprecated
     balance roundrobin
     mode tcp
@@ -378,16 +366,6 @@
     server-template mothership 5 appsecevts-intake.{{< region-param key="dd_site" >}}:443 check port 443 ssl verify none check resolvers my-dns init-addr none resolve-prefer ipv4
     # Uncomment the following configuration for older HAProxy versions
     # server mothership appsecevts-intake.{{< region-param key="dd_site" >}}:443 check port 443 ssl verify none
-
-=======
-backend datadog-instrumentations-telemetry
-    balance roundrobin
-    mode tcp
-    # The following configuration is for HAProxy 1.8 and newer
-    server-template mothership 5 instrumentation-telemetry-intake.{{< region-param key="dd_site" >}}:443 check port 443 ssl verify none check resolvers my-dns init-addr none resolve-prefer ipv4
-    # Uncomment the following configuration for older HAProxy versions
-    # server mothership instrumentation-telemetry-intake.{{< region-param key="dd_site" >}}:443 check port 443 ssl verify none
->>>>>>> e325f52e
 ```
 
 **Note**: Download the certificate with one of the following commands:
@@ -577,15 +555,9 @@
         proxy_pass ndm-intake.{{< region-param key="dd_site" >}}:443;
     }
     server {
-<<<<<<< HEAD
         listen 3842; #listen for appsec events (deprecated)
         proxy_ssl on;
         proxy_pass appsecevts-intake.{{< region-param key="dd_site" >}}:443;
-=======
-        listen 3843; #listen for instrumentations telemetry data
-        proxy_ssl on;
-        proxy_pass instrumentation-telemetry-intake.{{< region-param key="dd_site" >}}:443;
->>>>>>> e325f52e
     }
 }
 ```
@@ -624,14 +596,11 @@
 
 network_devices:
     metadata:
-<<<<<<< HEAD
         dd_url: "<PROXY_SERVER_DOMAIN>:3841"
 
 appsec_config:
     appsec_dd_url: "<PROXY_SERVER_DOMAIN>:3842"
-=======
-        dd_url: nginx.example.com:3841
->>>>>>> e325f52e
+
 ```
 
 When sending logs over TCP, see <a href="/agent/logs/proxy">TCP Proxy for Logs</a>.
