--- conflicted
+++ resolved
@@ -27,12 +27,8 @@
 
   - [APM][1] data is `trace.agent.datadoghq.com`
   - [Live Containers][2] data is `process.datadoghq.com`
-<<<<<<< HEAD
   - [Logs][3] data is `agent-intake.logs.datadoghq.com` for TCP traffic
   - [Orchestrator Resources][4] data is `orchestrator.datadoghq.com`
-=======
-  - [Logs][3] data is `agent-intake.logs.datadoghq.com` for TCP traffic, `agent-http-intake.logs.datadoghq.com` in HTTP. Review the list of [logs endpoints][5] for more information.
->>>>>>> 988c1b03
   - All other Agent data:
       - **Agents < 5.2.0** `app.datadoghq.com`
       - **Agents >= 5.2.0** `<VERSION>-app.agent.datadoghq.com`
@@ -51,13 +47,8 @@
 [1]: /tracing/
 [2]: /infrastructure/livecontainers/
 [3]: /logs/
-<<<<<<< HEAD
 [4]: /infrastructure/livecontainers/#kubernetes-resources-1
 [5]: https://ip-ranges.datadoghq.com
-=======
-[4]: https://ip-ranges.datadoghq.com
-[5]: /logs/log_collection/?tab=http#datadog-logs-endpoints
->>>>>>> 988c1b03
 {{< /site-region >}}
 {{< site-region region="eu" >}}
 
@@ -66,12 +57,8 @@
 
   - [APM][1] data is `trace.agent.datadoghq.eu`
   - [Live Containers][2] data is `process.datadoghq.eu`
-<<<<<<< HEAD
   - [Logs][3] data is `agent-intake.logs.datadoghq.eu` for TCP traffic
   - [Orchestrator Resources][4] data is `orchestrator.datadoghq.com`
-=======
-  - [Logs][3] data is `agent-intake.logs.datadoghq.eu` for TCP traffic, `agent-http-intake.logs.datadoghq.eu` in HTTP. Review the list of [logs endpoints][5] for more information.
->>>>>>> 988c1b03
   - All other Agent data:
       - **Agents < 5.2.0** `app.datadoghq.eu`
       - **Agents >= 5.2.0** `<VERSION>-app.agent.datadoghq.eu`
@@ -90,13 +77,8 @@
 [1]: /tracing/
 [2]: /infrastructure/livecontainers/
 [3]: /logs/
-<<<<<<< HEAD
 [4]: /infrastructure/livecontainers/#kubernetes-resources-1
 [5]: https://ip-ranges.datadoghq.eu
-=======
-[4]: https://ip-ranges.datadoghq.eu
-[5]: /logs/log_collection/?tab=http#datadog-logs-endpoints
->>>>>>> 988c1b03
 {{< /site-region >}}
 
 The information is structured as JSON following this schema:
@@ -118,12 +100,8 @@
     "apm": {...},                       // <-- same structure as "agents" but IPs used for the APM Agent data
     "logs": {...},                      // <-- same for the logs Agent data
     "process": {...},                   // <-- same for the process Agent data
-<<<<<<< HEAD
-    "orchestrator": {...},                   // <-- same for the process Agent data
+    "orchestrator": {...},              // <-- same for the process Agent data
     "synthetics": {...},                // <-- not used for Agent traffic (Datadog source IPs of bots for synthetic tests) 
-=======
-    "synthetics": {...},                // <-- not used for Agent traffic (Datadog source IPs of bots for synthetic tests)
->>>>>>> 988c1b03
     "webhooks": {...}                   // <-- not used for Agent traffic (Datadog source IPs delivering webhooks)
 }
 ```
