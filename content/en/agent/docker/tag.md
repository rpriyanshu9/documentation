---
title: Docker Tag Extraction
kind: documentation
further_reading:
- link: "/getting_started/tagging/"
  tag: "Documentation"
  text: "Getting started with tags"
- link: "/getting_started/tagging/using_tags/"
  tag: "Documentation"
  text: "Using tags with Datadog"
- link: "/agent/guide/autodiscovery-management/"
  tag: "Documentation"
  text: "Limit data collection to a subset of containers only"
---

## Overview

The Datadog Agent can create and assign tags to all metrics, traces, and logs emitted by a container based on its labels or environment variables.

If you are running the Agent as a binary on a host, configure your tag extractions with the [Agent](?tab=agent) tab instructions. If you are running the Agent as a container, configure your tag extraction with the [Containerized Agent](?tab=containerizedagent) tab instructions.

### Unified service tagging

As a best practice in containerized environments, Datadog recommends using unified service tagging when assigning tags. Unified service tagging ties Datadog telemetry together through the use of three standard tags: `env`, `service`, and `version`. To learn how to configure your environment with unified tagging, refer to the dedicated [unified service tagging][1] documentation.

## Extract Labels as Tags

Starting with Agent v6.0+, the Agent can collect labels for a given container and use them as tags to attach to all data emitted by this container.

{{< tabs >}}
{{% tab "Containerized Agent" %}}

To extract a given Docker label `<LABEL_NAME>` and transform it as a tag key `<TAG_KEY>` within Datadog, add the following environment variable to the Datadog Agent:

```shell
DD_DOCKER_LABELS_AS_TAGS='{"<LABEL_NAME>": "<TAG_KEY>"}'
```

For example, you could set up:

```shell
DD_DOCKER_LABELS_AS_TAGS='{"com.docker.compose.service":"service_name"}'
```

**Note**: `<LABEL_NAME>` is not case-sensitive. For example, if you have labels named `foo` and `FOO`, and you set `DD_DOCKER_LABELS_AS_TAGS='{"foo": "bar"}'`, both `foo` and `FOO` are mapped to `bar`.

{{% /tab %}}
{{% tab "Agent" %}}

To extract a given Docker label `<LABEL_NAME>` and transform it as a tag key `<TAG_KEY>` within Datadog, add the following configuration block in the [Agent `datadog.yaml` configuration file][1]:

```yaml
docker_labels_as_tags:
  <LABEL_NAME>: <TAG_KEY>
```

For example, you could set up:

```yaml
docker_labels_as_tags:
  com.docker.compose.service: service_name
```

[1]: /agent/guide/agent-configuration-files/#agent-main-configuration-file
{{% /tab %}}
{{< /tabs >}}

<<<<<<< HEAD
## Extract Environment Variables as Tags
=======

Starting with Agent v7.20+, a containerized Agent can Autodiscover tags from Docker labels. This process allows the Agent to associate custom tags to all data emitted by a container without modifying the Agent `datadog.yaml` file.

Tags should be added using the following format:

```yaml
com.datadoghq.ad.tags: '["<TAG_KEY_1>:<TAG_VALUE_1>", "<TAG_KEY_2>:<TAG_VALUE_2>"]'
```

## Extract environment variables as tags
>>>>>>> 2df0fa8d

Starting with Agent v6.0+, the Agent can collect environment variables for a given container and use them as tags to attach to all data emitted by this container.

{{< tabs >}}
{{% tab "Containerized Agent" %}}

To extract a given Docker environment variable `<ENVVAR_NAME>` and transform it as a tag key `<TAG_KEY>` within Datadog, add the following environment variable to the Datadog Agent:

```shell
DD_DOCKER_ENV_AS_TAGS='{"<ENVVAR_NAME>": "<TAG_KEY>"}'
```

For example, you could set up:

```shell
DD_DOCKER_ENV_AS_TAGS='{"ENVIRONMENT":"env"}'
```

{{% /tab %}}
{{% tab "Agent" %}}

To extract a given Docker environment variable `<ENVVAR_NAME>` and transform it as a tag key `<TAG_KEY>` within Datadog, add the following configuration block in the [Agent `datadog.yaml` configuration file][1]:

```yaml
docker_env_as_tags:
  <ENVVAR_NAME>: <TAG_KEY>
```

For example, you could set up:

```yaml
docker_env_as_tags:
  ENVIRONMENT: env
```

[1]: /agent/guide/agent-configuration-files/#agent-main-configuration-file
{{% /tab %}}
{{< /tabs >}}

## Further Reading

{{< partial name="whats-next/whats-next.html" >}}
[1]: /getting_started/tagging/unified_service_tagging<|MERGE_RESOLUTION|>--- conflicted
+++ resolved
@@ -65,10 +65,7 @@
 {{% /tab %}}
 {{< /tabs >}}
 
-<<<<<<< HEAD
 ## Extract Environment Variables as Tags
-=======
-
 Starting with Agent v7.20+, a containerized Agent can Autodiscover tags from Docker labels. This process allows the Agent to associate custom tags to all data emitted by a container without modifying the Agent `datadog.yaml` file.
 
 Tags should be added using the following format:
@@ -77,10 +74,7 @@
 com.datadoghq.ad.tags: '["<TAG_KEY_1>:<TAG_VALUE_1>", "<TAG_KEY_2>:<TAG_VALUE_2>"]'
 ```
 
-## Extract environment variables as tags
->>>>>>> 2df0fa8d
-
-Starting with Agent v6.0+, the Agent can collect environment variables for a given container and use them as tags to attach to all data emitted by this container.
+With Agent v6.0+, the Agent can collect environment variables for a given container and use them as tags to attach to all data emitted by this container.
 
 {{< tabs >}}
 {{% tab "Containerized Agent" %}}
