--- conflicted
+++ resolved
@@ -29,7 +29,6 @@
 
 ## Overview
 
-<<<<<<< HEAD
 {{< whatsnext desc="This section includes the following topics:" >}}
     {{< nextlink href="/agent/autodiscovery/basic_autodiscovery" >}}<u>Basic Autodiscovery</u>: Start here to understand how Autodiscovery works, and how to use it.{{< /nextlink >}}
     {{< nextlink href="/agent/autodiscovery/auto_conf" >}}<u>Auto-Configuration</u>: When the Agent runs as a container, it tries by default to Autodiscover other containers around it based on default Autodiscovery configuration files. A number of default configuration files are available.{{< /nextlink >}}
@@ -42,122 +41,7 @@
     {{< nextlink href="/agent/autodiscovery/endpointschecks" >}}<u>Endpoints Checks</u>: Endpoints Checks extend Cluster Checks to monitor any endpoint behind cluster services.{{< /nextlink >}}
     {{< nextlink href="/agent/autodiscovery/troubleshooting" >}}<u>Troubleshooting</u>: Solve common Autodiscovery issues.{{< /nextlink >}}
 {{< /whatsnext >}}
-=======
-## How it Works
-
-In a traditional non-container environment, the Datadog Agent configuration is&mdash;like the environment in which it runs&mdash;static. The Agent reads check configurations from disk when it starts, and as long as it's running, it continuously runs every configured check.
-The configuration files are static, and any network-related options configured within them serve to identify specific instances of a monitored service (e.g. a Redis instance at 10.0.0.61:6379).When an Agent Check cannot connect to such a service, metrics are missing until you troubleshoot the issue. The Agent check retries its failed connection attempts until an administrator revives the monitored service or fixes the check's configuration.
-
-**With Autodiscovery enabled, the Agent runs checks differently.**
-
-The overall process of Datadog Agent Autodiscovery is:
-
-1. **Create and Load Integration template**: When the Agent starts with Autodiscovery enabled, it loads integration templates from all [available template sources][2]; along with the [Autodiscovery container identifiers][3]. Static configuration files aren't suitable for checks that collect data from ever-changing network endpoints like host or ports, so Autodiscovery uses [**Template Variables**][4] for integration template configuration. Those integration template configurations can be loaded into the Agent in 5 main ways:
-
-  * [Using auto-configuration file shipped with the Agent][5]
-  * [Using a configuration file mounted within the Agent][6]
-  * [Using Key-Value Store][7]
-  * [Using Kubernetes Annotations][8]
-  * [Using Docker Labels][9]
-
-2. **Apply an integration template to a specific container**: Unlike in a traditional Agent setup, the Agent doesn't run all checks all the time; it decides which checks to enable by inspecting all containers running on the same host as the Agent and the corresponding loaded integration templates. The Agent then watches for Kubernetes/Docker events&mdash;container creation, destruction, starts, and stops&mdash;and enables, disables, and regenerates static check configurations on such events. As the Agent inspects each running container, it checks if the container matches any of the [Autodiscovery container identifiers][3] from any loaded integration templates. For each match, the Agent generates a static check configuration by substituting the [Template Variables][4] with the matching container's specific values. Then it enables the check using the static configuration.
-
-## How to set it up
-
-If running the Agent as a binary on a host, enable Autodiscovery with the [Agent](?tab=agent) tab instructions. If running the Agent as a container, enable Autodiscovery with the [Containerized Agent](?tab=containerizedagent) tab instructions.
-
-### Docker Autodiscovery
-
-{{< tabs >}}
-{{% tab "Agent" %}}
-
-To enable Autodiscovery over Docker containers, add the following configuration block in the [Agent `datadog.yaml` configuration file][1]:
-
-```yaml
-listeners:
-  - name: docker
-config_providers:
-  - name: docker
-    polling: true
-```
-
-[1]: /agent/guide/agent-configuration-files/#agent-main-configuration-file
-{{% /tab %}}
-{{% tab "Containerized Agent" %}}
-
-To automatically enable Autodiscovery over Docker containers, mount `/var/run/docker.sock` into the Containerized Agent.
-
-{{% /tab %}}
-{{< /tabs >}}
-
-### Kubernetes Autodiscovery
-
-{{< tabs >}}
-{{% tab "Agent" %}}
-
-To enable Autodiscovery over containers within Kubernetes, add the following configuration block in the [Agent `datadog.yaml` configuration file][1]:
-
-```yaml
-listeners:
-  - name: kubelet
-config_providers:
-  - name: kubelet
-    polling: true
-  # needed to support legacy docker label config templates
-  - name: docker
-    polling: true
-```
-
-[1]: /agent/guide/agent-configuration-files/#agent-main-configuration-file
-{{% /tab %}}
-{{% tab "Containerized Agent" %}}
-
-To enable Autodiscovery over containers within Kubernetes, add the following environment variable when starting the containerized Agent:
-
-```shell
-KUBERNETES=true
-```
-
-{{% /tab %}}
-{{< /tabs >}}
-
-**Note**: For Kubernetes users, both a [CRI integration][10] and a [CRI-O integration][11] are available.
-
-### ECS Fargate Autodiscovery
-
-{{< tabs >}}
-{{% tab "Agent" %}}
-
-ECS Fargate can't be monitored with the Datadog Agent running as a binary on a host, see the [Containerized Agent](?tab=containerizedagent#ecs-fargate-autodiscovery) tab instructions.
-
-{{% /tab %}}
-{{% tab "Containerized Agent" %}}
-
-To enable Autodiscovery over containers within ECS Fargate, add the following environment variable when starting the containerized Agent:
-
-```shell
-ECS_FARGATE=true
-```
-
-{{% /tab %}}
-{{< /tabs >}}
->>>>>>> 4b457ea0
 
 ## Further Reading
 
-{{< partial name="whats-next/whats-next.html" >}}
-
-<<<<<<< HEAD
-=======
-[1]: /agent/faq/agent-5-autodiscovery
-[2]: /agent/autodiscovery/integrations
-[3]: /agent/autodiscovery/ad_identifiers
-[4]: /agent/autodiscovery/template_variables
-[5]: /agent/autodiscovery/auto_conf
-[6]: /agent/autodiscovery/integrations/?tab=file#configuration
-[7]: /agent/autodiscovery/integrations/?tab=keyvaluestore#configuration
-[8]: /agent/autodiscovery/integrations/?tab=kubernetespodannotations#configuration
-[9]: /agent/autodiscovery/integrations/?tab=dockerlabel#configuration
-[10]: /integrations/cri
-[11]: /integrations/crio
->>>>>>> 4b457ea0
+{{< partial name="whats-next/whats-next.html" >}}