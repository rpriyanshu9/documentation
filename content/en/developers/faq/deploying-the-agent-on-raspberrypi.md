--- conflicted
+++ resolved
@@ -27,12 +27,7 @@
 **Note**: The installation process may take up to 30 minutes on some models of Raspberry PI.
 
 If installed correctly, you will see output that looks like:
-<<<<<<< HEAD
 {{< img src="developers/faq/rasberypi_install.png" alt="rasberypi_install"   >}}
-=======
-
-{{< img src="developers/faq/rasberypi_install.png" alt="rasberypi_install"  responsive="true" >}}
->>>>>>> 1b5930de
 
 The Agent runs in the foreground. Some users find benefit in creating an RC script for it or putting it into the `/etc/rc.local` like this:
 
