--- conflicted
+++ resolved
@@ -46,11 +46,8 @@
 
 ### DogStatsD
 
-<<<<<<< HEAD
-=======
 {{% table responsive="true" %}}
 
->>>>>>> 69e9be16
 | Method | Overview |
 | :----- | :------- |
 | `dog.distribution(String metric.name, double value, String... tags)` | Track the statistical distribution of a set of values over one or more hosts. |
