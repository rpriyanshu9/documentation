---
title: Security Guides
kind: guide
private: true
disable_toc: true
<<<<<<< HEAD
aliases:
    - /security/guide/
cascade:
    algolia:
        rank: 20
        category: Guide
        subcategory: Security Guides
=======
>>>>>>> 3eb415f7
---


{{< whatsnext desc="Deprecation notices:" >}}
    {{< nextlink href="data_security/guide/tls_deprecation_1_2" >}}TLS < 1.2 deprecation notice{{< /nextlink >}}
{{< /whatsnext >}}<|MERGE_RESOLUTION|>--- conflicted
+++ resolved
@@ -3,16 +3,11 @@
 kind: guide
 private: true
 disable_toc: true
-<<<<<<< HEAD
-aliases:
-    - /security/guide/
 cascade:
     algolia:
         rank: 20
         category: Guide
         subcategory: Security Guides
-=======
->>>>>>> 3eb415f7
 ---
 
 
