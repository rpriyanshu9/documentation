--- conflicted
+++ resolved
@@ -25,26 +25,12 @@
 
 **Notes**:
 
-<<<<<<< HEAD
 - This documentation assumes that you already have a SAML Identity Provider (IdP). If you do not have a SAML IdP, there are several IdPs that have integrations with Datadog such as [Active Directory][3], [Auth0][4], [Azure][3], [Google][5], [LastPass][6], [Okta][7], and [SafeNet][8].
-
 - SAML configuration requires [Datadog Administrator][9] access.
-=======
-This brings you to the **SAML Single Sign On Configuration** page:
->>>>>>> f7f7556a
 
 ## Configuring SAML
 
-<<<<<<< HEAD
 1. To begin configuration, see your IdP's documentation:
-=======
-    After choosing the file, click **Upload File**.
-
-2. Download Datadog's [Service Provider metadata][5] to configure your IdP to recognize Datadog as a Service Provider.
-
-3. After you upload the IdP Meta-data and configure your IdP, enable SAML in Datadog by clicking the **Enable** button.
-{{< img src="account_management/saml/saml_enable.png" alt="saml enable"  >}}
->>>>>>> f7f7556a
 
     * [Active Directory][10]
     * [Auth0][11]
@@ -58,38 +44,21 @@
 
     {{< img src="account_management/saml/saml_configure.png" alt="Saml Configure" style="width:50%;" >}}
 
-<<<<<<< HEAD
 3. Upload the IdP Metadata from your SAML Identity provider by clicking the **Choose File** button. After choosing the file, click **Upload File**.
 
     {{< img src="account_management/saml/saml_choose_file.png" alt="Saml choose file"  >}}
 
 4. Download Datadog's [Service Provider metadata][18] to configure your IdP to recognize Datadog as a Service Provider.
-=======
-2. Click the **New Mapping** button.
 
-3. Specify the SAML identity provider key-value pair that you want to associate with an existing Datadog role (either default or custom). **Note**: These entries are case-sensitive.
-
-   For example, if you want all users whose `member_of` attribute has a value of `Development` to be assigned to a custom Datadog role called `Devs`:
->>>>>>> f7f7556a
 
 5. After you upload the IdP Meta-data and configure your IdP, enable SAML in Datadog by clicking the **Enable** button.
     {{< img src="account_management/saml/saml_enable.png" alt="saml enable"  >}}
 
-<<<<<<< HEAD
 6. Once SAML is configured in Datadog and your IdP is set up to accept requests from Datadog, users can log in by using the **Single Sign-on URL** shown in the Status box at the top of the [SAML Configuration page][17]. The **Single Sign-on URL** is also displayed on the [Team page][19]. Loading this URL initiates a SAML authentication against your IdP. **Note**: This URL isn't displayed unless SAML is enabled for your account.
 
     {{< img src="account_management/saml/saml_enabled.png" alt="Saml Enabled"  >}}
 
 **Note**: If you want to configure SAML for a multi-org, see the [Managing Multiple-Organization Accounts documentation][20].
-=======
-4. If you have not already done so, enable mappings by clicking **Enable Mappings**.
-
-When a user logs in who has the specified identity provider attribute, they are automatically assigned the Datadog role. Likewise, if someone has that identity provider attribute removed, they lose access to the role (unless another mapping adds it).
-
-<div class="alert alert-warning">
-  <strong>Important:</strong> If a user does <i>not</i> match any mapping, they lose any roles they had previously, and are prevented from logging into the org with SAML. Double-check your mapping definitions.
-</div>
->>>>>>> f7f7556a
 
 ## Assertions and attributes
 
@@ -192,7 +161,6 @@
 
 [1]: http://en.wikipedia.org/wiki/Security_Assertion_Markup_Language
 [2]: /help/
-<<<<<<< HEAD
 [3]: https://docs.microsoft.com/en-us/azure/active-directory/fundamentals/auth-saml
 [4]: https://auth0.com/docs/protocols/saml-protocol
 [5]: https://cloud.google.com/architecture/identity/single-sign-on
@@ -214,19 +182,4 @@
 [21]: https://help.okta.com/en/prod/Content/Topics/users-groups-profiles/usgp-add-custom-user-attributes.htm
 [22]: https://support.okta.com/help/s/article/How-to-View-a-SAML-Response-in-Your-Browser-for-Troubleshooting?language=en_US
 [23]: https://www.samltool.com/validate_response.php
-[24]: /account_management/authn_mapping/
-=======
-[3]: /account_management/users/default_roles/
-[4]: https://app.datadoghq.com/saml/saml_setup
-[5]: https://app.datadoghq.com/account/saml/metadata.xml
-[6]: https://app.datadoghq.com/account/team
-[7]: /account_management/multi_organization/#setting-up-saml
-[8]: /account_management/authn_mapping/
-[9]: /account_management/saml/activedirectory/
-[10]: /account_management/saml/auth0/
-[11]: /account_management/saml/azure/
-[12]: /account_management/saml/google/
-[13]: /account_management/saml/lastpass/
-[14]: /account_management/saml/okta/
-[15]: /account_management/saml/safenet/
->>>>>>> f7f7556a
+[24]: /account_management/authn_mapping/