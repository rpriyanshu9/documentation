--- conflicted
+++ resolved
@@ -67,10 +67,10 @@
 - `temperature{country:USA, state:Florida, city:Miami}`
 - `temperature{state:Florida, city:Miami, country:USA}`
 
+
 [1]: /developers/metrics/types/?tab=count#metric-submission-types
 [2]: /developers/metrics/types/?tab=rate#metric-submission-types
 [3]: /developers/metrics/types/?tab=gauge#metric-submission-types
-
 {{% /tab %}}
 {{% tab "Histogram" %}}
 
@@ -90,10 +90,10 @@
 - Configure which aggregation you want to send to Datadog with the `histogram_aggregates` parameter in your [datadog.yaml configuration file][3]. By default, only `max`, `median`, `avg`, and `count` aggregations are sent out to Datadog. `sum` and `min` are also available if desired.
 - Configure which percentile aggregation you want to send to Datadog with the `histogram_percentiles` parameter in your [datadog.yaml configuration file][3]. By default, only the `95percentile`, 95th percentile, is sent out to Datadog.
 
+
 [1]: /developers/metrics/types/?tab=histogram
 [2]: /developers/metrics/types/?tab=histogram#metric-submission-types
 [3]: /agent/guide/agent-configuration-files/#agent-main-configuration-file
-
 {{% /tab %}}
 {{% tab "Distribution" %}}
 
@@ -135,10 +135,10 @@
 
 **Note**: Only tag value combinations that actually appear in your data are counted as queryable. Since the combination { `endpoint:Y`, `status:400` } was never submitted in your data, this combination won’t be queryable and won’t count towards your custom metric count.
 
+
 [1]: /developers/metrics/types/?tab=distribution
 [2]: /metrics/distributions/#customize-tagging
 [3]: /metrics/distributions/#aggregations
-
 {{% /tab %}}
 {{< /tabs >}}
 
@@ -168,21 +168,14 @@
 The following standard integrations can potentially emit custom metrics.
 
 | Type of integrations                             | Integrations                                                                                                                                                  |
-<<<<<<< HEAD
-| ------------------------------------------------ | ------------------------------------------------------------------------------------------------------------------------------------------------------------- |
-| Limited to 350 custom metrics by default.        | [ActiveMQ XML][9] / [Go-Expvar][10] / [Java-JMX][11]                                                                                                          |
-| No default limit upon custom metrics collection. | [Agent Metrics][12] /[Directory][13] /[Linux Proc Extras][14] /[Nagios][15] /[PDH Check][16] /[Prometheus][17] /[SNMP][18] /[Windows Services][19] /[WMI][20] |
-| Can be configured to collect custom metrics.     | [MySQL][21] /[Oracle][22] /[Postgres][23] /[SQL Server][24]                                                                                                   |
-=======
 |--------------------------------------------------|---------------------------------------------------------------------------------------------------------------------------------------------------------------|
-| Limited to 350 custom metrics by default.        | [ActiveMQ XML][9] / [Go-Expvar][10]                                                                                                                           |
+| Limited to 350 custom metrics by default.        | [ActiveMQ XML][9] / [Go-Expvar][10] / [Java-JMX][11]                                                                                                                           |
 | No default limit upon custom metrics collection. | [Directory][12] /[Linux Proc Extras][13] /[Nagios][14] /[PDH Check][15] /[Prometheus][16] /[SNMP][17] /[Windows Services][18] /[WMI][19] |
 | Can be configured to collect custom metrics.     | [MySQL][20] /[Oracle][21] /[Postgres][22] /[SQL Server][23]                                                                                                   |
->>>>>>> ddf7ce19
 
 ## Troubleshooting
 
-For technical questions, contact [Datadog support][25].
+For technical questions, contact [Datadog support][24].
 
 For billing questions, contact your [Customer Success][26] Manager.
 
@@ -196,24 +189,7 @@
 [8]: /account_management/team
 [9]: /integrations/activemq/#activemq-xml-integration
 [10]: /integrations/go_expvar
-<<<<<<< HEAD
 [11]: /integrations/java/
-[12]: /integrations/agent_metrics
-[13]: /integrations/directory
-[14]: /integrations/linux_proc_extras
-[15]: /integrations/nagios
-[16]: /integrations/pdh_check
-[17]: /integrations/prometheus
-[18]: /integrations/snmp
-[19]: /integrations/windows_service
-[20]: /integrations/wmi_check
-[21]: /integrations/mysql
-[22]: /integrations/oracle
-[23]: /integrations/postgres
-[24]: /integrations/sqlserver
-[25]: /help
-[26]: mailto:success@datadoghq.com
-=======
 [12]: /integrations/directory
 [13]: /integrations/linux_proc_extras
 [14]: /integrations/nagios
@@ -226,6 +202,4 @@
 [21]: /integrations/oracle
 [22]: /integrations/postgres
 [23]: /integrations/sqlserver
-[24]: /help
-[25]: mailto:success@datadoghq.com
->>>>>>> ddf7ce19
+[24]: mailto:success@datadoghq.com