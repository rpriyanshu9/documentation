--- conflicted
+++ resolved
@@ -40,15 +40,10 @@
 
 ### Analyzed Span Filtering
 
-<<<<<<< HEAD
 [Span filtering][9] is configured to send Analyzed Spans at 100% throughput by default. For example, a Java service with 100 requests generates 100 Analyzed Spans from its `servlet.request` spans, as each `servlet.request` span generates an Analyzed Span. 
 
 For cost control, you can reduce the number of billable Analyzed Spans by [filtering Analyzed Spans][9]. This has no effect on [Trace Sampling][10]. If a service has been filtered lower than 100%, Analyzed Span analytics are upscaled to display an estimate by default, and you have the option to display the filtered value.
-=======
-[Span filtering][8] is configured to send Analyzed Spans at 100% throughput by default. For example, a Java service with 100 requests generates 100 Analyzed Spans from its `servlet.request` spans, as each `servlet.request` span generates an Analyzed Span.
 
-For cost control, you can reduce the number of billable Analyzed Spans by [filtering Analyzed Spans][8]. This has no effect on [Trace Sampling][9]. If a service has been filtered lower than 100%, Analyzed Span analytics are upscaled to display an estimate by default, and you have the option to display the filtered value.
->>>>>>> 8a0fa2e2
 
 You can also choose to enable App Analytics per service, or per integration in code using [these language specific instructions][11].
 
@@ -59,13 +54,7 @@
 [5]: mailto:sales@datadoghq.com
 [6]: mailto:success@datadoghq.com
 [7]: https://app.datadoghq.com/apm/docs/trace-search
-<<<<<<< HEAD
 [8]: /account_management/billing/usage_control_apm/#choose-analyzed-span-retention
 [9]: https://app.datadoghq.com/apm/settings?env=datadoghq.com&activeTab=0
 [10]: https://docs.datadoghq.com/tracing/guide/trace_sampling_and_storage/
 [11]: tracing/app_analytics/?tab=java#configure-additional-services-optional
-=======
-[8]: https://app.datadoghq.com/apm/settings?env=datadoghq.com&activeTab=0
-[9]: https://docs.datadoghq.com/tracing/guide/trace_sampling_and_storage
-[10]: tracing/app_analytics/?tab=java#configure-additional-services-optional
->>>>>>> 8a0fa2e2
