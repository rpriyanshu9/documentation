---
title: Rollup
kind: documentation
aliases:
    - /graphing/functions/rollup/
---

`.rollup()`
The `.rollup()` function is used to aggregate your metrics data inherently in every metrics query. However, appending the `.rollup()` function at the end of a query allows you to perform custom [time aggregation][1] that overrides the defaults. This function enables you to define:

* The rollup `<interval>`: the interval of time your data is aggregated over ([if larger than the query-enforced rollup interval](#rollup-interval-enforced-vs-custom)).
* The rollup `<aggregator>`: How your data points are aggregated within a given rollup time interval.

<<<<<<< HEAD
**Note**: The Distribution Metric type does not have a rollup `aggregator` parameter. This metric type is aggregated both in time and space (refer to the documentation on [rollup for distributions with percentiles][2] to learn more).
=======
**Note**: The Distribution Metric type does not have a rollup `aggregator` parameter. This metric type is aggregated both in time and space. See the documentation on [rollup for distributions with percentiles][2] to learn more.
>>>>>>> 568404f5

The function takes two parameters, `<AGGREGATOR>` and optionally `<INTERVAL>`: `.rollup(<AGGREGATOR>,<INTERVAL>)` or `.rollup(<AGGREGATOR>)`.

| Parameter  | Description                                                                                                     |
|------------|-----------------------------------------------------------------------------------------------------------------|
| `<AGGREGATOR>` | Can be `sum`, `min`, `max`, `count`, or `avg` and defines how data points are aggregated within a given time interval. |
| `<INTERVAL>`   | Time (in seconds) of the interval between two data points displayed. Optional.                                            |

You can use them individually or together, for instance `.rollup(sum,120)`. The following bar graph displays a week's worth of CPU usage for a host **without** using the `.rollup()` function:

{{< img src="dashboards/functions/rollup/smooth_1.png" alt="smooth_1" style="width:60%;" >}}

The following bar graph displays the same metric, graphed using a day-long rollup with `.rollup(avg,86400)`:

{{< img src="dashboards/functions/rollup/smooth_2.png" alt="smooth_2" style="width:60%;" >}}

## Moving rollup


| Function        | Description                                    | Example |
|------------------|------------------------------------------------|------------------|
| `moving_rollup` | Rollup to combine the points in the last X seconds. | `moving_rollup(<METRIC_NAME>, <INTERVAL> , <AGGREGATOR>)` |


Applying the `moving_rollup()` function to a query allows you to combine points from the most recent specified time range—that is, the last X seconds. Like with `.rollup()`, `<AGGREGATOR>` can be `sum`/`min`/`max`/`count`/`avg` and defines how data points are aggregated within the given time interval.

## Rollup interval: enforced vs custom

When graphing, Datadog imposes a limit on the number of points per graph. To respect this limit, Datadog rolls up data points automatically with the `avg` method, effectively displaying the average of all data points within a time interval for a given metric. This default time interval varies depending on how the data is being visualized. See the following chart to reference these default time intervals:

| Timeframe           | Rollup Interval, Line Graph | Rollup Interval, Bar Graph | Rollup Interval, API |
|---------------------|-----------------------------|----------------------------|----------------------|
| The past hour       | 20s                         | 1m                         | 20s                  |
| The past four hours    | 1m                          | 2m                         | 1m                   |
| The past day        | 5m                          | 20m                        | 5m                   |
| The past two days     | 10m                         | 30m                        | 10m                  |
| The past week       | 1hr                         | 2hr                        | 1hr                  |
| The past month      | 2hr                         | 12hr                       | 4hr                  |

A custom `.rollup()` function can be used to enforce the type of time aggregation applied (`avg`, `min`, `max`, `count`, or `sum`) and the time interval to rollup. However, if a custom `.rollup()` function is applied and uses a smaller time interval than the Datadog limit, the Datadog limit is used instead while still using the specified rollup method. For example, if you're requesting `.rollup(20)` for a month-long window, data is returned at a rollup greater than 20 seconds in order to prevent returning more than allotted number of points.

**Note**: Queries for `COUNT` and `RATE` type metrics have the `.as_count()` modifier appended automatically in the UI, which sets the rollup method used to `sum` and disables interpolation. This `.as_count()` is explicitly visible at the end of the query:

  {{< img src="dashboards/functions/rollup/as_count.png" alt="as_count" style="width:50%;">}}

<<<<<<< HEAD
For more details about how to use `.as_count()` and `.as_rate()` see the [blog post][3] or learn more about the effects of those functions with the [documentation on in-application modifiers][4].
=======
For more details about how to use `.as_count()` and `.as_rate()` see the [blog post][3] or learn more about the effects of those functions with the documentation on [in-application modifiers][4].
>>>>>>> 568404f5

## Rollups in monitors

Rollups should usually be avoided in [monitor][5] queries, because of the possibility of misalignment between the rollup interval and the evaluation window of the monitor. The start and end of rollup intervals are aligned to UNIX time, not to the start and end of monitor queries. Therefore, a monitor may evaluate (and trigger on) an incomplete rollup interval containing only a small sample of data. To avoid this issue, delay the evaluation of your monitor by (at least) the length of the setup rollup interval.

## Other functions

{{< whatsnext desc="Consult the other available functions:" >}}
    {{< nextlink href="/dashboards/functions/algorithms" >}}Algorithmic: Implement Anomaly or Outlier detection on your metric.{{< /nextlink >}}
    {{< nextlink href="/dashboards/functions/arithmetic" >}}Arithmetic: Perform Arithmetic operation on your metric.  {{< /nextlink >}}
    {{< nextlink href="/dashboards/functions/count" >}}Count: Count non zero or non null value of your metric. {{< /nextlink >}}
    {{< nextlink href="/dashboards/functions/exclusion" >}}Exclusion: Exclude certain values of your metric.{{< /nextlink >}}
    {{< nextlink href="/dashboards/functions/interpolation" >}}Interpolation: Fill or set default values for your metric.{{< /nextlink >}}
    {{< nextlink href="/dashboards/functions/rank" >}}Rank: Select only a subset of metrics. {{< /nextlink >}}
    {{< nextlink href="/dashboards/functions/rate" >}}Rate: Calculate custom derivative over your metric.{{< /nextlink >}}
    {{< nextlink href="/dashboards/functions/regression" >}}Regression: Apply some machine learning function to your metric.{{< /nextlink >}}
    {{< nextlink href="/dashboards/functions/smoothing" >}}Smoothing: Smooth your metric variations.{{< /nextlink >}}
    {{< nextlink href="/dashboards/functions/timeshift" >}}Timeshift: Shift your metric data point along the timeline. {{< /nextlink >}}
{{< /whatsnext >}}

[1]: /dashboards/functions/#proceed-to-time-aggregation
[2]: /metrics/faq/rollup-for-distributions-with-percentiles/
[3]: https://www.datadoghq.com/blog/visualize-statsd-metrics-counts-graphing
[4]: /developers/metrics/type_modifiers/
[5]: /monitors/monitor_types/metric/<|MERGE_RESOLUTION|>--- conflicted
+++ resolved
@@ -11,11 +11,7 @@
 * The rollup `<interval>`: the interval of time your data is aggregated over ([if larger than the query-enforced rollup interval](#rollup-interval-enforced-vs-custom)).
 * The rollup `<aggregator>`: How your data points are aggregated within a given rollup time interval.
 
-<<<<<<< HEAD
-**Note**: The Distribution Metric type does not have a rollup `aggregator` parameter. This metric type is aggregated both in time and space (refer to the documentation on [rollup for distributions with percentiles][2] to learn more).
-=======
 **Note**: The Distribution Metric type does not have a rollup `aggregator` parameter. This metric type is aggregated both in time and space. See the documentation on [rollup for distributions with percentiles][2] to learn more.
->>>>>>> 568404f5
 
 The function takes two parameters, `<AGGREGATOR>` and optionally `<INTERVAL>`: `.rollup(<AGGREGATOR>,<INTERVAL>)` or `.rollup(<AGGREGATOR>)`.
 
@@ -61,11 +57,7 @@
 
   {{< img src="dashboards/functions/rollup/as_count.png" alt="as_count" style="width:50%;">}}
 
-<<<<<<< HEAD
-For more details about how to use `.as_count()` and `.as_rate()` see the [blog post][3] or learn more about the effects of those functions with the [documentation on in-application modifiers][4].
-=======
 For more details about how to use `.as_count()` and `.as_rate()` see the [blog post][3] or learn more about the effects of those functions with the documentation on [in-application modifiers][4].
->>>>>>> 568404f5
 
 ## Rollups in monitors
 
