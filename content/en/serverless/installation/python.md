--- conflicted
+++ resolved
@@ -318,7 +318,6 @@
         "layers": ["arn:aws-us-gov:lambda:<AWS_REGION>:002406178527:layer:Datadog-Extension:<EXTENSION_VERSION>"],
       }
     }
-<<<<<<< HEAD
     ```
     {{< /site-region >}}
     
@@ -326,14 +325,6 @@
     
 2. Replace the following placeholders with appropriate values: 
 
-=======
-  }
-  ```
-  {{< /site-region >}}
-2. Replace the following placeholders with appropriate values:
-
-- Replace `<DATADOG_API_KEY>` with your Datadog API key on the [API Management page][2].
->>>>>>> bd2fbf9c
 - Replace `<AWS_REGION>` with the AWS region to which your Lambda functions are deployed.
 - Replace `<EXTENSION_VERSION>` with the desired version of the Datadog Lambda Extension. The latest version is `{{< latest-lambda-layer-version layer="extension" >}}`.
 - If the lambda is using the arm64 architecture, add -ARM to the layer name.
