--- conflicted
+++ resolved
@@ -373,7 +373,6 @@
 {{< /code-block >}}
 
 Declare `DD_TRACER_FOLDER` variable with the path to the folder where you stored the downloaded tracer JAR:
-<<<<<<< HEAD
 
 {{< code-block lang="shell" >}}
 DD_TRACER_FOLDER=... // e.g. ~/.datadog
@@ -397,37 +396,9 @@
 dd.service=my-java-app
 {{< /code-block >}}
 
-**Important:** Specifying `org.gradle.jvmargs` in the command-line will override the value specified elsewhere. If you have this property specified in a `gradle.properties` file, be sure to replicate the necessary settings in the command-line invocation
-
-**Note:** Currently CI Visibility is not compatible with [Gradle Configuration Cache][1], so do not enable the cache when running your tests with the tracer
-=======
-
-{{< code-block lang="shell" >}}
-DD_TRACER_FOLDER=... // e.g. ~/.datadog
-{{< /code-block >}}
-
-Run your tests using the `org.gradle.jvmargs` system property to specify a path to the Datadog Java Tracer JAR.
-
-In the tracer arguments, specify the following:
-
-* CI Visibility is enabled by setting the `dd.civisibility.enabled` property to `true`.
-* The environment where tests are being run (for example, `local` when running tests on a developer workstation or `ci` when running them on a CI provider) is defined in the `dd.env` property.
-* The name of the service or library that is being tested is defined in the `dd.service` property.
-
-For example:
-
-{{< code-block lang="shell" >}}
-./gradlew cleanTest test -Pdd-civisibility --rerun-tasks -Dorg.gradle.jvmargs=\
--javaagent:$DD_TRACER_FOLDER/dd-java-agent-$DD_TRACER_VERSION.jar=\
-dd.civisibility.enabled=true,\
-dd.env=ci,\
-dd.service=my-java-app
-{{< /code-block >}}
-
 Specifying `org.gradle.jvmargs` in the command line overrides the value specified elsewhere. If you have this property specified in a `gradle.properties` file, be sure to replicate the necessary settings in the command line invocation.
 
 **Note:** CI Visibility is not compatible with [Gradle Configuration Cache][1], so do not enable the cache when running your tests with the tracer.
->>>>>>> 28465449
 
 [1]: https://docs.gradle.org/current/userguide/configuration_cache.html
 
