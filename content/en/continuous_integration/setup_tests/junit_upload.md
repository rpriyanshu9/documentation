---
title: Uploading JUnit test report files to Datadog
kind: documentation
further_reading:
    - link: "/continuous_integration/explore_tests"
      tag: "Documentation"
      text: "Explore Test Results and Performance"
    - link: "/continuous_integration/troubleshooting/"
      tag: "Documentation"
      text: "Troubleshooting CI"
---

{{< site-region region="us,eu,us3" >}}
JUnit test report files are XML files that contain test execution information, such as test and suite names, pass/fail status, duration, and sometimes error logs. Although it was introduced by the [JUnit][1] testing framework, many other popular frameworks are able to output results using this format.

As an alternative to instrumenting your tests natively using Datadog tracers, which is the recommended option as it provides the most comprehensive test results, you can also upload JUnit XML test reports.

Test results imported from JUnit XML reports appear alongside test data reported by tracers. However, there are some limitations when using this method, such as the lack of distributed traces on integration tests or structured stack traces. For this reason, only use this method if there is no native support for the language or testing framework being used.

## Installing the Datadog CI CLI

Install the [`datadog-ci`][2] CLI globally using `npm`:

{{< code-block lang="bash" >}}
npm install -g @datadog/datadog-ci
{{< /code-block >}}

## Uploading test reports

To upload your JUnit XML test reports to Datadog, run the following command, specifying the name of the service or library that was tested using the `--service` parameter, and one or more file paths to either the XML report files directly or directories containing them:

{{< code-block lang="bash" >}}
datadog-ci junit upload --service <service_name> <path> [<path> ...]
{{< /code-block >}}

Specify a valid [Datadog API key][3] in the `DATADOG_API_KEY` environment variable, and the environment where tests were run (for example, `local` when uploading results from a developer workstation, or `ci` when uploading them from a CI provider) in the `DD_ENV` environment variable. For example:

{{< site-region region="us" >}}
{{< code-block lang="bash" >}}
DD_ENV=ci DATADOG_API_KEY=<api_key> datadog-ci junit upload \
  --service my-api-service \
  unit-tests/junit-reports e2e-tests/single-report.xml
{{< /code-block >}}
{{< /site-region >}}
{{< site-region region="eu" >}}
{{< code-block lang="bash" >}}
DD_ENV=ci DATADOG_API_KEY=<api_key> DATADOG_SITE=datadoghq.eu datadog-ci junit upload \
  --service my-api-service \
  unit-tests/junit-reports e2e-tests/single-report.xml
{{< /code-block >}}
{{< /site-region >}}
{{< site-region region="us3" >}}
{{< code-block lang="bash" >}}
DD_ENV=ci DATADOG_API_KEY=<api_key> DATADOG_SITE=us3.datadoghq.com datadog-ci junit upload \
--service my-api-service \
unit-tests/junit-reports e2e-tests/single-report.xml
{{< /code-block >}}
{{< /site-region >}}

## Configuration settings

This is the full list of options available when using the `datadog-ci junit upload` command:

`--service` (Required)
: Name of the service or library under test.<br/>
**Environment variable**: `DD_SERVICE`<br/>
**Example**: `my-api-service`

`--env`
: Environment where tests were run.<br/>
**Environment variable**: `DD_ENV`<br/>
**Example**: `ci`

`--tags`
: Key-value pairs in the form `key:value` to be attached to all tests (the `--tags` parameter can be specified multiple times). When specifying tags using `DD_TAGS`, separate them using commas (for example, `team:backend,priority:high`).<br/>
**Environment variable**: `DD_TAGS`<br/>
**Default**: (none)<br/>
**Example**: `team:backend`<br/>
**Note**: Tags specified using `--tags` and with the `DD_TAGS` environment variable are merged. If the same key appears in both `--tags` and `DD_TAGS`, the value in the environment variable `DD_TAGS` takes precedence.

`--max-concurrency`
: The number of concurrent uploads to the API.<br/>
**Default**: `20`

`--dry-run`
: Runs the command without actually uploading the file to Datadog. All other checks are performed.<br/>
**Default**: `false`

Positional arguments
: The file paths or directories in which the JUnit XML reports are located. If you pass a directory, the CLI looks for all `.xml` files in it.

The following environment variables are supported:

`DATADOG_API_KEY` (Required)
: [Datadog API key][3] used to authenticate the requests.<br/>
**Default**: (none)


{{< site-region region="eu,us3" >}}
Additionally, configure the Datadog site to use the selected one ({{< region-param key="dd_site_name" >}}):

`DATADOG_SITE` (Required)
: The [Datadog site][1] to upload results to.<br/>
**Default**: `datadoghq.com`<br/>
**Selected site**: {{< region-param key="dd_site" code="true" >}}

[1]: /getting_started/site/
{{< /site-region >}}


## Collecting repository and commit metadata

Datadog uses Git information for visualizing your test results and grouping them by repository and commit. Git metadata is collected by the Datadog CI CLI from CI provider environment variables and the local `.git` folder in the project path, if available. To read this directory, the [`git`][4] binary is required.

If you are running tests in non-supported CI providers or with no `.git` folder, you can set the Git information manually using environment variables. These environment variables take precedence over any auto-detected information. Set the following environment variables to provide Git information:

`DD_GIT_REPOSITORY_URL`
: URL of the repository where the code is stored. Both HTTP and SSH URLs are supported.<br/>
**Example**: `git@github.com:MyCompany/MyApp.git`, `https://github.com/MyCompany/MyApp.git`

`DD_GIT_BRANCH`
: Git branch being tested. Leave empty if providing tag information instead.<br/>
**Example**: `develop`

`DD_GIT_TAG`
: Git tag being tested (if applicable). Leave empty if providing branch information instead.<br/>
**Example**: `1.0.1`

`DD_GIT_COMMIT_SHA`
: Full commit hash.<br/>
**Example**: `a18ebf361cc831f5535e58ec4fae04ffd98d8152`

`DD_GIT_COMMIT_MESSAGE`
: Commit message.<br/>
**Example**: `Set release number`

`DD_GIT_COMMIT_AUTHOR_NAME`
: Commit author name.<br/>
**Example**: `John Smith`

`DD_GIT_COMMIT_AUTHOR_EMAIL`
: Commit author email.<br/>
**Example**: `john@example.com`

`DD_GIT_COMMIT_AUTHOR_DATE`
: Commit author date in ISO 8601 format.<br/>
**Example**: `2021-03-12T16:00:28Z`

`DD_GIT_COMMIT_COMMITTER_NAME`
: Commit committer name.<br/>
**Example**: `Jane Smith`

`DD_GIT_COMMIT_COMMITTER_EMAIL`
: Commit committer email.<br/>
**Example**: `jane@example.com`

`DD_GIT_COMMIT_COMMITTER_DATE`
: Commit committer date in ISO 8601 format.<br/>
**Example**: `2021-03-12T16:00:28Z`

## Collecting environment configuration metadata

There are some special tags that are used to identify the configuration of the environment where tests run, which include OS, runtime and device information (where applicable). When the same test for the same commit runs in more than one configuration (for example, in both Windows and Linux machines), they are treated as two different tests when it comes to failure and flakiness detection.

<<<<<<< HEAD
This information is automatically collected by the tracer when instrumenting tests natively. However, when uploading JUnit XML reports, you can also specify them using the `--tags` parameter, or by using the `DD_TAGS` environment variable.

All tags are optional, and only the provided ones will be used to differentiate between environment configurations.
=======
You can specify these special tags using the `--tags` parameter when calling `datadog-ci junit upload`, or by setting the `DD_TAGS` environment variable.

All of these tags are optional, and only the ones you specify will be used to differentiate between environment configurations.
>>>>>>> a53e1e64

`os.platform`
: Name of the operating system.<br/>
**Examples**: `windows`, `linux`, `darwin`

`os.version`
: Version of the operating system.<br/>
**Examples**: `10.15.4`, `14.3.2`, `95`

`os.architecture`
: Architecture of the operating system.<br/>
**Examples**: `x64`, `x86`, `arm64`

`runtime.name`
: Name of the language interpreter or programming runtime.<br/>
<<<<<<< HEAD
**Examples**: `.NET`, `.NET Core`, `AdoptOpenJDK`, `Oracle Corporation`, `CPython`
=======
**Examples**: `.NET`, `.NET Core`, `OpenJDK Runtime Environment`, `Java(TM) SE Runtime Environment`, `CPython`
>>>>>>> a53e1e64

`runtime.version`
: Version of the runtime.<br/>
**Examples**: `5.0.0`, `3.1.7`

`runtime.vendor`
: Name of the runtime vendor where applicable. For example, when using a Java runtime.<br/>
<<<<<<< HEAD
**Examples**: `OpenJDK`, `Oracle`
=======
**Examples**: `AdoptOpenJDK`, `Oracle Corporation`
>>>>>>> a53e1e64

`runtime.architecture`
: Architecture of the runtime.<br/>
**Examples**: `x64`, `x86`, `arm64`

For mobile apps (Swift, Android):

`device.model`
: The model of the device being tested.<br/>
**Examples**: `iPhone11,4`, `AppleTV5,3`

`device.name`
: The name of the device being tested.<br/>
**Examples**: `iPhone 12 Pro Simulator`, `iPhone 13 (QA team)`

<!-- TODO: uncomment once added in backend
`test.bundle`
: Used to execute groups of test suites separately.<br/>
**Examples**: `ApplicationUITests`, `ModelTests` -->

## Further reading

{{< partial name="whats-next/whats-next.html" >}}

[1]: https://junit.org/junit5/
[2]: https://www.npmjs.com/package/@datadog/datadog-ci
[3]: https://app.datadoghq.com/account/settings#api
[4]: https://git-scm.com/downloads
{{< /site-region >}}
{{< site-region region="us5,gov" >}}
The selected Datadog site ({{< region-param key="dd_site_name" >}}) is not supported at this time.
{{< /site-region >}}<|MERGE_RESOLUTION|>--- conflicted
+++ resolved
@@ -162,15 +162,9 @@
 
 There are some special tags that are used to identify the configuration of the environment where tests run, which include OS, runtime and device information (where applicable). When the same test for the same commit runs in more than one configuration (for example, in both Windows and Linux machines), they are treated as two different tests when it comes to failure and flakiness detection.
 
-<<<<<<< HEAD
-This information is automatically collected by the tracer when instrumenting tests natively. However, when uploading JUnit XML reports, you can also specify them using the `--tags` parameter, or by using the `DD_TAGS` environment variable.
-
-All tags are optional, and only the provided ones will be used to differentiate between environment configurations.
-=======
 You can specify these special tags using the `--tags` parameter when calling `datadog-ci junit upload`, or by setting the `DD_TAGS` environment variable.
 
 All of these tags are optional, and only the ones you specify will be used to differentiate between environment configurations.
->>>>>>> a53e1e64
 
 `os.platform`
 : Name of the operating system.<br/>
@@ -186,11 +180,7 @@
 
 `runtime.name`
 : Name of the language interpreter or programming runtime.<br/>
-<<<<<<< HEAD
-**Examples**: `.NET`, `.NET Core`, `AdoptOpenJDK`, `Oracle Corporation`, `CPython`
-=======
 **Examples**: `.NET`, `.NET Core`, `OpenJDK Runtime Environment`, `Java(TM) SE Runtime Environment`, `CPython`
->>>>>>> a53e1e64
 
 `runtime.version`
 : Version of the runtime.<br/>
@@ -198,11 +188,7 @@
 
 `runtime.vendor`
 : Name of the runtime vendor where applicable. For example, when using a Java runtime.<br/>
-<<<<<<< HEAD
-**Examples**: `OpenJDK`, `Oracle`
-=======
 **Examples**: `AdoptOpenJDK`, `Oracle Corporation`
->>>>>>> a53e1e64
 
 `runtime.architecture`
 : Architecture of the runtime.<br/>
