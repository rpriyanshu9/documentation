--- conflicted
+++ resolved
@@ -553,10 +553,6 @@
 [1]: https://app.datadoghq.com/organization-settings/client-tokens
 
 {{< /site-region >}}
-<<<<<<< HEAD
-{{< site-region region="gov" >}}
-=======
-{{< site-region region="us3,us5,gov" >}}
->>>>>>> 7e41d48e
+{{< site-region region="us5,gov" >}}
 The selected Datadog site ({{< region-param key="dd_site_name" >}}) is not supported at this time.
 {{< /site-region >}}