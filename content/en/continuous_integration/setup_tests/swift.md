---
title: Swift Tests
kind: documentation
further_reading:
    - link: "/continuous_integration/explore_tests"
      tag: "Documentation"
      text: "Explore Test Results and Performance"
    - link: "/continuous_integration/troubleshooting/"
      tag: "Documentation"
      text: "Troubleshooting CI"
---

{{< site-region region="us,eu" >}}
## Compatibility

Supported languages:
* Swift >= 5.2
* Objective-C >= 2.0

Supported platforms:
* iOS >= 11.0
* macOS >= 10.13
* tvOS >= 11.0

## Installing the Swift testing SDK

There are two ways of installing the testing framework:

{{< tabs >}}
{{% tab "Swift Package Manager" %}}

1. Add `dd-sdk-swift-testing` package to your project. It is located at [`https://github.com/DataDog/dd-sdk-swift-testing`][1].

{{< img src="continuous_integration/swift_package.png" alt="Swift Package" >}}


2. Link your test targets with the library `DatadogSDKTesting` from the package.

{{< img src="continuous_integration/swift_link2.png" alt="Swift Linking SPM" >}}

3. If you run UITests, also link the app running the tests with this library.


[1]: https://github.com/DataDog/dd-sdk-swift-testing
{{% /tab %}}
{{% tab "Cocoapods" %}}

1. Add the `DatadogSDKTesting` dependency to the test targets of your `Podfile`:

{{< code-block lang="ruby" >}}
target 'MyApp' do
  # ...

  target 'MyAppTests' do
    inherit! :search_paths
    pod 'DatadogSDKTesting'
  end
end
{{< /code-block >}}

2. If you run UITests, also add the dependency to the app running the tests.

{{% /tab %}}
{{% tab "Framework linking" %}}

1. Download and decompress `DatadogSDKTesting.zip` from the [release][1] page.

2. Copy and link your test targets with the resulting XCFramework.

{{< img src="continuous_integration/swift_link.png" alt="Swift Linking XCFramework" >}}

3. If you run UITests, also link the app running the tests with this library.

<div class="alert alert-warning"><strong>Note</strong>: This framework is useful only for testing and should only be linked with the application when running tests. Do not distribute the framework to your users. </div>


[1]: https://github.com/DataDog/dd-sdk-swift-testing/releases
{{% /tab %}}
{{< /tabs >}}


## Instrumenting your tests

### Configuring Datadog

To enable testing instrumentation, add the following environment variables to your test target (or in the `Info.plist` file as [described below](#using-infoplist-for-configuration)). You must also select your main target in `Expand variables based on` or `Target for Variable Expansion` if using test plans:

{{< img src="continuous_integration/swift_env.png" alt="Swift Environments" >}}

For UITests, environment variables need to be set only in the test target, because the framework automatically injects these values to the application.

Set all these variables in your test target:

`DD_TEST_RUNNER`
: Enables or disables the instrumentation of tests. Set this value to `$(DD_TEST_RUNNER)` so you can enable and disable test instrumentation with a environment variable defined outside of the test process (for example, in the CI build).<br/>
**Default**: `false`<br/>
**Recommended**: `$(DD_TEST_RUNNER)`<br/>
**Example**: `true`

`DATADOG_CLIENT_TOKEN`
: The [Datadog Client Token][1] to use to report test results.<br/>
**Default**: `(empty)`<br/>
**Example**: `pub0zxxxyyyxxxyyxxxzzxxyyxxxyyy`

`DD_SERVICE`
: Name of the service or library under test.<br/>
**Default**: The repository name<br/>
**Example**: `my-ios-app`

`DD_ENV`
: Name of the environment where tests are being run. Set this value to `$(DD_ENV)` so you can use an environment variable at runtime for setting it.<br/>
**Default**: `none`<br/>
**Recommended**: `$(DD_ENV)`<br/>
**Examples**: `ci`, `local`

`SRCROOT`
: The path to the project SRCROOT environment variable. Use `$(SRCROOT)` for the value, because it is automatically set by Xcode.<br/>
**Default**: `(empty)`<br/>
**Recommended**: `$(SRCROOT)`<br/>
**Example**: `/Users/ci/source/MyApp`

{{< site-region region="eu" >}}
Additionally, configure the Datadog site to use the selected one ({{< region-param key="dd_site_name" >}}):

`DD_SITE` (Required)
: The [Datadog site][1] to upload results to.<br/>
**Default**: `datadoghq.com`<br/>
**Selected site**: {{< region-param key="dd_site" code="true" >}}

[1]: /getting_started/site/
{{< /site-region >}}

### Collecting Git metadata

<<<<<<< HEAD
Git information is required for the proper visualization of test results, and used to group them by repository, branch, and commit. It is automatically collected using CI provider environment variables, that must be forwarded to the test application (see the section [CI provider environment variables](#CI-provider-environment-variables) below for a full list).

When running tests in a simulator, full Git metadata is collected using the local `.git` folder. In this case, Git-related environment variables don't have to be forwarded.

If running tests in non-supported CI providers or with no `.git` folder, Git information can be set manually using environment variables. These environment variables take precedence over any autodetected information.
The supported environment variables for providing Git information are the following:

`DD_GIT_REPOSITORY_URL`
: URL of the repository where the code is stored. Both HTTP and SSH URLs are supported.
**Example**: `git@github.com:MyCompany/MyApp.git`

`DD_GIT_BRANCH`
: Git branch being tested. Leave empty if providing tag information instead.
**Example**: `develop`

`DD_GIT_TAG`
: Git tag being tested (if applicable). Leave empty if providing branch information instead.
**Example**: `1.0.1`

`DD_GIT_COMMIT_SHA`
: Full commit hash.
=======
Git metadata and build information is automatically collected using CI provider environment variables, that must be forwarded to the test application (see the section [CI provider environment variables](#ci-provider-environment-variables) below for a full list).

When running tests in a simulator, full Git metadata is collected using the local `.git` folder. In this case, Git-related environment variables don't have to be forwarded.

The user can also provide Git information by using custom environment variables (or in the `Info.plist` file as [described below](#using-infoplist-for-configuration)). This is useful for adding Git information for non-supported CI providers, or for .git folders that are not available from the running process. Custom environment variables are also useful for overwriting existing Git information. If these environment variables are set, they take precedence over those coming from the CI or from the .git folder. The list of supported environment variables for Git information includes the following:

`DD_GIT_REPOSITORY_URL`
: URL of the repository where the code is stored.<br/>
**Example**: `git@github.com:MyCompany/MyApp.git`

`DD_GIT_BRANCH`
: Branch where this commit belongs.<br/>
**Example**: `develop`

`DD_GIT_TAG`
: Tag of the commit, if it has one.<br/>
**Example**: `1.0.1`

`DD_GIT_COMMIT_SHA`
: Commit SHA.<br/>
>>>>>>> 01cc8096
**Example**: `a18ebf361cc831f5535e58ec4fae04ffd98d8152`

`DD_GIT_COMMIT_MESSAGE`
: Commit message.<br/>
**Example**: `Set release number`

`DD_GIT_COMMIT_AUTHOR_NAME`
<<<<<<< HEAD
: Commit author name.
**Example**: `John Doe`

`DD_GIT_COMMIT_AUTHOR_EMAIL`
: Commit author email.
**Example**: `john@doe.com`

`DD_GIT_COMMIT_AUTHOR_DATE`
: Commit author date in ISO 8601 format.
**Example**: `2021-03-12T16:00:28Z`

`DD_GIT_COMMIT_COMMITTER_NAME`
: Commit committer name.
**Example**: `Jane Doe`

`DD_GIT_COMMIT_COMMITTER_EMAIL`
: Commit committer email.
**Example**: `jane@doe.com`

`DD_GIT_COMMIT_COMMITTER_DATE`
: Commit committer date in ISO 8601 format.
=======
: Author name.<br/>
**Example**: `John Doe`

`DD_GIT_COMMIT_AUTHOR_EMAIL`
: Author email.<br/>
**Example**: `john@doe.com`

`DD_GIT_COMMIT_AUTHOR_DATE`
: Author date. ISO 8601 format.<br/>
**Example**: `2021-03-12T16:00:28Z`

`DD_GIT_COMMIT_COMMITTER_NAME`
: Committer name.<br/>
**Example**: `Jane Doe`

`DD_GIT_COMMIT_COMMITTER_EMAIL`
: Committer email.<br/>
**Example**: `jane@doe.com`

`DD_GIT_COMMIT_COMMITTER_DATE`
: Committer date. ISO 8601 format.<br/>
>>>>>>> 01cc8096
**Example**: `2021-03-12T16:00:28Z`

### Running tests

After installation, run your tests as you normally do, for example using the `xcodebuild test` command. Tests, network requests, and application logs are instrumented automatically. Pass your environment variables when running your tests in the CI, for example:

{{< site-region region="us" >}}
{{< code-block lang="bash" >}}
DD_TEST_RUNNER=1 DD_ENV=ci xcodebuild \
  -project "MyProject.xcodeproj" \
  -scheme "MyScheme" \
  -destination "platform=macOS,arch=x86_64" \
  test
{{< /code-block >}}
{{< /site-region >}}
{{< site-region region="eu" >}}
{{< code-block lang="bash" >}}
DD_TEST_RUNNER=1 DD_ENV=ci DD_SITE=datadoghq.eu xcodebuild \
  -project "MyProject.xcodeproj" \
  -scheme "MyScheme" \
  -destination "platform=macOS,arch=x86_64" \
  test
{{< /code-block >}}
{{< /site-region >}}

### UI tests

For UITests, both the test target and the application running from the UITests must link with the framework. Environment variables need to be set only in the test target, because the framework automatically injects these values to the application.

## Additional optional configuration

For the following configuration settings:
 - `Boolean` variables can use any of: `1`, `0`, `true`, `false`, `YES`, or `NO`
 - `String` list variables accept a list of elements separated by `,` or `;`

### Disabling auto-instrumentation

The framework enables auto-instrumentation of all supported libraries, but in some cases this might not be desired. You can disable auto-instrumentation of certain libraries by setting the following environment variables (or in the `Info.plist` file as [described below](#using-infoplist-for-configuration)):

`DD_DISABLE_NETWORK_INSTRUMENTATION`
: Disables all network instrumentation (Boolean)

`DD_DISABLE_STDOUT_INSTRUMENTATION`
: Disables all `stdout` instrumentation (Boolean)

`DD_DISABLE_STDERR_INSTRUMENTATION`
: Disables all `stderr` instrumentation (Boolean)

`DD_DISABLE_SDKIOS_INTEGRATION`
: Disables integration with `dd-sdk-ios` logs and traces (Boolean)

`DD_DISABLE_CRASH_HANDLER`
: Disables crash handling and reporting. (Boolean)
<div class="alert alert-warning"><strong>Important</strong>: If you disable crash reporting, tests that crash are not reported at all, and don't appear as test failures. If you need to disable crash handling for any of your tests, run them as a separate target, so you don't disable it for the others.</div>

### Network auto-instrumentation

For Network auto-instrumentation, you can configure these additional settings:

`DD_DISABLE_HEADERS_INJECTION`
: Disables all injection of tracing headers (Boolean)

`DD_INSTRUMENTATION_EXTRA_HEADERS`
: Specific extra headers that you want to log (String List)

`DD_EXCLUDED_URLS`
: URLs that you don't want to log or inject headers into (String List)

`DD_ENABLE_RECORD_PAYLOAD`
: Enables reporting a subset (1024 bytes) of the payloads in requests and responses (Boolean)

`DD_MAX_PAYLOAD_SIZE`
: Sets the maximum size reported from the payload. Default `1024` (Integer)

You can also disable or enable specific auto-instrumentation in some of the tests from Swift or Objective-C by importing the module `DatadogSDKTesting` and using the class: `DDInstrumentationControl`.

## Custom tags

### Environment variables

You can use `DD_TAGS` environment variable  (or in the `Info.plist` file as [described below](#using-infoplist-for-configuration)). It must contain pairs of `key:tag` separated by spaces. For example:
{{< code-block lang="bash" >}}
DD_TAGS=tag-key-0:tag-value-0 tag-key-1:tag-value-1
{{< /code-block >}}

If one of the values starts with the `$` character, it is replaced with an environment variable of the same name (if it exists), for example:
{{< code-block lang="bash" >}}
DD_TAGS=home:$HOME
{{< /code-block >}}

Using the `$` character also supports replacing an environment variable at the beginning of a value if contains non-environment variable supported characters (`a-z`,  `A-Z` or `_`), for example:
{{< code-block lang="bash" >}}
FOO = BAR
DD_TAGS=key1:$FOO-v1 // expected: key1:BAR-v1
{{< /code-block >}}

### OpenTelemetry

**Note**: Using OpenTelemetry is only supported for Swift.

Datadog Swift testing framework uses [OpenTelemetry][2] as the tracing technology under the hood. You can access the OpenTelemetry tracer using `DDInstrumentationControl.openTelemetryTracer` and use any OpenTelemetry API. For example, to add a tag or attribute:

{{< code-block lang="swift" >}}
let tracer = DDInstrumentationControl.openTelemetryTracer
tracer?.activeSpan?.setAttribute(key: "OTelTag", value: "OTelValue")
{{< /code-block >}}

The test target needs to link explicitly with `opentelemetry-swift`.


## Using Info.plist for configuration

Alternatively to setting environment variables, all configuration values can be provided by adding them to the `Info.plist` file of the Test bundle (not the App bundle). If the same setting is set both in an environment variable and in the `Info.plist` file, the environment variable takes precedence.

## CI provider environment variables

{{< tabs >}}
{{% tab "Jenkins" %}}

| Environment variable | Value             |
| -------------------- | ----------------- |
| `JENKINS_URL`        | `$(JENKINS_URL)`  |
| `WORKSPACE`          | `$(WORKSPACE)`    |
| `BUILD_TAG`          | `$(BUILD_TAG)`    |
| `BUILD_NUMBER`       | `$(BUILD_NUMBER)` |
| `BUILD_URL`          | `$(BUILD_URL)`    |
| `JOB_NAME`           | `$(JOB_NAME)`     |

Additional Git configuration for physical device testing:

| Environment variable | Value           |
| -------------------- | --------------- |
| `GIT_COMMIT`         | `$(GIT_COMMIT)` |
| `GIT_URL`            | `$(GIT_URL)`    |
| `GIT_URL_1`          | `$(GIT_URL_1)`  |
| `GIT_BRANCH`         | `$(GIT_BRANCH)` |

{{% /tab %}}
{{% tab "CircleCI" %}}

| Environment variable       | Value                         |
| -------------------------- | ----------------------------- |
| `CIRCLECI`                 | `$(CIRCLECI)`                 |
| `CIRCLE_WORKING_DIRECTORY` | `$(CIRCLE_WORKING_DIRECTORY)` |
| `CIRCLE_BUILD_NUM`         | `$(CIRCLE_BUILD_NUM)`         |
| `CIRCLE_BUILD_URL`         | `$(CIRCLE_BUILD_URL)`         |
| `CIRCLE_WORKFLOW_ID`       | `$(CIRCLE_WORKFLOW_ID)`       |
| `CIRCLE_PROJECT_REPONAME`  | `$(CIRCLE_PROJECT_REPONAME)`  |

Additional Git configuration for physical device testing:

| Environment variable    | Value                      |
| ----------------------- | -------------------------- |
| `CIRCLE_SHA1`           | `$(CIRCLE_SHA1)`           |
| `CIRCLE_REPOSITORY_URL` | `$(CIRCLE_REPOSITORY_URL)` |
| `CIRCLE_BRANCH`         | `$(CIRCLE_BRANCH)`         |
| `CIRCLE_TAG`            | `$(CIRCLE_TAG)`            |

{{% /tab %}}
{{% tab "GitLab CI" %}}

| Environment variable | Value                |
| -------------------- | -------------------- |
| `GITLAB_CI`          | `$(GITLAB_CI)`       |
| `CI_PROJECT_DIR`     | `$(CI_PROJECT_DIR)`  |
| `CI_JOB_STAGE`       | `$(CI_JOB_STAGE)`    |
| `CI_JOB_NAME`        | `$(CI_JOB_NAME)`     |
| `CI_JOB_URL`         | `$(CI_JOB_URL)`      |
| `CI_PIPELINE_ID`     | `$(CI_PIPELINE_ID)`  |
| `CI_PIPELINE_IID`    | `$(CI_PIPELINE_IID)` |
| `CI_PIPELINE_URL`    | `$(CI_PIPELINE_URL)` |
| `CI_PROJECT_PATH`    | `$(CI_PROJECT_PATH)` |

Additional Git configuration for physical device testing:

| Environment variable | Value                  |
| -------------------- | ---------------------- |
| `CI_COMMIT_SHA`      | `$(CI_COMMIT_SHA)`     |
| `CI_REPOSITORY_URL`  | `$(CI_REPOSITORY_URL)` |
| `CI_COMMIT_BRANCH`   | `$(CI_COMMIT_BRANCH)`  |
| `CI_COMMIT_TAG`      | `$(CI_COMMIT_TAG)`     |
| `CI_COMMIT_MESSAGE`  | `$(CI_COMMIT_MESSAGE)` |
| `CI_COMMIT_AUTHOR`  | `$(CI_COMMIT_AUTHOR)` |
| `CI_COMMIT_TIMESTAMP`  | `$(CI_COMMIT_TIMESTAMP)` |

{{% /tab %}}
{{% tab "Travis" %}}

| Environment variable       | Value                         |
| -------------------------- | ----------------------------- |
| `TRAVIS`                   | `$(TRAVIS)`                   |
| `TRAVIS_BUILD_DIR`         | `$(TRAVIS_BUILD_DIR)`         |
| `TRAVIS_BUILD_ID`          | `$(TRAVIS_BUILD_ID)`          |
| `TRAVIS_BUILD_NUMBER`      | `$(TRAVIS_BUILD_NUMBER)`      |
| `TRAVIS_BUILD_WEB_URL`     | `$(TRAVIS_BUILD_WEB_URL)`     |
| `TRAVIS_JOB_WEB_URL`       | `$(TRAVIS_JOB_WEB_URL)`       |
| `TRAVIS_REPO_SLUG`         | `$(TRAVIS_REPO_SLUG)`         |
| `TRAVIS_PULL_REQUEST_SLUG` | `$(TRAVIS_PULL_REQUEST_SLUG)` |

Additional Git configuration for physical device testing:

| Environment variable         | Value                           |
| ---------------------------- | ------------------------------- |
| `TRAVIS_PULL_REQUEST_BRANCH` | `$(TRAVIS_PULL_REQUEST_BRANCH)` |
| `TRAVIS_BRANCH`              | `$(TRAVIS_BRANCH)`              |
| `TRAVIS_COMMIT`              | `$(TRAVIS_COMMIT)`              |
| `TRAVIS_TAG`                 | `$(TRAVIS_TAG)`                 |
| `TRAVIS_COMMIT_MESSAGE`      | `$(TRAVIS_COMMIT_MESSAGE)`      |

{{% /tab %}}
{{% tab "GitHub Actions" %}}

| Environment variable | Value                  |
| -------------------- | ---------------------- |
| `GITHUB_WORKSPACE`   | `$(GITHUB_WORKSPACE)`  |
| `GITHUB_REPOSITORY`  | `$(GITHUB_REPOSITORY)` |
| `GITHUB_RUN_ID`      | `$(GITHUB_RUN_ID)`     |
| `GITHUB_RUN_NUMBER`  | `$(GITHUB_RUN_NUMBER)` |
| `GITHUB_WORKFLOW`    | `$(GITHUB_WORKFLOW)`   |
| `GITHUB_SHA`         | `$(GITHUB_SHA)`        |

Additional Git configuration for physical device testing:

| Environment variable | Value                  |
| -------------------- | ---------------------- |
| `GITHUB_REF`         | `$(GITHUB_REF)`        |
| `GITHUB_HEAD_REF`    | `$(GITHUB_HEAD_REF)`   |
| `GITHUB_REPOSITORY`  | `$(GITHUB_REPOSITORY)` |

{{% /tab %}}
{{% tab "Buildkite" %}}

| Environment variable            | Value                              |
| ------------------------------- | ---------------------------------- |
| `BUILDKITE`                     | `$(BUILDKITE)`                     |
| `BUILDKITE_BUILD_CHECKOUT_PATH` | `$(BUILDKITE_BUILD_CHECKOUT_PATH)` |
| `BUILDKITE_BUILD_ID`            | `$(BUILDKITE_BUILD_ID)`            |
| `BUILDKITE_BUILD_NUMBER`        | `$(BUILDKITE_BUILD_NUMBER)`        |
| `BUILDKITE_BUILD_URL`           | `$(BUILDKITE_BUILD_URL)`           |
| `BUILDKITE_PIPELINE_SLUG`       | `$(BUILDKITE_PIPELINE_SLUG)`       |
| `BUILDKITE_JOB_ID`              | `$(BUILDKITE_JOB_ID)`              |

Additional Git configuration for physical device testing:

| Environment variable           | Value                             |
| ------------------------------ | --------------------------------- |
| `BUILDKITE_COMMIT`             | `$(BUILDKITE_COMMIT)`             |
| `BUILDKITE_REPO`               | `$(BUILDKITE_REPO)`               |
| `BUILDKITE_BRANCH`             | `$(BUILDKITE_BRANCH)`             |
| `BUILDKITE_TAG`                | `$(BUILDKITE_TAG)`                |
| `BUILDKITE_MESSAGE`            | `$(BUILDKITE_MESSAGE)`            |
| `BUILDKITE_BUILD_AUTHOR`       | `$(BUILDKITE_BUILD_AUTHOR)`       |
| `BUILDKITE_BUILD_AUTHOR_EMAIL` | `$(BUILDKITE_BUILD_AUTHOR_EMAIL)` |

{{% /tab %}}
{{% tab "Bitbucket Pipelines" %}}

| Environment variable       | Value                         |
| -------------------------- | ----------------------------- |
| `BITBUCKET_CLONE_DIR`      | `$(BITBUCKET_CLONE_DIR)`      |
| `BITBUCKET_BUILD_NUMBER`   | `$(BITBUCKET_BUILD_NUMBER)`   |
| `BITBUCKET_PIPELINE_UUID`  | `$(BITBUCKET_PIPELINE_UUID)`  |
| `BITBUCKET_REPO_FULL_NAME` | `$(BITBUCKET_REPO_FULL_NAME)` |

Additional Git configuration for physical device testing:

| Environment variable       | Value                         |
| -------------------------- | ----------------------------- |
| `BITBUCKET_COMMIT`         | `$(BITBUCKET_COMMIT)`         |
| `BITBUCKET_GIT_SSH_ORIGIN` | `$(BITBUCKET_GIT_SSH_ORIGIN)` |
| `BITBUCKET_BRANCH`         | `$(BITBUCKET_BRANCH)`         |
| `BITBUCKET_TAG`            | `$(BITBUCKET_TAG)`            |

{{% /tab %}}
{{% tab "AppVeyor" %}}

| Environment variable     | Value                       |
| ------------------------ | --------------------------- |
| `APPVEYOR`               | `$(APPVEYOR)`               |
| `APPVEYOR_BUILD_FOLDER`  | `$(APPVEYOR_BUILD_FOLDER)`  |
| `APPVEYOR_BUILD_ID`      | `$(APPVEYOR_BUILD_ID)`      |
| `APPVEYOR_BUILD_NUMBER`  | `$(APPVEYOR_BUILD_NUMBER)`  |
| `APPVEYOR_REPO_TAG_NAME` | `$(APPVEYOR_REPO_TAG_NAME)` |
| `APPVEYOR_REPO_NAME`     | `$(APPVEYOR_REPO_NAME)`     |

Additional Git configuration for physical device testing:

| Environment variable                     | Value                                       |
| ---------------------------------------- | ------------------------------------------- |
| `APPVEYOR_REPO_COMMIT`                   | `$(APPVEYOR_REPO_COMMIT)`                   |
| `APPVEYOR_PULL_REQUEST_HEAD_REPO_BRANCH` | `$(APPVEYOR_PULL_REQUEST_HEAD_REPO_BRANCH)` |
| `APPVEYOR_REPO_BRANCH`                   | `$(APPVEYOR_REPO_BRANCH)`                   |
| `APPVEYOR_REPO_COMMIT_MESSAGE_EXTENDED`  | `$(APPVEYOR_REPO_COMMIT_MESSAGE_EXTENDED)`  |
| `APPVEYOR_REPO_COMMIT_AUTHOR`            | `$(APPVEYOR_REPO_COMMIT_AUTHOR)`            |
| `APPVEYOR_REPO_COMMIT_AUTHOR_EMAIL`      | `$(APPVEYOR_REPO_COMMIT_AUTHOR_EMAIL)`      |

{{% /tab %}}
{{% tab "Azure Pipelines" %}}

| Environment variable             | Value                               |
| -------------------------------- | ----------------------------------- |
| `TF_BUILD`                       | `$(TF_BUILD)`                       |
| `BUILD_SOURCESDIRECTORY`         | `$(BUILD_SOURCESDIRECTORY)`         |
| `BUILD_BUILDID`                  | `$(BUILD_BUILDID)`                  |
| `BUILD_DEFINITIONNAME`           | `$(BUILD_DEFINITIONNAME)`           |
| `SYSTEM_TEAMPROJECTID`           | `$(SYSTEM_TEAMPROJECTID)`           |
| `SYSTEM_TEAMFOUNDATIONSERVERURI` | `$(SYSTEM_TEAMFOUNDATIONSERVERURI)` |
| `SYSTEM_JOBID`                   | `$(SYSTEM_JOBID)`                   |
| `SYSTEM_TASKINSTANCEID`          | `$(SYSTEM_TASKINSTANCEID)`          |
| `SYSTEM_JOBDISPLAYNAME`          | `$(SYSTEM_JOBDISPLAYNAME)`          |
| `SYSTEM_STAGEDISPLAYNAME`          | `$(SYSTEM_STAGEDISPLAYNAME)`          |

Additional Git configuration for physical device testing:

| Environment variable                     | Value                                       |
| ---------------------------------------- | ------------------------------------------- |
| `BUILD_SOURCEVERSION`                    | `$(BUILD_SOURCEVERSION)`                    |
| `BUILD_REPOSITORY_URI`                   | `$(BUILD_REPOSITORY_URI)`                   |
| `BUILD_SOURCEBRANCH`                     | `$(BUILD_SOURCEBRANCH)`                     |
| `SYSTEM_PULLREQUEST_SOURCECOMMITID`      | `$(SYSTEM_PULLREQUEST_SOURCECOMMITID)`      |
| `SYSTEM_PULLREQUEST_SOURCEBRANCH`        | `$(SYSTEM_PULLREQUEST_SOURCEBRANCH)`        |
| `SYSTEM_PULLREQUEST_SOURCEREPOSITORYURI` | `$(SYSTEM_PULLREQUEST_SOURCEREPOSITORYURI)` |
| `BUILD_SOURCEVERSIONMESSAGE`             | `$(BUILD_SOURCEVERSIONMESSAGE)`             |
| `BUILD_REQUESTEDFORID`                   | `$(BUILD_REQUESTEDFORID)`                   |
| `BUILD_REQUESTEDFOREMAIL`                | `$(BUILD_REQUESTEDFOREMAIL)`                |

{{% /tab %}}
{{% tab "Bitrise" %}}

| Environment variable   | Value                     |
| ---------------------- | ------------------------- |
| `BITRISE_SOURCE_DIR`   | `$(BITRISE_SOURCE_DIR)`   |
| `BITRISE_TRIGGERED_WORKFLOW_ID`  | `$(BITRISE_TRIGGERED_WORKFLOW_ID)`  |
| `BITRISE_BUILD_SLUG`   | `$(BITRISE_BUILD_SLUG)`   |
| `BITRISE_BUILD_NUMBER` | `$(BITRISE_BUILD_NUMBER)` |
| `BITRISE_BUILD_URL`    | `$(BITRISE_BUILD_URL)`    |

Additional Git configuration for physical device testing:

| Environment variable               | Value                                 |
| ---------------------------------- | ------------------------------------- |
| `GIT_REPOSITORY_URL`               | `$(GIT_REPOSITORY_URL)`               |
| `BITRISE_GIT_COMMIT`               | `$(BITRISE_GIT_COMMIT)`               |
| `BITRISE_GIT_BRANCH`               | `$(BITRISE_GIT_BRANCH)`               |
| `BITRISE_GIT_TAG`                  | `$(BITRISE_GIT_TAG)`                  |
| `GIT_CLONE_COMMIT_HASH`            | `$(GIT_CLONE_COMMIT_HASH)`            |
| `BITRISE_GIT_MESSAGE`              | `$(BITRISE_GIT_MESSAGE)`              |
| `GIT_CLONE_COMMIT_MESSAGE_SUBJECT` | `$(GIT_CLONE_COMMIT_MESSAGE_SUBJECT)` |
| `GIT_CLONE_COMMIT_MESSAGE_BODY`    | `$(GIT_CLONE_COMMIT_MESSAGE_BODY)`    |
| `GIT_CLONE_COMMIT_AUTHOR_NAME`     | `$(GIT_CLONE_COMMIT_AUTHOR_NAME)`     |
| `GIT_CLONE_COMMIT_AUTHOR_EMAIL`    | `$(GIT_CLONE_COMMIT_AUTHOR_EMAIL)`    |
| `GIT_CLONE_COMMIT_COMMITER_NAME`   | `$(GIT_CLONE_COMMIT_COMMITER_NAME)`   |
| `GIT_CLONE_COMMIT_COMMITER_EMAIL`  | `$(GIT_CLONE_COMMIT_COMMITER_EMAIL)`  |

{{% /tab %}}
{{< /tabs >}}

## Further reading

{{< partial name="whats-next/whats-next.html" >}}

[1]: https://app.datadoghq.com/organization-settings/client-tokens

{{< /site-region >}}
{{< site-region region="us3,gov" >}}
The selected Datadog site ({{< region-param key="dd_site_name" >}}) is not supported at this time.
{{< /site-region >}}<|MERGE_RESOLUTION|>--- conflicted
+++ resolved
@@ -132,7 +132,6 @@
 
 ### Collecting Git metadata
 
-<<<<<<< HEAD
 Git information is required for the proper visualization of test results, and used to group them by repository, branch, and commit. It is automatically collected using CI provider environment variables, that must be forwarded to the test application (see the section [CI provider environment variables](#CI-provider-environment-variables) below for a full list).
 
 When running tests in a simulator, full Git metadata is collected using the local `.git` folder. In this case, Git-related environment variables don't have to be forwarded.
@@ -141,41 +140,19 @@
 The supported environment variables for providing Git information are the following:
 
 `DD_GIT_REPOSITORY_URL`
-: URL of the repository where the code is stored. Both HTTP and SSH URLs are supported.
+: URL of the repository where the code is stored. Both HTTP and SSH URLs are supported.<br/>
 **Example**: `git@github.com:MyCompany/MyApp.git`
 
 `DD_GIT_BRANCH`
-: Git branch being tested. Leave empty if providing tag information instead.
+: Git branch being tested. Leave empty if providing tag information instead.<br/>
 **Example**: `develop`
 
 `DD_GIT_TAG`
-: Git tag being tested (if applicable). Leave empty if providing branch information instead.
+: Git tag being tested (if applicable). Leave empty if providing branch information instead.<br/>
 **Example**: `1.0.1`
 
 `DD_GIT_COMMIT_SHA`
-: Full commit hash.
-=======
-Git metadata and build information is automatically collected using CI provider environment variables, that must be forwarded to the test application (see the section [CI provider environment variables](#ci-provider-environment-variables) below for a full list).
-
-When running tests in a simulator, full Git metadata is collected using the local `.git` folder. In this case, Git-related environment variables don't have to be forwarded.
-
-The user can also provide Git information by using custom environment variables (or in the `Info.plist` file as [described below](#using-infoplist-for-configuration)). This is useful for adding Git information for non-supported CI providers, or for .git folders that are not available from the running process. Custom environment variables are also useful for overwriting existing Git information. If these environment variables are set, they take precedence over those coming from the CI or from the .git folder. The list of supported environment variables for Git information includes the following:
-
-`DD_GIT_REPOSITORY_URL`
-: URL of the repository where the code is stored.<br/>
-**Example**: `git@github.com:MyCompany/MyApp.git`
-
-`DD_GIT_BRANCH`
-: Branch where this commit belongs.<br/>
-**Example**: `develop`
-
-`DD_GIT_TAG`
-: Tag of the commit, if it has one.<br/>
-**Example**: `1.0.1`
-
-`DD_GIT_COMMIT_SHA`
-: Commit SHA.<br/>
->>>>>>> 01cc8096
+: Full commit hash.<br/>
 **Example**: `a18ebf361cc831f5535e58ec4fae04ffd98d8152`
 
 `DD_GIT_COMMIT_MESSAGE`
@@ -183,51 +160,27 @@
 **Example**: `Set release number`
 
 `DD_GIT_COMMIT_AUTHOR_NAME`
-<<<<<<< HEAD
-: Commit author name.
+: Commit author name.<br/>
 **Example**: `John Doe`
 
 `DD_GIT_COMMIT_AUTHOR_EMAIL`
-: Commit author email.
+: Commit author email.<br/>
 **Example**: `john@doe.com`
 
 `DD_GIT_COMMIT_AUTHOR_DATE`
-: Commit author date in ISO 8601 format.
+: Commit author date in ISO 8601 format.<br/>
 **Example**: `2021-03-12T16:00:28Z`
 
 `DD_GIT_COMMIT_COMMITTER_NAME`
-: Commit committer name.
+: Commit committer name.<br/>
 **Example**: `Jane Doe`
 
 `DD_GIT_COMMIT_COMMITTER_EMAIL`
-: Commit committer email.
+: Commit committer email.<br/>
 **Example**: `jane@doe.com`
 
 `DD_GIT_COMMIT_COMMITTER_DATE`
-: Commit committer date in ISO 8601 format.
-=======
-: Author name.<br/>
-**Example**: `John Doe`
-
-`DD_GIT_COMMIT_AUTHOR_EMAIL`
-: Author email.<br/>
-**Example**: `john@doe.com`
-
-`DD_GIT_COMMIT_AUTHOR_DATE`
-: Author date. ISO 8601 format.<br/>
-**Example**: `2021-03-12T16:00:28Z`
-
-`DD_GIT_COMMIT_COMMITTER_NAME`
-: Committer name.<br/>
-**Example**: `Jane Doe`
-
-`DD_GIT_COMMIT_COMMITTER_EMAIL`
-: Committer email.<br/>
-**Example**: `jane@doe.com`
-
-`DD_GIT_COMMIT_COMMITTER_DATE`
-: Committer date. ISO 8601 format.<br/>
->>>>>>> 01cc8096
+: Commit committer date in ISO 8601 format.<br/>
 **Example**: `2021-03-12T16:00:28Z`
 
 ### Running tests
