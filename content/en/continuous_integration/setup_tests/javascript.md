--- conflicted
+++ resolved
@@ -188,11 +188,7 @@
 {{< /code-block >}}
 
 
-<<<<<<< HEAD
 #### Add extra tags to your Cypress test
-=======
-### Add extra tags
->>>>>>> 132743a1
 
 To add additional information to your tests, such as the team owner, use `cy.task('dd:addTags', { yourTags: 'here' })` in your test or hooks.
 
