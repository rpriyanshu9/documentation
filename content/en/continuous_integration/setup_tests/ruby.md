--- conflicted
+++ resolved
@@ -33,18 +33,13 @@
 
 1. Add the `ddtrace` gem (version 0.50.0 or above) to your `Gemfile`:
 
-<<<<<<< HEAD
-    ```ruby
-    source 'https://rubygems.org'
-    gem 'ddtrace', ">=0.50.0"
-    ```
-=======
+
     {{< code-block lang="ruby" >}}
-gem 'ddtrace', 
+    gem 'ddtrace', 
     :git => "git://github.com/DataDog/dd-trace-rb.git", 
     :branch => "feature/test_mode"
-{{< /code-block >}}
->>>>>>> 3367b154
+    {{< /code-block >}}
+
 2. Install the gem by running `bundle install`
 
 See the [Ruby tracer installation docs][2] for more details.
