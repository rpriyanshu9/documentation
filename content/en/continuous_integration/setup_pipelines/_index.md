---
title: Set up Tracing on CI Pipelines
kind: documentation
private: true
disable_sidebar: true
---

{{< whatsnext desc="CI pipelines providers:" >}}
    {{< nextlink href="continuous_integration/setup_pipelines/gitlab" >}}GitLab{{< /nextlink >}}
    {{< nextlink href="continuous_integration/setup_pipelines/jenkins" >}}Jenkins{{< /nextlink >}}
<<<<<<< HEAD
    {{< nextlink href="continuous_integration/setup_pipelines/circleci" >}}CircleCI{{< /nextlink >}}
{{< /whatsnext >}}
=======
    {{< nextlink href="continuous_integration/setup_pipelines/buildkite" >}}Buildkite{{< /nextlink >}}
{{< /whatsnext >}}

 
>>>>>>> 6c39073b
<|MERGE_RESOLUTION|>--- conflicted
+++ resolved
@@ -8,12 +8,6 @@
 {{< whatsnext desc="CI pipelines providers:" >}}
     {{< nextlink href="continuous_integration/setup_pipelines/gitlab" >}}GitLab{{< /nextlink >}}
     {{< nextlink href="continuous_integration/setup_pipelines/jenkins" >}}Jenkins{{< /nextlink >}}
-<<<<<<< HEAD
+    {{< nextlink href="continuous_integration/setup_pipelines/buildkite" >}}Buildkite{{< /nextlink >}}
     {{< nextlink href="continuous_integration/setup_pipelines/circleci" >}}CircleCI{{< /nextlink >}}
-{{< /whatsnext >}}
-=======
-    {{< nextlink href="continuous_integration/setup_pipelines/buildkite" >}}Buildkite{{< /nextlink >}}
-{{< /whatsnext >}}
-
- 
->>>>>>> 6c39073b
+{{< /whatsnext >}}