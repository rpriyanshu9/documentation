---
<<<<<<< HEAD
title: APM and distributed tracing
=======
title: APM & Distributed Tracing
>>>>>>> 937e6708
kind: documentation
description: Instrument your code to improve performance
further_reading:
- link: "/tracing/advanced/connect_logs_and_traces/"
  tag: "Documentation"
  text: "Connect logs and traces"
- link: "/tracing/advanced/adding_metadata_to_spans"
  tag: "Documentation"
  text: "Adding metadata to spans"
- link: "/tracing/advanced/runtime_metrics"
  tag: "Documentation"
  text: "Runtime metrics"
- link: "https://learn.datadoghq.com/course/view.php?id=4"
  tag: "Learning Center"
  text: "Introduction to Application Performance Monitoring"
aliases:
  - /tracing/faq/terminology
  - /tracing/guide/terminology
disable_toc: true
---

<<<<<<< HEAD
## What is APM?

 Datadog Application Performance Monitoring (APM or tracing) provides you with deep insight into your application's performance - from automatically generated dashboards for monitoring key metrics, like request volume and latency, to detailed traces of individual requests - side by side with your logs and infrastructure monitoring. This documentation covers Agent v6 only, for more information on setting up APM tracing with Agent v5, [see the APM with Agent v5 doc][1].
=======
Datadog APM provides you with deep insight into your application's performance-from automatically generated dashboards monitoring key metrics, such as request volume and latency, to detailed traces of individual requests-side by side with your logs and infrastructure monitoring. With distributed tracing APM allows you to propagate a single trace across multiple services and hosts, so you can see performance end-to-end through language-agnostic tracing header propagation. 

Datadog APM & Distributed Tracing is offered as an upgrade to the Pro and Enterprise plans. A free 14-day trial is available. Registered users can visit the [APM page of the Datadog application][1] to get started.


>>>>>>> 937e6708

 Tracing allows you to see a single request moving across your system and infrastructure, and it gives you systematic data about precisely what is happening to this request. This gives you better insight into your systems interdependencies, it allows you to see where requests are taking the longest, it gives you visual cues for accurately troubleshooting outages and other system issues, and it allows you to see detailed traces of individual requests-side by side with your logs and infrastructure monitoring.

## Setting up APM

The application code instrumentation sends traces to the Agent every second. The Agent then calculates performance metrics over all traces and send those metrics along with [a sample of traces][2] to Datadog every 10 seconds. To get APM up, running, and reporting data from your application, follow these steps:

1. **[Enable Trace collection in the Datadog Agent][3]**:
   Install and configure the latest [Datadog Agent][4]. (On macOS, install and run the Trace Agent in addition to the Datadog Agent. See the [macOS Trace Agent][5] documentation for more information). APM is enabled by default in Agent 6, however there are additional configurations to be set in a containerized environment including setting `apm_non_local_traffic: true`. To get an overview of all the possible settings for APM including setting up APM in containerized environments such as [Docker][6] or [Kubernetes][7], get started [Sending traces to Datadog][3].

2. **[Instrument your application to send traces to your Datadog Agent][8]**:
  Datadog has libraries to support configuring your application in several different languages and containers. For more information about specific languages and containers, see [Application Tracing Setup][8].

3. **[Enable Trace Search & Analytics][9]**:
  [Trace Search & Analytics][9] is used to filter APM Data by user-defined tags such as `customer_id`, `error_type`, or `app_name` to help troubleshoot and filter your requests.

4. **[Enrich tracing][9]**:
  [Enrich tracing][10] by automatically [injecting a trace-id into your logs][11], [adding metadata to your spans][12], and [collecting Runtime metrics associated with your traces][13].

Within a few minutes of running APM, your services will appear in [the APM home page][14]. See [Using the APM UI][15] to learn more.

## Further Reading

{{< partial name="whats-next/whats-next.html" >}}

[1]: /tracing/guide/agent-5-tracing-setup
[2]: /tracing/guide/trace_sampling_and_storage/#trace-sampling
[3]: /tracing/send_traces
[4]: /tracing/setup/python
[5]: https://github.com/DataDog/datadog-agent/tree/master/docs/trace-agent#run-on-macos
[6]: /agent/docker/apm
[7]: /agent/kubernetes/daemonset_setup
[8]: /tracing/setup
[9]: /tracing/trace_search_and_analytics
[10]: /tracing/advanced
[11]: /tracing/advanced/connect_logs_and_traces
[12]: /tracing/advanced/adding_metadata_to_spans/?tab=java
[13]: /tracing/advanced/runtime_metrics/?tab=java
[14]: https://app.datadoghq.com/apm/home
[15]: /tracing/visualization<|MERGE_RESOLUTION|>--- conflicted
+++ resolved
@@ -1,9 +1,7 @@
 ---
-<<<<<<< HEAD
-title: APM and distributed tracing
-=======
+
 title: APM & Distributed Tracing
->>>>>>> 937e6708
+
 kind: documentation
 description: Instrument your code to improve performance
 further_reading:
@@ -25,17 +23,9 @@
 disable_toc: true
 ---
 
-<<<<<<< HEAD
 ## What is APM?
 
  Datadog Application Performance Monitoring (APM or tracing) provides you with deep insight into your application's performance - from automatically generated dashboards for monitoring key metrics, like request volume and latency, to detailed traces of individual requests - side by side with your logs and infrastructure monitoring. This documentation covers Agent v6 only, for more information on setting up APM tracing with Agent v5, [see the APM with Agent v5 doc][1].
-=======
-Datadog APM provides you with deep insight into your application's performance-from automatically generated dashboards monitoring key metrics, such as request volume and latency, to detailed traces of individual requests-side by side with your logs and infrastructure monitoring. With distributed tracing APM allows you to propagate a single trace across multiple services and hosts, so you can see performance end-to-end through language-agnostic tracing header propagation. 
-
-Datadog APM & Distributed Tracing is offered as an upgrade to the Pro and Enterprise plans. A free 14-day trial is available. Registered users can visit the [APM page of the Datadog application][1] to get started.
-
-
->>>>>>> 937e6708
 
  Tracing allows you to see a single request moving across your system and infrastructure, and it gives you systematic data about precisely what is happening to this request. This gives you better insight into your systems interdependencies, it allows you to see where requests are taking the longest, it gives you visual cues for accurately troubleshooting outages and other system issues, and it allows you to see detailed traces of individual requests-side by side with your logs and infrastructure monitoring.
 
