---
title: APM and Distributed Tracing
kind: documentation
description: Instrument your code to improve performance
further_reading:
- link: "/tracing/advanced/connect_logs_and_traces/"
  tag: "Documentation"
  text: "Connect logs and traces"
- link: "/advanced/adding_metadata_to_spans"
  tag: "Documentation"
  text: "Adding metadata to spans"
- link: "/advanced/runtime_metrics"
  tag: "Documentation"
  text: "Runtime metrics"
- link: "https://learn.datadoghq.com/course/view.php?id=4"
  tag: "Learning Center"
  text: "Introduction to Application Performance Monitoring"
aliases:
  - /tracing/faq/terminology
  - /tracing/guide/terminology
disable_toc: true
---

## What is APM?

 Datadog Application Performance Monitoring (APM or tracing) provides you with deep insight into your application's performance - from automatically generated dashboards for monitoring key metrics, like request volume and latency, to detailed traces of individual requests - side by side with your logs and infrastructure monitoring. This documentation covers Agent v6 only, for more information on setting up APM tracing with Agent v5, [see the APM with Agent v5 doc][1].

 Tracing allows you to see a single request moving across your system and infrastructure, and it gives you systematic data about precisely what is happening to this request. This gives you better insight into your systems interdependencies, it allows you to see where requests are taking the longest, it gives you visual cues for accurately troubleshooting outages and other system issues, and it allows you to see detailed traces of individual requests-side by side with your logs and infrastructure monitoring.

## Setting up APM

The application code instrumentation sends traces to the Agent every second. The Agent then calculates performances metrics over all traces and send those metrics along with [a sample of traces](/tracing/guide/trace_sampling_and_storage/#trace-sampling) to Datadog every 10 seconds. To get APM up, running, and reporting data from your application, follow these steps:



<<<<<<< HEAD
1. **[Send traces to Datadog][3]**:
   Install and configure the latest [Datadog Agent][2]. (On macOS, install and run the Trace Agent in addition to the Datadog Agent. See the [macOS Trace Agent][4] documentation for more information). APM is enabled by default in Agent 6, however there are additional configurations to be set in a containerized environment including setting `apm_non_local_traffic: true`. To get an overview of all the possible settings for APM including setting up APM in containerized environments such as [Docker][5] or [Kubernetes][6], get started [Sending traces to Datadog][3].
=======
1. **[Install and Configure the Datadog Agent to receive traces][3]**:
   Install and configure the latest [Datadog Agent][3]. (On macOS, install and run the Trace Agent in addition to the Datadog Agent. See the [macOS Trace Agent][4] documentation for more information). APM is enabled by default in Agent 6, however there are additional configurations to be set in a containerized environment including setting `apm_non_local_traffic: true`. To get an overview of all the possible settings for APM including setting up APM in containerized environments such as [Docker][5] or [Kubernetes][6], get started with the [Enable Trace collection documentation][3].
>>>>>>> 01ee1c9d

2. **[Configure your application to send traces to your Datadog Agent][7]**:
  Datadog has libraries to support configuring your application in several different languages and containers. For more information about specific languages and containers, see [Application Tracing Setup][7].
   
3. **[Enable Trace Search & Analytics][8]**: 
  [Trace Search & Analytics][8] is used to filter APM Data by user-defined tags such as customer_id, error_type, or app_name to help troubleshoot and filter your requests.

4. **[Enrich tracing][8]**:
  [Enrich tracing][9] by automatically [injecting a trace-id into your logs][10], [adding metadata to your spans][11], and [collecting Runtime metrics associated with your traces][12].

Within a few minutes of running APM, your services will appear in [the APM home page][13]. See [Using the APM UI][14] to learn more.

## Further Reading

{{< partial name="whats-next/whats-next.html" >}}

[1]: /tracing/guide/agent-5-tracing-setup
[2]: /tracing/setup/python
<<<<<<< HEAD
[3]: /tracing/send_traces
=======
[3]: /tracing/enable/
>>>>>>> 01ee1c9d
[4]: https://github.com/DataDog/datadog-agent/tree/master/docs/trace-agent#run-on-macos
[5]: /agent/docker/apm
[6]: /agent/kubernetes/daemonset_setup
[7]: /tracing/setup
[8]: /tracing/trace_search_and_analytics
[9]: /tracing/advanced
[10]: /tracing/advanced/connect_logs_and_traces
[11]: /tracing/advanced/adding_metadata_to_spans
[12]: /tracing/advanced/runtime_metrics
[13]: https://app.datadoghq.com/apm/home
[14]: /tracing/visualization<|MERGE_RESOLUTION|>--- conflicted
+++ resolved
@@ -29,48 +29,38 @@
 
 ## Setting up APM
 
-The application code instrumentation sends traces to the Agent every second. The Agent then calculates performances metrics over all traces and send those metrics along with [a sample of traces](/tracing/guide/trace_sampling_and_storage/#trace-sampling) to Datadog every 10 seconds. To get APM up, running, and reporting data from your application, follow these steps:
+The application code instrumentation sends traces to the Agent every second. The Agent then calculates performances metrics over all traces and send those metrics along with [a sample of traces][2] to Datadog every 10 seconds. To get APM up, running, and reporting data from your application, follow these steps:
 
+1. **[Send traces to Datadog][3]**:
+   Install and configure the latest [Datadog Agent][4]. (On macOS, install and run the Trace Agent in addition to the Datadog Agent. See the [macOS Trace Agent][5] documentation for more information). APM is enabled by default in Agent 6, however there are additional configurations to be set in a containerized environment including setting `apm_non_local_traffic: true`. To get an overview of all the possible settings for APM including setting up APM in containerized environments such as [Docker][6] or [Kubernetes][7], get started [Sending traces to Datadog][3].
 
+2. **[Configure your application to send traces to your Datadog Agent][8]**:
+  Datadog has libraries to support configuring your application in several different languages and containers. For more information about specific languages and containers, see [Application Tracing Setup][8].
+   
+3. **[Enable Trace Search & Analytics][9]**: 
+  [Trace Search & Analytics][9] is used to filter APM Data by user-defined tags such as customer_id, error_type, or app_name to help troubleshoot and filter your requests.
 
-<<<<<<< HEAD
-1. **[Send traces to Datadog][3]**:
-   Install and configure the latest [Datadog Agent][2]. (On macOS, install and run the Trace Agent in addition to the Datadog Agent. See the [macOS Trace Agent][4] documentation for more information). APM is enabled by default in Agent 6, however there are additional configurations to be set in a containerized environment including setting `apm_non_local_traffic: true`. To get an overview of all the possible settings for APM including setting up APM in containerized environments such as [Docker][5] or [Kubernetes][6], get started [Sending traces to Datadog][3].
-=======
-1. **[Install and Configure the Datadog Agent to receive traces][3]**:
-   Install and configure the latest [Datadog Agent][3]. (On macOS, install and run the Trace Agent in addition to the Datadog Agent. See the [macOS Trace Agent][4] documentation for more information). APM is enabled by default in Agent 6, however there are additional configurations to be set in a containerized environment including setting `apm_non_local_traffic: true`. To get an overview of all the possible settings for APM including setting up APM in containerized environments such as [Docker][5] or [Kubernetes][6], get started with the [Enable Trace collection documentation][3].
->>>>>>> 01ee1c9d
+4. **[Enrich tracing][9]**:
+  [Enrich tracing][10] by automatically [injecting a trace-id into your logs][11], [adding metadata to your spans][12], and [collecting Runtime metrics associated with your traces][13].
 
-2. **[Configure your application to send traces to your Datadog Agent][7]**:
-  Datadog has libraries to support configuring your application in several different languages and containers. For more information about specific languages and containers, see [Application Tracing Setup][7].
-   
-3. **[Enable Trace Search & Analytics][8]**: 
-  [Trace Search & Analytics][8] is used to filter APM Data by user-defined tags such as customer_id, error_type, or app_name to help troubleshoot and filter your requests.
-
-4. **[Enrich tracing][8]**:
-  [Enrich tracing][9] by automatically [injecting a trace-id into your logs][10], [adding metadata to your spans][11], and [collecting Runtime metrics associated with your traces][12].
-
-Within a few minutes of running APM, your services will appear in [the APM home page][13]. See [Using the APM UI][14] to learn more.
+Within a few minutes of running APM, your services will appear in [the APM home page][14]. See [Using the APM UI][15] to learn more.
 
 ## Further Reading
 
 {{< partial name="whats-next/whats-next.html" >}}
 
 [1]: /tracing/guide/agent-5-tracing-setup
-[2]: /tracing/setup/python
-<<<<<<< HEAD
+[2]: /tracing/guide/trace_sampling_and_storage/#trace-sampling
 [3]: /tracing/send_traces
-=======
-[3]: /tracing/enable/
->>>>>>> 01ee1c9d
-[4]: https://github.com/DataDog/datadog-agent/tree/master/docs/trace-agent#run-on-macos
-[5]: /agent/docker/apm
-[6]: /agent/kubernetes/daemonset_setup
-[7]: /tracing/setup
-[8]: /tracing/trace_search_and_analytics
-[9]: /tracing/advanced
-[10]: /tracing/advanced/connect_logs_and_traces
-[11]: /tracing/advanced/adding_metadata_to_spans
-[12]: /tracing/advanced/runtime_metrics
-[13]: https://app.datadoghq.com/apm/home
-[14]: /tracing/visualization+[4]: /tracing/setup/python
+[5]: https://github.com/DataDog/datadog-agent/tree/master/docs/trace-agent#run-on-macos
+[6]: /agent/docker/apm
+[7]: /agent/kubernetes/daemonset_setup
+[8]: /tracing/setup
+[9]: /tracing/trace_search_and_analytics
+[10]: /tracing/advanced
+[11]: /tracing/advanced/connect_logs_and_traces
+[12]: /tracing/advanced/adding_metadata_to_spans
+[13]: /tracing/advanced/runtime_metrics
+[14]: https://app.datadoghq.com/apm/home
+[15]: /tracing/visualization