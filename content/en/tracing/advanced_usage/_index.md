--- conflicted
+++ resolved
@@ -1555,15 +1555,9 @@
 <Pattern>"%d{yyyy-MM-dd HH:mm:ss} %-5p %c{1}:%L - %X{dd.trace_id:-0} %X{dd.span_id:-0} - %m%n"</Pattern>
 ```
 
-<<<<<<< HEAD
-**Note**: If you are not using a [Datadog Log Integration][2] to parse your logs, custom log parsing rules need to ensure that `trace_id` and `span_id` are being parsed as a string. More information can be found in our [FAQ on this topic][3].
-
-[See our Java logging documentation][2] for more details about specific logger implementation or to learn how to log in JSON.
-=======
 **Note**: If you are not using a [Datadog Log Integration][2] to parse your logs, custom log parsing rules need to ensure that `trace_id` and `span_id` are being parsed as a string. More information can be found in the [FAQ on this topic][3].
 
 [See the Java logging documentation][2] for more details about specific logger implementation or to learn how to log in JSON.
->>>>>>> 27ea788f
 
 [1]: https://docs.datadoghq.com/tracing/languages/java/#configuration
 [2]: https://docs.datadoghq.com/logs/log_collection/java/?tab=log4j#raw-format
@@ -1769,14 +1763,11 @@
 
 The above example illustrates how to use the span's context in the standard library's `log` package. Similar logic may be applied to 3rd party packages too.
 
-<<<<<<< HEAD
-**Note**: If you are not using a [Datadog Log Integration][1] to parse your logs, custom log parsing rules need to ensure that `trace_id` and `span_id` are being parsed as a string. More information can be found in our [FAQ on this topic][2].
-=======
+
 **Note**: If you are not using a [Datadog Log Integration][1] to parse your logs, custom log parsing rules need to ensure that `trace_id` and `span_id` are being parsed as a string. More information can be found in the [FAQ on this topic][2].
->>>>>>> 27ea788f
-
-[1]: 
-[2]: 
+
+[1]: https://docs.datadoghq.com/tracing/languages/go/#configuration
+[2]: /tracing/faq/why-cant-i-see-my-correlated-logs-in-the-trace-id-panel
 {{% /tab %}}
 {{% tab "Node.js" %}}
 
