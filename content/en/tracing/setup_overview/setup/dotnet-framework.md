--- conflicted
+++ resolved
@@ -358,14 +358,9 @@
 
 `DD_TRACE_SAMPLE_RATE`
 : **TracerSettings property**: `GlobalSamplingRate` <br>
-<<<<<<< HEAD
 **Default**: Defaults to the rates returned by the Datadog Agent<br>
-Enables ingestion rate control. This parameter should be a float between 0 and 1, representing the percentage of spans to sample.
+Enables ingestion rate control. This parameter is a float representing the percentage of spans to sample. Valid values are from `0.0` to `1.0`.
 For more information, see [Ingestion Mechanisms][6].
-=======
-**Default**: `1.0`<br>
-Enables ingestion rate control and specifies a the sampling rate for traces. Valid values are from `0.0` to `1.0`.
->>>>>>> 92a1d4c7
 
 `DD_TRACE_SAMPLING_RULES`
 : **TracerSettings property**: `CustomSamplingRules`<br>
