--- conflicted
+++ resolved
@@ -365,15 +365,11 @@
 `DD_TRACE_SAMPLING_RULES`
 : **TracerSettings property**: `CustomSamplingRules`<br>
 **Default**: `null`<br>
-<<<<<<< HEAD
-A JSON encoded string to configure the sampling rate. Enclose the JSON object in single quotes (`'`) to avoid problems with escaping of the double quote (`"`) character.<br>
+A JSON array of objects. Each object must have a `"sample_rate"`. The `"name"` and `"service"` fields are optional. The `"sample_rate"` value must be between `0.0` and `1.0` (inclusive). Rules are applied in configured order to determine the trace’s sample rate.
+For more information, see [Ingestion Mechanisms][6].<br>
 **Examples:**<br>
   - Set the sample rate to 20%: `'[{"sample_rate": 0.2}]'`
   - Set the sample rate to 10% for services starting with 'a' and span name 'b' and set the sample rate to 20% for all other services: `'[{"service": "a.*", "name": "b", "sample_rate": 0.1}, {"sample_rate": 0.2}]'`
-=======
-A JSON array of objects. Each object must have a “sample_rate”, and the “name” and “service” fields are optional. The “sample_rate” value must be between 0.0 and 1.0 (inclusive). Rules are applied in configured order to determine the trace’s sample rate.
-For more information, see [Ingestion Mechanisms][6].
->>>>>>> 8ff5cf1e
 
 `DD_TRACE_RATE_LIMIT`
 : **TracerSettings property**: `MaxTracesSubmittedPerSecond` <br>
