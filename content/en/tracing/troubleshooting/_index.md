---
title: APM Troubleshooting
kind: documentation
further_reading:
- link: "/tracing/troubleshooting/tracer_startup_logs/"
  tag: "Documentation"
  text: "Datadog tracer startup logs"
- link: "/tracing/troubleshooting/tracer_debug_logs/"
  tag: "Documentation"
  text: "Datadog tracer debug logs"
- link: "/tracing/troubleshooting/agent_apm_metrics/"
  tag: "Documentation"
  text: "APM metrics sent by the Datadog Agent"
---

If you experience unexpected behavior with Datadog APM, there are a few common issues you can investigate and this guide may help resolve issues quickly. Reach out to [Datadog support][1] for further assistance.

## Confirm APM setup and Agent status

During startup, all Datadog tracing libraries past the versions listed below emit logs that reflect the configurations applied in a JSON object, as well as any errors encountered, including if the Agent can be reached in languages where this is possible.  If your tracer version includes these [startup logs][2], start your troubleshooting there.

| Language | Version |
|----------|---------|
| Java    |  0.59 (once available)  |
| .NET | 1.18.2+  |
| PHP | 0.47.0+  |
| Go | 1.26.0 (once available)  |
| NodeJS | 0.23.0+  |
| Python | 0.41 (once available)  |
| Ruby | 0.38+  |
| C++ | 1.2.0+ |

## Tracer debug logs

To capture full details on the Datadog tracer, enable debug mode on your tracer by using the `DD_TRACE_DEBUG` environment variable. You might enable it for your own investigation or because  Datadog support recommended it for triage purposes. However, don't leave debug mode always enabled because of the logging overhead it introduces.

These logs can surface instrumentation errors or integration-specific errors.  For details on enabling and capturing these debug logs, see the [debug mode troubleshooting page][3].


## APM rate limits

Within Datadog Agent logs, if you see error messages about rate limits or max events per second, you can change these limits by following [these instructions][4].  If you have questions, before you change the limits, consult with our [support team][1].
<<<<<<< HEAD

## Modifying, discarding, or obfuscating spans

There are a number of configuration options available to scrub sensitive data or discard traces corresponding to health checks or other unwanted traffic that can be configured within the Datadog Agent, or in some languages the Tracing Client. For details on the options available, please see the [Agent Customization][5] page of the documentation.  While this offers representative examples, if you require assistance applying these options to your environment, please reach out to [Datadog Support][1] and provide us with details of your desired outcome.
=======
>>>>>>> 3f2205a1

## Troubleshooting data requested by Datadog Support

When you open a [support ticket][1], our support team may ask for some combination of the following types of information:

1. **How are you confirming the issue? Provide links to a trace (preferrably) or screenshots, for example, and tell us what you expect to see.**

    This allows us to confirm errors and attempt to reproduce your issues within our testing environments.

2. **[Tracer Startup Logs](#tracer-startup-logs)**

    Startup logs are a great way to spot misconfiguration of the tracer, or the inability for the tracer to communicate with the Datadog Agent. By comparing the configuration that the tracer sees to the one set within the application or container, we can identify areas where a setting is not being properly applied.

3. **[Tracer Debug Logs](#tracer-debug-logs)**

    Tracer Debug logs go one step deeper than startup logs, and will help us to identify if integrations are instrumenting properly in a manner that we aren't able to necessarily check until traffic flows through the application.  Debug logs can be extremely useful for viewing the contents of spans created by the tracer and can surface an error if there is a connection issue when attempting to send spans to the agent. Tracer debug logs are typically the most informative and reliable tool for confirming nuanced behavior of the tracer.

<<<<<<< HEAD
4. **An [Agent flare][6] (snapshot of logs and configs) that captures a representative log sample of a time period when traces are sent to your Agent while in [debug or trace mode][7] depending on what information we are looking for in these logs.**
=======
4. **An [Agent flare][5] (snapshot of logs and configs) that captures a representative log sample of a time period when traces are sent to your Agent while in [debug or trace mode][6] depending on what information we are looking for in these logs.**
>>>>>>> 3f2205a1

    Agent flares allow us to see what is happening within the Datadog Agent, or if traces are being rejected or malformed within the Agent.  This will not help if traces are not reaching the Agent, but does help us identify the source of an issue, or any metric discrepancies.

    When adjusting the log level to `debug` or `trace` mode, please take into consideration that these will significantly increase log volume and therefore consumption of system resources (namely storage space over the long term). We recommend these only be used temporarily for troubleshooting purposes and the level be restored to `info` afterward.

    **Note**: If you are using Agent v7.19+ and the Datadog Helm Chart with the [latest version][4], or a DaemonSet where the Datadog Agent and trace-agent are in separate containers, you will need to run the following command with `log_level: DEBUG` or `log_level: TRACE` set in your `datadog.yaml` to get a flare from the trace-agent:

    {{< code-block lang="bash" filename="trace-agent.sh" >}}
kubectl exec -it <agent-pod-name> -c trace-agent -- agent flare <case-id> --local
    {{< /code-block >}}

5. **A description of your environment**

    Knowing how your application is deployed helps us identify likely issues for tracer-agent communication problems or misconfigurations. For difficult issues, we may ask to a see a Kubernetes manifest or an ECS task definition, for example.

<<<<<<< HEAD
6. **Custom code written using the tracing libraries, such as tracer configuration, [custom instrumentation][8], and adding span tags**
=======
6. **Custom code written using the tracing libraries, such as tracer configuration, [custom instrumentation][7], and adding span tags**
>>>>>>> 3f2205a1

    Custom instrumentation can be a very powerful tool, but also can have unintentional side effects on your trace visualizations within Datadog, so we ask about this to rule it out as a suspect.  Additionally, asking for your automatic instrumentation and configuration allows us to confirm if this matches what we are seeing in both tracer startup and debug logs.

7. **Versions of languages, frameworks, the Datadog Agent, and Tracing Library being used**

<<<<<<< HEAD
    Knowing what versions are being used allows us to ensure integrations are supported in our [Compatiblity Requirements][9] section, check for known issues, or to recommend a tracer or language version upgrade if it will address the problem.
=======
    Knowing what versions are being used allows us to ensure integrations are supported in our [Compatiblity Requirements][8] section, check for known issues, or to recommend a tracer or language version upgrade if it will address the problem.
>>>>>>> 3f2205a1

## Further Reading

{{< partial name="whats-next/whats-next.html" >}}

[1]: /help/
[2]: /tracing/troubleshooting/tracer_startup_logs/
[3]: /tracing/troubleshooting/tracer_debug_logs/
[4]: /tracing/troubleshooting/agent_rate_limits
<<<<<<< HEAD
[5]: /tracing/custom_instrumentation/agent_customization
[6]: /agent/troubleshooting/send_a_flare/?tab=agentv6v7
[7]: /agent/troubleshooting/debug_mode/?tab=agentv6v7
[8]: /tracing/custom_instrumentation/
[9]: /tracing/compatibility_requirements/
=======
[5]: /agent/troubleshooting/send_a_flare/?tab=agentv6v7
[6]: /agent/troubleshooting/debug_mode/?tab=agentv6v7
[7]: /tracing/custom_instrumentation/
[8]: /tracing/compatibility_requirements/
>>>>>>> 3f2205a1
<|MERGE_RESOLUTION|>--- conflicted
+++ resolved
@@ -36,17 +36,13 @@
 
 These logs can surface instrumentation errors or integration-specific errors.  For details on enabling and capturing these debug logs, see the [debug mode troubleshooting page][3].
 
-
 ## APM rate limits
 
 Within Datadog Agent logs, if you see error messages about rate limits or max events per second, you can change these limits by following [these instructions][4].  If you have questions, before you change the limits, consult with our [support team][1].
-<<<<<<< HEAD
 
 ## Modifying, discarding, or obfuscating spans
 
-There are a number of configuration options available to scrub sensitive data or discard traces corresponding to health checks or other unwanted traffic that can be configured within the Datadog Agent, or in some languages the Tracing Client. For details on the options available, please see the [Agent Customization][5] page of the documentation.  While this offers representative examples, if you require assistance applying these options to your environment, please reach out to [Datadog Support][1] and provide us with details of your desired outcome.
-=======
->>>>>>> 3f2205a1
+There are a number of configuration options available to scrub sensitive data or discard traces corresponding to health checks or other unwanted traffic that can be configured within the Datadog Agent, or in some languages the Tracing Client. For details on the options available, please see the [Security and Agent Customization][5] page of the documentation.  While this offers representative examples, if you require assistance applying these options to your environment, please reach out to [Datadog Support][1] and provide us with details of your desired outcome.
 
 ## Troubleshooting data requested by Datadog Support
 
@@ -64,11 +60,7 @@
 
     Tracer Debug logs go one step deeper than startup logs, and will help us to identify if integrations are instrumenting properly in a manner that we aren't able to necessarily check until traffic flows through the application.  Debug logs can be extremely useful for viewing the contents of spans created by the tracer and can surface an error if there is a connection issue when attempting to send spans to the agent. Tracer debug logs are typically the most informative and reliable tool for confirming nuanced behavior of the tracer.
 
-<<<<<<< HEAD
 4. **An [Agent flare][6] (snapshot of logs and configs) that captures a representative log sample of a time period when traces are sent to your Agent while in [debug or trace mode][7] depending on what information we are looking for in these logs.**
-=======
-4. **An [Agent flare][5] (snapshot of logs and configs) that captures a representative log sample of a time period when traces are sent to your Agent while in [debug or trace mode][6] depending on what information we are looking for in these logs.**
->>>>>>> 3f2205a1
 
     Agent flares allow us to see what is happening within the Datadog Agent, or if traces are being rejected or malformed within the Agent.  This will not help if traces are not reaching the Agent, but does help us identify the source of an issue, or any metric discrepancies.
 
@@ -84,21 +76,13 @@
 
     Knowing how your application is deployed helps us identify likely issues for tracer-agent communication problems or misconfigurations. For difficult issues, we may ask to a see a Kubernetes manifest or an ECS task definition, for example.
 
-<<<<<<< HEAD
 6. **Custom code written using the tracing libraries, such as tracer configuration, [custom instrumentation][8], and adding span tags**
-=======
-6. **Custom code written using the tracing libraries, such as tracer configuration, [custom instrumentation][7], and adding span tags**
->>>>>>> 3f2205a1
 
     Custom instrumentation can be a very powerful tool, but also can have unintentional side effects on your trace visualizations within Datadog, so we ask about this to rule it out as a suspect.  Additionally, asking for your automatic instrumentation and configuration allows us to confirm if this matches what we are seeing in both tracer startup and debug logs.
 
 7. **Versions of languages, frameworks, the Datadog Agent, and Tracing Library being used**
 
-<<<<<<< HEAD
     Knowing what versions are being used allows us to ensure integrations are supported in our [Compatiblity Requirements][9] section, check for known issues, or to recommend a tracer or language version upgrade if it will address the problem.
-=======
-    Knowing what versions are being used allows us to ensure integrations are supported in our [Compatiblity Requirements][8] section, check for known issues, or to recommend a tracer or language version upgrade if it will address the problem.
->>>>>>> 3f2205a1
 
 ## Further Reading
 
@@ -108,15 +92,8 @@
 [2]: /tracing/troubleshooting/tracer_startup_logs/
 [3]: /tracing/troubleshooting/tracer_debug_logs/
 [4]: /tracing/troubleshooting/agent_rate_limits
-<<<<<<< HEAD
 [5]: /tracing/custom_instrumentation/agent_customization
 [6]: /agent/troubleshooting/send_a_flare/?tab=agentv6v7
 [7]: /agent/troubleshooting/debug_mode/?tab=agentv6v7
 [8]: /tracing/custom_instrumentation/
-[9]: /tracing/compatibility_requirements/
-=======
-[5]: /agent/troubleshooting/send_a_flare/?tab=agentv6v7
-[6]: /agent/troubleshooting/debug_mode/?tab=agentv6v7
-[7]: /tracing/custom_instrumentation/
-[8]: /tracing/compatibility_requirements/
->>>>>>> 3f2205a1
+[9]: /tracing/compatibility_requirements/