--- conflicted
+++ resolved
@@ -15,7 +15,6 @@
 
 OpenTracing is a vendor-neutral, cross-language standard for tracing applications. Datadog offers OpenTracing implementations for many APM tracers. For more details see [opentracing.io][1].
 
-
 {{< tabs >}}
 {{% tab "Java" %}}
 
@@ -430,21 +429,12 @@
 
 ```php
 <?php
-<<<<<<< HEAD
-
-$otTracer = \OpenTracing\GlobalTracer::get();
-$span = $otTracer->startActiveSpan('web.request')->getSpan();
-$span->setTag('span.type', 'web');
-$span->setTag('http.method', $_SERVER['REQUEST_METHOD']);
-// ...Use OpenTracing as expected
-=======
   $otTracer = \OpenTracing\GlobalTracer::get();
   $span = $otTracer->startActiveSpan('web.request')->getSpan();
   $span->setTag('span.type', 'web');
   $span->setTag('http.method', $_SERVER['REQUEST_METHOD']);
   // ...Use OpenTracing as expected
 ?>
->>>>>>> 322f97aa
 ```
 
 
