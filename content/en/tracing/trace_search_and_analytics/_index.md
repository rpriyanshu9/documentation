---
title: Trace Search and Analytics
kind: documentation
aliases:
  - /tracing/visualization/search/
---

{{< vimeo 278748711 >}}

[Trace Search & Analytics][1] is used to filter APM events by user-defined tags such as `customer_id`, `error_type`, or `app_name` to help troubleshoot and filter your requests. To enable it, either:

* Configure your APM tracer to emit the relevant analytics from your services—this can be done either [automatically](#automatic-configuration) or [manually](#custom-instrumentation). Next, [enable Trace Search inside Datadog][1] to begin forwarding these analytics.

**Note**: to use Trace Search, you must be using Agent v6.7+.

## Automatic Configuration

{{< tabs >}}
{{% tab "Java" %}}

Trace Search & Analytics is available starting in version 0.25.0 of the Java tracing client. It can be enabled globally for all **web** integrations with one configuration parameter in the Tracing client:

* System Property: `-Ddd.trace.analytics.enabled=true`
* Environment Variable: `DD_TRACE_ANALYTICS_ENABLED=true`

 After enabling, the Trace Search & Analytics UI starts showing results. Visit [Trace Search page][1] to get started.


[1]: https://app.datadoghq.com/apm/search
{{% /tab %}}
{{% tab "Python" %}}

Trace Search & Analytics is available starting in version 0.19.0 of the Python tracing client. Enable Trace Search & Analytics globally for all **web** integrations with one configuration parameter in the Tracing Client:

* Tracer Configuration: `ddtrace.config.analytics_enabled = True`
* Environment Variable: `DD_TRACE_ANALYTICS_ENABLED=true`

 After enabling, the Trace Search & Analytics UI starts showing results. Visit [Trace Search page][1] to get started.


[1]: https://app.datadoghq.com/apm/search
{{% /tab %}}
{{% tab "Ruby" %}}

Trace Search & Analytics is available starting in version 0.19.0 of the Ruby tracing client, and can be enabled for all **web** integrations with a global flag.

 To do so, set either `DD_TRACE_ANALYTICS_ENABLED=true` in your environment, or configure with:

 ```ruby
Datadog.configure { |c| c.analytics_enabled = true }
```

 - `true` enables analytics for all web frameworks.
- `false` or `nil` disables analytics, except for integrations that explicitly enable it. (Default)

 After enabling, the [Trace Search & Analytics][1] page populates.


[1]: https://app.datadoghq.com/apm/search
{{% /tab %}}
{{% tab "Go" %}}

Trace Search & Analytics is available starting in version 1.11.0 of the Go tracing client, and can be enabled globally for all **web** integrations using the [`WithAnalytics`][1] tracer start option. For example:

```go
tracer.Start(tracer.WithAnalytics(true))
```

 After enabling, the Trace Search & Analytics UI starts showing results. Visit [Trace Search page][2] to get started.


[1]: https://godoc.org/gopkg.in/DataDog/dd-trace-go.v1/ddtrace/tracer#WithAnalytics
[2]: https://app.datadoghq.com/apm/search
{{% /tab %}}
{{% tab "Node.js" %}}

Trace Search & Analytics is available starting in version 0.10.0 of the Node.js tracing client, and can be enabled globally for all web integrations with one configuration parameter in the tracing client:

```javascript
tracer.init({
  analytics: true
})
```

You can also use the following configuration parameter:

* Environment Variable: `DD_TRACE_ANALYTICS_ENABLED=true`

 After enabling, the Trace Search & Analytics UI starts showing results. Visit [Trace Search page][1] to get started.


[1]: https://app.datadoghq.com/apm/search
{{% /tab %}}
{{% tab ".NET" %}}

Trace Search & Analytics is available starting in version 1.1.0 of the .NET tracing client, and can be enabled globally for all **web** integrations with one configuration parameter in the Tracing Client:

 * Environment Variable or AppSetting: `DD_TRACE_ANALYTICS_ENABLED=true`

 This setting can also be set in code:

```csharp
Tracer.Instance.Settings.AnalyticsEnabled = true;
```

 After enabling, the Trace Search & Analytics UI starts showing results. Visit [Trace Search page][1] to get started.


[1]: https://app.datadoghq.com/apm/search
{{% /tab %}}
{{% tab "PHP" %}}

Trace Search & Analytics is available starting in version 0.17.0 of the PHP tracing client, and can be enabled globally for all **web** integrations with one configuration parameter in the Tracing Client:

 * Environment Variable: `DD_TRACE_ANALYTICS_ENABLED=true`

 After enabling, the Trace Search & Analytics UI starts showing results. Visit [Trace Search page][1] to get started.


[1]: https://app.datadoghq.com/apm/search
{{% /tab %}}
{{< /tabs >}}

**Note**: Trace search only works for web integrations.

## Configure Additional Services (optional)

### Configure by integration

{{< tabs >}}
{{% tab "Java" %}}


In addition to setting globally, you can enable or disable Trace Search & Analytics for individual integrations using the following setting:

* System Property: `-Ddd.<integration>.analytics.enabled=true`
* Environment Variable: `DD_<INTEGRATION>_ANALYTICS_ENABLED=true`

Use this in addition to the global configuration for any integrations that submit custom services. For example, for JMS spans which comes in as a custom service, you can set the following to enable all JMS Tracing in Trace Search & Analytics:

* System Property: `-Ddd.jms.analytics.enabled=true`
* Environment Variable: `DD_JMS_ANALYTICS_ENABLED=true`

Integration names can be found on the [integrations table][1].

[1]: /tracing/setup/java/#integrations
{{% /tab %}}
{{% tab "Python" %}}

In addition to setting globally, you can enable or disable Trace Search & Analytics for individual integrations using the following setting:

* Tracer Configuration: `ddtrace.config.<INTEGRATION>.analytics_enabled = True`
* Environment Variable: `DD_<INTEGRATION>_ANALYTICS_ENABLED=true`

Use this in addition to the global configuration for any integrations that submit custom services. For example, for Boto spans which comes in as a custom service, set the following to enable all Boto Tracing in Trace Search & Analytics:

* Tracer Configuration: `ddtrace.config.boto.analytics_enabled = True`
* Environment Variable: `DD_BOTO_ANALYTICS_ENABLED=true`

**Note**: Several integrations require non-standard configuration due to the integration-specific implementation of the tracer. Consult the library documentation on [Trace Search & Analytics][1] for details.

[1]: http://pypi.datadoghq.com/trace/docs/advanced_usage.html#trace_search_analytics
{{% /tab %}}
{{% tab "Ruby" %}}

Trace search & analytics can be enabled for specific integrations.

To do so, set either `DD_<INTEGRATION>_ANALYTICS_ENABLED=true` in your environment, or configure with:

```ruby
Datadog.configure { |c| c.use :integration, analytics_enabled: true }
```

Where `integration` is the name of the integration. See the [list of available integrations][1] for options.

- `true` enables analytics for this integration, regardless of the global setting.
- `false` disables analytics for this integration, regardless of the global setting.
- `nil` defers to global setting for analytics.


[1]: /tracing/setup/ruby/#library-compatibility
{{% /tab %}}
{{% tab "Go" %}}

In addition to the global setting, you can enable or disable Trace Search & Analytics individually for each integration. As an example, for configuring the standard library's `net/http` package, you could do:

```go
package main

import (
    httptrace "gopkg.in/DataDog/dd-trace-go.v1/contrib/net/http"
    "gopkg.in/DataDog/dd-trace-go.v1/ddtrace/tracer"
)

func main() {
    tracer.Start()
    defer tracer.Stop()

    mux := httptrace.NewServeMux(httptrace.WithAnalytics(true))
    // ...
}
```

{{% /tab %}}
{{% tab "Node.js" %}}


In addition to setting globally, you can enable or disable Trace Search & Analytics for individual integrations.

For example, to enable Trace Search & Analytics for `express`:

```js
tracer.use('express', {
  analytics: true
})
```

Integration names can be found on the [integrations table][1].


[1]: /tracing/setup/nodejs/#integrations
{{% /tab %}}
{{% tab ".NET" %}}


In addition to setting globally, you can enable or disable Trace Search & Analytics for individual integrations.

* Environment Variable or AppSetting: `DD_<INTEGRATION>_ANALYTICS_ENABLED=true`

Or in code:

```csharp
Tracer.Instance.Settings.Integrations["<INTEGRATION>"].AnalyticsEnabled = true;
```

For example, to enable Trace Search & Analytics for ASP.NET MVC:

* Environment Variable or AppSetting: `DD_ASPNETMVC_ANALYTICS_ENABLED=true`

Or in code:

```csharp
Tracer.Instance.Settings.Integrations["AspNetMvc"].AnalyticsEnabled = true;
```

Integration names can be found on the [integrations table][1].


[1]: /tracing/setup/dotnet#integrations
{{% /tab %}}
{{% tab "PHP" %}}

In addition to setting globally, you can enable or disable Trace Search & Analytics for individual integrations using the following setting:

* Environment Variable: `DD_<INTEGRATION>_ANALYTICS_ENABLED=true`

Use this in addition to the global configuration for any integrations that submit custom services. For example, for Symfony spans which comes in as a custom service, you can set the following to enable all Symfony Tracing in Trace Search & Analytics:

* Environment Variable: `DD_SYMFONY_ANALYTICS_ENABLED=true`

Integration names can be found on the [integrations table][1].


[1]: /tracing/setup/php/#integrations
{{% /tab %}}
{{< /tabs >}}

### Database Services

{{< tabs >}}
{{% tab "Java" %}}

Database tracing is not captured by Trace Search & Analytics by default and you must enable collection manually for each integration. For example:

* System Property: `-Ddd.jdbc.analytics.enabled=true`
* Environment Variable: `DD_JDBC_ANALYTICS_ENABLED=true`

{{% /tab %}}
{{% tab "Python" %}}

Database tracing is not captured by Trace Search & Analytics by default and you must enable collection manually for each integration. For example:

* Tracer Configuration: `ddtrace.config.postgres.analytics_enabled = True`
* Environment Variable: `DD_POSTGRES_ANALYTICS_ENABLED=true`

{{% /tab %}}
{{% tab "Ruby" %}}

Database tracing is not captured by Trace Search & Analytics by default and you must enable collection manually for each integration. For example:

```ruby
Datadog.configure { |c| c.use :mongo, analytics_enabled: true }
```

{{% /tab %}}
{{% tab "Go" %}}

Database tracing is not captured by Trace Search & Analytics by default. Enable collection manually for each integration, for example:

```go
// Register the database driver with Analytics enabled.
sqltrace.Register("mysql", &mysql.MySQLDriver{}, sqltrace.WithAnalytics(true))
```

{{% /tab %}}
{{% tab "Node.js" %}}

Database tracing is not captured by Trace Search & Analytics by default and you must enable collection manually for each integration. For example:

```javascript
tracer.use('mysql', {
  analytics: true
})
```

{{% /tab %}}
{{% tab ".NET" %}}


Database tracing is not captured by Trace Search & Analytics by default and you must enable collection manually for each integration. For example, to enable Trace Search & Analytics for ADO.NET:

* Environment Variable or AppSetting: `DD_ADONET_ANALYTICS_ENABLED=true`

Or in code:

```csharp
Tracer.Instance.Settings.Integrations["AdoNet"].AnalyticsEnabled = true;
```

Integration names can be found on the [integrations table][1].


[1]: /tracing/setup/dotnet#integrations
{{% /tab %}}
{{% tab "PHP" %}}

Database tracing is not captured by Trace Search & Analytics by default and you must enable collection manually for each integration. For example:

```javascript
tracer.use('mysqli', {
  analytics: true
})
```

{{% /tab %}}
{{< /tabs >}}

### Custom instrumentation

{{< tabs >}}
{{% tab "Java" %}}

Applications with custom instrumentation can enable trace analytics by setting the `ANALYTICS_SAMPLE_RATE` tag on the service root span:

```java
import datadog.trace.api.DDTags;
import datadog.trace.api.Trace;
import io.opentracing.Tracer;
import io.opentracing.util.GlobalTracer;

class MyClass {
  @Trace
  void myMethod() {
    final Span span = GlobalTracer.get().activeSpan();
    // Span provided by @Trace annotation.
    if (span != null) {
      span.setTag(DDTags.SERVICE_NAME, "my-custom-service");
      span.setTag(DDTags.ANALYTICS_SAMPLE_RATE, 1.0);
    }
  }
}
```

{{% /tab %}}
{{% tab "Python" %}}


Applications with custom instrumentation can enable trace analytics by setting the `ddtrace.constants.ANALYTICS_SAMPLE_RATE_KEY` tag on the service root span:

```python
from ddtrace import tracer
from ddtrace.constants import ANALYTICS_SAMPLE_RATE_KEY

@tracer.wrap()
def my_method():
    span = tracer.current_span()
    span.set_tag(ANALYTICS_SAMPLE_RATE_KEY, True)
```


{{% /tab %}}
{{% tab "Ruby" %}}

Applications with custom instrumentation can enable trace analytics by setting the `ANALYTICS_KEY` tag on the service root span:

```ruby
Datadog.tracer.trace('my.task') do |span|
  # Set the analytics sample rate to 1.0
  span.set_tag(Datadog::Ext::Analytics::TAG_ENABLED, true)
end
```

{{% /tab %}}
{{% tab "Go" %}}

For custom instrumentation, a special tag has been added to enable Trace Search & Analytics on a span, as can be seen below:

```go
span.SetTag(ext.AnalyticsEvent, true)
```

This marks the span as a Trace Search & Analytics event.

{{% /tab %}}
{{% tab "Node.js" %}}

Applications with custom instrumentation can enable trace analytics by setting the `ANALYTICS` tag on the service root span:

```javascript
const { ANALYTICS } = require('dd-trace/ext/tags')

span.setTag(ANALYTICS, true)
```

{{% /tab %}}
{{% tab ".NET" %}}

Applications with custom instrumentation can enable trace analytics by setting the `Tags.Analytics` tag on the service root span:

```csharp
using Datadog.Trace;

using(var scope = Tracer.Instance.StartActive("web.request"))
{
    // enable Analytics on this span
    scope.span.SetTag(Tags.Analytics, "true");
}

```

{{% /tab %}}
{{% tab "PHP" %}}

Applications with custom instrumentation can enable trace analytics by setting the `ANALYTICS_KEY` tag on the service root span:

```php

// ... your existing span that you want to enable for Trace Search & Analytics
$span->setTag(Tag::ANALYTICS_KEY, true);

```

{{% /tab %}}
{{% tab "C++" %}}

Applications with custom instrumentation can enable trace analytics by setting the `analytics_event` tag on the service root span:

```cpp
...
#include <datadog/tags.h>
...
auto tracer = ...
auto span = tracer->StartSpan("operation_name");
// A boolean value of true enables Trace Search & Analytics for the span,
// with a sample rate of 1.0.
span->SetTag(datadog::tags::analytics_event, true);
// A double value between 0.0 and 1.0 enables Trace Search & Analytics
// and sets the sample rate to the provided value.
span->SetTag(datadog::tags::analytics_event, 0.5);
```

{{% /tab %}}
{{< /tabs >}}

## APM Event Filtering

<<<<<<< HEAD
An [APM event][3] represents the top [span][4] for a [service], including its metadata. Once enabled, APM events are sent at 100% throughput by default. For example, a Java service with 100 requests will generate 100 APM events from its `servlet.request` spans, as each `servlet.request` span generates an APM event. [Filtering APM events][5] has the benefit of reducing the number of billable APM events and has no effect on [trace][6] sampling. Once a service has been filtered lower than 100%, APM event analytics are upscaled to display an estimate by default, and you have the option to display the filtered value.
=======
An APM event represents the top span for a service, including its metadata. Once enabled, APM events are sent at 100% throughput by default. For example, a Java service with 100 requests will generate 100 APM events from its `servlet.request` spans, as each `servlet.request` span generates an APM event. [Filtering APM events][2] has the benefit of reducing the number of billable APM events and has no effect on trace sampling. Once a service has been filtered lower than 100%, APM event analytics are upscaled to display an estimate by default, and you have the option to display the filtered value.
>>>>>>> 620d8330

{{< img src="tracing/trace_search_and_analytics/analytics/apm_event_filtering.png" alt="APM Event Filtering" responsive="true" style="width:100%;">}}



[1]: https://app.datadoghq.com/apm/search
<<<<<<< HEAD
[2]: /tracing/trace_search_and_analytics/agent_trace_search
[3]: /tracing/visualization/#apm-event
[4]: /tracing/visualization/#spans
[5]: https://app.datadoghq.com/apm/settings
[6]: /tracing/visualization/#trace
=======
[2]: https://app.datadoghq.com/apm/settings
>>>>>>> 620d8330
<|MERGE_RESOLUTION|>--- conflicted
+++ resolved
@@ -474,23 +474,15 @@
 
 ## APM Event Filtering
 
-<<<<<<< HEAD
 An [APM event][3] represents the top [span][4] for a [service], including its metadata. Once enabled, APM events are sent at 100% throughput by default. For example, a Java service with 100 requests will generate 100 APM events from its `servlet.request` spans, as each `servlet.request` span generates an APM event. [Filtering APM events][5] has the benefit of reducing the number of billable APM events and has no effect on [trace][6] sampling. Once a service has been filtered lower than 100%, APM event analytics are upscaled to display an estimate by default, and you have the option to display the filtered value.
-=======
-An APM event represents the top span for a service, including its metadata. Once enabled, APM events are sent at 100% throughput by default. For example, a Java service with 100 requests will generate 100 APM events from its `servlet.request` spans, as each `servlet.request` span generates an APM event. [Filtering APM events][2] has the benefit of reducing the number of billable APM events and has no effect on trace sampling. Once a service has been filtered lower than 100%, APM event analytics are upscaled to display an estimate by default, and you have the option to display the filtered value.
->>>>>>> 620d8330
 
 {{< img src="tracing/trace_search_and_analytics/analytics/apm_event_filtering.png" alt="APM Event Filtering" responsive="true" style="width:100%;">}}
 
 
 
 [1]: https://app.datadoghq.com/apm/search
-<<<<<<< HEAD
-[2]: /tracing/trace_search_and_analytics/agent_trace_search
+[2]: https://app.datadoghq.com/apm/settings
 [3]: /tracing/visualization/#apm-event
 [4]: /tracing/visualization/#spans
 [5]: https://app.datadoghq.com/apm/settings
-[6]: /tracing/visualization/#trace
-=======
-[2]: https://app.datadoghq.com/apm/settings
->>>>>>> 620d8330
+[6]: /tracing/visualization/#trace