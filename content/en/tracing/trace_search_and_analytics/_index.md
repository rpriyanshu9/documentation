--- conflicted
+++ resolved
@@ -69,11 +69,7 @@
 **Note**: Selecting any span pauses the stream and displays more details about the selected span in the trace side panel.
 
 ### Filtering
-<<<<<<< HEAD
 {{< img src="tracing/live_search/all-spans-search.mp4" alt="Searching all spans"  video="true" >}}
-=======
-{{< img src="tracing/live_search/toplevelspan2.mp4" alt="Live Search query" video=true >}}
->>>>>>> 980f205f
 
 A valid query in the search bar displays traces that match your search criteria across **all spans**. The search syntax is the same in the Live Search views as in the other trace views, but here, your query is matched against all of the ingested traces across any span and any tag, and not just the indexed ones.
 
@@ -96,14 +92,7 @@
 
 All spans that are indexed by retention filters are accessible from search.  These spans are kept by Datadog for 15 days after being indexed by a retention filter.
 
-<<<<<<< HEAD
 {{< img src="tracing/live_search/searching-retained-traces.mp4" alt="Searching retained traces" video="true" >}}
-=======
-**Note:** As of October 20, 2020 Tracing without Limits replaced App Analytics as a more flexible way to ingest 100% of your traces and retain the ones important to your business.
-
-{{< img src="tracing/live_search/HistoricalSearch2.mp4" alt="Historical Search" video=true >}}
->>>>>>> 980f205f
-
 
 For example, if you filter by a tag that appears only on spans that are not indexed by any retention filter, your search will return no results, unlike when using Live Search.
 
@@ -137,11 +126,6 @@
 
 Retained Analytics is available from the same page as Live Analytics.  To switch from using Live data to retained data to perform analytics, change the time selector to any period of time greater than 15 minutes. After this selection, the data will no longer be based on a live feed but the fixed time range selected.
 
-<<<<<<< HEAD
-=======
-{{< img src="tracing/live_search/HistoricalAnalytics2.mp4" alt="Historical Analytics" video=true >}}
-
->>>>>>> 980f205f
 All spans indexed by _custom_ retention filters (not the intelligent retention filter) are available to be searched when using trace analytics. These spans are kept by Datadog for 15 days after being indexed by a retention filter.
 
 You can customize what spans are retained and at what retention rates. By default, [Datadog Intelligent Retention][4] will be applied which automatically retains traces with error and latency diversity as well as low-throughput resources. To learn more about the default span retention filter and how to create your own additional filters, see the [Retention Filters][3] documentation. Go to the [Retention Filters][8] page within the Datadog app to create or modify your own filters.
