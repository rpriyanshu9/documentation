--- conflicted
+++ resolved
@@ -21,12 +21,8 @@
 ---
 _2 minutes to complete_
 
-<<<<<<< HEAD
 
 {{< img src="tracing/guide/week_over_week_p50_comparison/wow_p50_comp_3.mp4" alt="comparaison video" video="true"  style="width:90%;">}}
-=======
-{{< img src="tracing/guide/week_over_week_p50_comparison/wow_p50_comp_3.mp4" alt="comparaison video" video="true" responsive="true" style="width:90%;">}}
->>>>>>> 1b5930de
 
 Datadog can show you the latency of your application over time and how it compares to similar moments in previous time frames such as week, month, etc. This example shows a web server for an e-commerce platform and monitors the latency performance for the server has  seen over the past month.
 
