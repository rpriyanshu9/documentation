---
title: Update an Index
type: apicontent
order: 23.3
external_redirect: /api/#update-an-index
---

## Update an Index

<<<<<<< HEAD
<div class="alert alert-warning">
This endpoint is in public beta. Shall you have any feedback <a href="/help">Contact Datadog support</a>.
</div>

This endpoint updates an `Index` identified by its name. It returns the `Index` object passed in the request body when the request is sucessful.
=======
This endpoint updates an `Index` identified by its name. It returns the `Index` object passed in the request body when the request is successful.
>>>>>>> 9528820d

##### Arguments

* **`filter.query`**  [*optional*]:
    Only logs matching the filter criteria will be considered for this index. The search query followis the [Log search syntax][1]
* **`exclusion_filters`** An array of `ExclusionFilter` objects (see hereafter). The logs are tested against the query of each `ExclusionFilter`, following the order of the array. Only the first matching active `ExclusionFilter` matters, others (if any) are ignored. The `ExclusionFilter` object describes the configuration of an [exclusion filter][2]. It has the following attributes:

  * **`name`** [*required*]:
    The name of the exclusion filter
  * **`is_enabled`**  [*optional*, *default*=**False**]:
    A boolean stating if the exclusion is active.
  * **`filter.query`** [*optional*]:
    Only logs matching the filter criteria AND the query of the parent index will be considered for this exclusion filter. The search query follows the [Log search syntax][1]
  * **`filter.sample_rate`** [*required*]:
    The fraction of logs excluded by the exclusion filter, when active. The sampling is uniform.

[1]: /logs/explorer/search
[2]: /logs/logging_without_limits/#exclusion-filters<|MERGE_RESOLUTION|>--- conflicted
+++ resolved
@@ -7,15 +7,11 @@
 
 ## Update an Index
 
-<<<<<<< HEAD
 <div class="alert alert-warning">
 This endpoint is in public beta. Shall you have any feedback <a href="/help">Contact Datadog support</a>.
 </div>
 
-This endpoint updates an `Index` identified by its name. It returns the `Index` object passed in the request body when the request is sucessful.
-=======
 This endpoint updates an `Index` identified by its name. It returns the `Index` object passed in the request body when the request is successful.
->>>>>>> 9528820d
 
 ##### Arguments
 
