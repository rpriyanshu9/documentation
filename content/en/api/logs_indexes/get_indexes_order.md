---
title: Get Indexes order
type: apicontent
order: 23.4
external_redirect: /api/#get-indexes-order
---

## Get Indexes Order

<<<<<<< HEAD
<div class="alert alert-warning">
This endpoint is in public beta. Shall you have any feedback <a href="/help">Contact Datadog support</a>.
</div>

The index order endpoints are for controlling the _order_ in which an organisation's indexes are processed. You'll use this endpoint only if you have more than one index for logs in your organisation. Note that this index cannot be used to add or delete indexes.
=======
Use the index order endpoints to control the processing _order_ of an organization's indexes. Use this endpoint only if you have more than one index for logs in your organization. Note that this index cannot be used to add or delete indexes.
>>>>>>> 9528820d

##### Arguments

This endpoint takes no JSON arguments.<|MERGE_RESOLUTION|>--- conflicted
+++ resolved
@@ -7,15 +7,11 @@
 
 ## Get Indexes Order
 
-<<<<<<< HEAD
 <div class="alert alert-warning">
 This endpoint is in public beta. Shall you have any feedback <a href="/help">Contact Datadog support</a>.
 </div>
 
-The index order endpoints are for controlling the _order_ in which an organisation's indexes are processed. You'll use this endpoint only if you have more than one index for logs in your organisation. Note that this index cannot be used to add or delete indexes.
-=======
 Use the index order endpoints to control the processing _order_ of an organization's indexes. Use this endpoint only if you have more than one index for logs in your organization. Note that this index cannot be used to add or delete indexes.
->>>>>>> 9528820d
 
 ##### Arguments
 
