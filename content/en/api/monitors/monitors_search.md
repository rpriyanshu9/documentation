---
title: Monitors search
type: apicontent
<<<<<<< HEAD
order: 27.12
=======
order: 26.13
>>>>>>> 90fe32c2
external_redirect: /api/#monitors-search
---

## Monitors search

Search and filter your monitors details.

**ARGUMENTS**:

* **`query`** [*optional*]:

    After entering a search query in your [Manage Monitor page][1] use the query parameter value in the URL of the page as value for this parameter. Consult the dedicated [manage monitor documentation][2] page to learn more.

    The query can contain any number of space-separated monitor attributes, for instance `query="type:metric status:alert"`.

* **`page`** [*optional*, *default* = **0**]:

    Page to start paginating from.

* **`per_page`** [*optional*, *default*=**30**]:

    Number of monitors to return per page.

* **`sort`** [*optional*, *default*=**null**]:

    Comma separated string for sort order (e.g. name,asc) supported fields:

    * `name`
    * `status`
    * `tags`

[1]: https://app.datadoghq.com/monitors/manage
[2]: /monitors/manage_monitor/#find-the-monitors<|MERGE_RESOLUTION|>--- conflicted
+++ resolved
@@ -1,11 +1,7 @@
 ---
 title: Monitors search
 type: apicontent
-<<<<<<< HEAD
-order: 27.12
-=======
-order: 26.13
->>>>>>> 90fe32c2
+order: 27.13
 external_redirect: /api/#monitors-search
 ---
 
