--- conflicted
+++ resolved
@@ -19,10 +19,6 @@
 * The rate limit for the [query_batch API][4] and [Log Query API][5] call is `300` per hour per organization. This can be extended on demand.
 * The rate limit for the [graph_snapshot API][6] call is `60` per hour per organization. This can be extended on demand.
 * The rate limit for [Log Configuration API][7] is `6000` per minute per organization. This can be extended on demand.
-<<<<<<< HEAD
-=======
-
->>>>>>> 5abb357b
 
 [1]: /help
 [2]: /api/#metrics
@@ -30,8 +26,4 @@
 [4]: /api/#query-time-series-points
 [5]: /api/?lang=bash#get-a-list-of-logs
 [6]: /api/#graphs
-<<<<<<< HEAD
-[7]: /api/?lang=bash#logs
-=======
-[7]: /api/?lang=bash#logs
->>>>>>> 5abb357b
+[7]: /api/?lang=bash#logs