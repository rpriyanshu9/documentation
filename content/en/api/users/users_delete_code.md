---
title: Disable user
type: apicode
order: 34.5
external_redirect: /api/#disable-user
---

<<<<<<< HEAD
**SIGNATURE**:

`DELETE /v1/users/<USER_ID>`

**EXAMPLE REQUEST**:

=======
##### Signature
`DELETE /v1/user/<USER_ID>`
##### Example Request
>>>>>>> 3c976dd2
{{< code-snippets basename="api-user-disable" >}}

**EXAMPLE RESPONSE**:

{{< code-snippets basename="result.api-user-disable" >}}<|MERGE_RESOLUTION|>--- conflicted
+++ resolved
@@ -5,18 +5,12 @@
 external_redirect: /api/#disable-user
 ---
 
-<<<<<<< HEAD
 **SIGNATURE**:
 
-`DELETE /v1/users/<USER_ID>`
+`DELETE /v1/user/<USER_ID>`
 
 **EXAMPLE REQUEST**:
 
-=======
-##### Signature
-`DELETE /v1/user/<USER_ID>`
-##### Example Request
->>>>>>> 3c976dd2
 {{< code-snippets basename="api-user-disable" >}}
 
 **EXAMPLE RESPONSE**:
