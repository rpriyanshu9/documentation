--- conflicted
+++ resolved
@@ -1,13 +1,8 @@
 ---
 title: Get the most recent results
 type: apicode
-<<<<<<< HEAD
-order: 29.5
+order: 30.5
 external_redirect: /api/#get-the-most-recent-results
-=======
-order: 30.5
-external_redirect: /api/#get-results
->>>>>>> 0c744a52
 ---
 
 **SIGNATURE**:
