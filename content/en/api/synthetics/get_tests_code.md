---
title: Get all tests
type: apicode
<<<<<<< HEAD
order: 29.7
external_redirect: /api/#get-all-tests
=======
order: 30.7
external_redirect: /api/#get-tests
>>>>>>> 0c744a52
---

**SIGNATURE**:

`GET /v1/synthetics/tests`

**EXAMPLE REQUEST**:

{{< code-snippets basename="get_tests" >}}

**EXAMPLE RESPONSE**:

{{< code-snippets basename="result.get_tests" >}}<|MERGE_RESOLUTION|>--- conflicted
+++ resolved
@@ -1,13 +1,8 @@
 ---
 title: Get all tests
 type: apicode
-<<<<<<< HEAD
-order: 29.7
+order: 30.7
 external_redirect: /api/#get-all-tests
-=======
-order: 30.7
-external_redirect: /api/#get-tests
->>>>>>> 0c744a52
 ---
 
 **SIGNATURE**:
