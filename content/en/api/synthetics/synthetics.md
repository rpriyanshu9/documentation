--- conflicted
+++ resolved
@@ -7,15 +7,7 @@
 
 ## Synthetics
 
-<<<<<<< HEAD
-Datadog Synthetics uses simulated user requests and browser rendering to help you ensure uptime, identify regional issues, and track your application performance.  
-=======
-<div class="alert alert-info">
-Synthetics is only available for the Datadog US site.
-</div>
-
 Datadog Synthetics uses simulated user requests and browser rendering to help you ensure uptime, identify regional issues, and track your application performance.
->>>>>>> aace3bc4
 
 You can use Datadog's API to create Synthetics API tests programmatically. API tests are HTTP requests (GET, POST, PUT, PATCH, DELETE) executed by Datadog to your web properties or application endpoints at configurable periodic intervals from multiple locations around the world. These checks verify that your applications are responding to requests, as well as that they meet any conditions you define—such as response time, HTTP status code, and header or body contents.
 
