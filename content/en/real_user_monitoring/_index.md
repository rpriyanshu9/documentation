--- conflicted
+++ resolved
@@ -85,35 +85,29 @@
 
 ### Error tracking and crash reporting
 
-Get automated alerts on outliers and groups of errors, timeouts, and crashes to significantly reduce your MTTR with [Error Tracking][5].
+Get automated alerts on outliers and groups of errors, timeouts, and crashes to significantly reduce your MTTR with [Error Tracking][5]. 
 
 {{< img src="real_user_monitoring/error_tracking/errors_rum.mp4" alt="RUM error tracking" video=true >}}
 
-<<<<<<< HEAD
 ### Web and mobile vitals
 
-View performance scores and metrics for [browser applications][5] such as Core Web Vitals and Mobile Vitals for [iOS][6] and [Android applications][7].
-=======
+View performance scores and metrics for [browser applications][6] such as Core Web Vitals and Mobile Vitals for [iOS][7] and [Android applications][8].
+
 ### Web view tracking
 
-Collect information from your native web applications and explore hybrid views with Web View Tracking for [iOS][6] and [Android][7].
+Collect information from your native web applications and explore hybrid views with Web View Tracking for [iOS][9] and [Android][10].
 
 {{< img src="real_user_monitoring/webview_tracking/webview_tracking_light.png" alt="Web Views captured in a user session in the RUM Explorer" >}}
->>>>>>> b3b0777f
 
 ## Explore Datadog Session Replay
 
 ### Session replays
 
-<<<<<<< HEAD
-Watch [browser recordings][8] of real users interacting with your website.
-=======
-Watch [browser recordings][8] of real users interacting with your website and set [privacy controls][9] for your organization.
+Watch [browser recordings][11] of real users interacting with your website and set [privacy controls][12] for your organization.
 
 ### Developer tools
 
-Access triggered logs, errors, and performance information when troubleshooting application issues using [Browser Dev Tools][6].
->>>>>>> b3b0777f
+Access triggered logs, errors, and performance information when troubleshooting application issues using [Browser Dev Tools][13].
 
 ## Further Reading
 
@@ -121,19 +115,14 @@
 
 [1]: /real_user_monitoring/dashboards/
 [2]: /real_user_monitoring/explorer/visualize/
-<<<<<<< HEAD
-[3]: /real_user_monitoring/connect_rum_and_traces/
-[4]: /real_user_monitoring/error_tracking/
-[5]: /real_user_monitoring/browser/monitoring_page_performance/#core-web-vitals
-[6]: /real_user_monitoring/ios/mobile_vitals/
-[7]: /real_user_monitoring/android/mobile_vitals/
-[8]: /real_user_monitoring/session_replay/
-=======
 [3]: /monitors/create/types/real_user_monitoring/
 [4]: /real_user_monitoring/connect_rum_and_traces/
 [5]: /real_user_monitoring/error_tracking/
-[6]: /real_user_monitoring/ios/web_view_tracking/
-[7]: /real_user_monitoring/android/web_view_tracking/
-[8]: /real_user_monitoring/session_replay/
-[9]: /real_user_monitoring/session_replay/privacy_options/
->>>>>>> b3b0777f
+[6]: /real_user_monitoring/browser/monitoring_page_performance/#core-web-vitals
+[7]: /real_user_monitoring/ios/mobile_vitals/
+[8]: /real_user_monitoring/android/mobile_vitals/
+[9]: /real_user_monitoring/ios/web_view_tracking/
+[10]: /real_user_monitoring/android/web_view_tracking/
+[11]: /real_user_monitoring/session_replay/
+[12]: /real_user_monitoring/session_replay/privacy_options/
+[13]: /real_user_monitoring/session_replay/developer_tools/