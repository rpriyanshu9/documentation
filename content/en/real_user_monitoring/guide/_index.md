--- conflicted
+++ resolved
@@ -5,16 +5,10 @@
 ---
 
 {{< whatsnext desc="General RUM:" >}}
-<<<<<<< HEAD
-    {{< nextlink href="real_user_monitoring/guide/compute-apdex-with-rum-data" >}}Compute Apdex and custom performance indicators with RUM data{{< /nextlink >}}
-    {{< nextlink href="real_user_monitoring/guide/alerting-with-rum" >}}Create alerts with RUM data{{< /nextlink >}}
-    {{< nextlink href="real_user_monitoring/guide/alerting-with-conversion-rates" >}}Create alerts for conversion rates{{< /nextlink >}}
-=======
 {{< nextlink href="real_user_monitoring/guide/compute-apdex-with-rum-data" >}}Compute Apdex and custom performance indicators with RUM data{{< /nextlink >}}
 {{< nextlink href="real_user_monitoring/guide/alerting-with-rum" >}}Create alerts with RUM data{{< /nextlink >}}
 {{< nextlink href="real_user_monitoring/guide/alerting-with-conversion-rates" >}}Create alerts for conversion rates{{< /nextlink >}}
 {{< nextlink href="real_user_monitoring/guide/monitor-your-rum-usage" >}}Monitor your RUM usage{{< /nextlink >}}
->>>>>>> c690e241
 {{< /whatsnext >}}
 
 {{< whatsnext desc="Browser RUM:" >}}
