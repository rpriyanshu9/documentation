---
title: Getting Started with Session Replay
kind: guide
description: Guide for enabling Session Replay and how to set privacy options
further_reading:
    - link: '/real_user_monitoring/explorer'
      tag: 'Documentation'
      text: 'Visualize your RUM data in the Explorer'
    - link: 'https://www.datadoghq.com/blog/session-replay-datadog/'
      tag: 'Blog'
      text: 'Use Datadog Session Replay to view real-time user journeys'
---

<div class="alert alert-info"><p>Session Replay is in beta. There are no billing implications for the Session Replays during this period. If you have any questions, email <a href="mailto:support@datadoghq.com">support@datadoghq.com</a>.</p><p>Session Replay is available only on <a href="/getting_started/site/">the US1 Datadog site</a>.</p>
</div>

## What is Session Replay?

Session Replay expands your user experience monitoring by allowing you to capture and visually replay the web browsing experience of your users.

Combined with RUM performance data, Session Replay is beneficial for error identification, reproduction, and resolution, and provides insights into your web application’s usage patterns and design pitfalls.

## Collect Session Replay data

### Initial setup

To use Session Replay, set up [Datadog RUM Browser Monitoring][1]. Set up the following sections: application creation, client token generation, and RUM SDK setup.

Session Replay is available through a dedicated build of the RUM Browser SDK. To enable Session Replay, change the npm package name or CDN URL, depending on your chosen installation method:

#### npm

<<<<<<< HEAD
Replace the `@datadog/browser-rum package` with a version >3.0.2 of [`@datadog/browser-rum`][2] To start the recording, call `DD_RUM.startSessionReplayRecording()`.
=======
Replace the `@datadog/browser-rum package` with a version >3.0.2 of [`@datadog/browser-rum`][2]. To start the recording, call `DatadogRum.startSessionReplayRecording()`.
>>>>>>> 0bcd5250

```javascript
import { datadogRum } from '@datadog/browser-rum';

<<<<<<< HEAD
datadogRum.init({
    applicationId: '<DATADOG_APPLICATION_ID>',
    clientToken: '<DATADOG_CLIENT_TOKEN>',
    site: '<DATADOG_SITE>',
    //  service: 'my-web-application',
    //  env: 'production',
    //  version: '1.0.0',
    sampleRate: 100,
    replaySampleRate: 100,
    trackInteractions: true
});
=======
DatadogRum.init({
  applicationId: '<DATADOG_APPLICATION_ID>',
  clientToken: '<DATADOG_CLIENT_TOKEN>',
  site: '<DATADOG_SITE>',
  //  service: 'my-web-application',
  //  env: 'production',
  //  version: '1.0.0',
  sampleRate: 100,
  replaySampleRate: 100,
  trackInteractions: true,
})
>>>>>>> 0bcd5250

DatadogRum.startSessionReplayRecording();
```

#### CDN

Replace the Browser SDK URL `https://www.datadoghq-browser-agent.com/datadog-rum.js` with `https://www.datadoghq-browser-agent.com/datadog-rum-v3.js`. When `DD_RUM.init()` is called, the Session Replay recording does not start until `DD_RUM.startSessionReplayRecording()` is also called.

*Supported browsers*: The Session Replay recorder supports all the browsers supported by the RUM Browser SDK with the exception of IE11. See the [browser support table][3].

#### Configuration

The usual [RUM initialization parameters][4] are all supported.

The Session Replay does not start recording automatically when calling `init()`. To start the recording, call `startSessionReplayRecording()`. This can be useful to conditionally start the recording, for example, to only record authenticated user sessions:

```javascript
if (user.isAuthenticated) {
    DD_RUM.startSessionReplayRecording();
}
```

The Session Replay recording can be stopped by calling `stopSessionReplayRecording()`.

### Sensitive & personal data obfuscation

<div class="alert alert-info">
The Privacy by Default feature changes how the SDK manages privacy.
</div>

By default, the SDK protects end-user privacy and sensitive organizational information from being recorded by automatically masking form fields such as password inputs and text areas.

You can configure the default privacy mode within your JavaScript configuration and tag specific parts of your HTML documents with explicit overrides.

- Four privacy levels are supported: `allow`, `mask-user-input`, `mask`, and `hidden`.
- The root HTML element inherits the privacy level from the JavaScript configuration `defaultPrivacyLevel` property which defaults to `mask-user-input`, such as `{defaultPrivacyLevel: 'mask-user-input'}`.
- Every HTML element inherits the privacy level of its parent except for `hidden`, which is final.

With the inheritance rules above, you can tag the privacy level of an HTML element using one of two methods:

1. An HTML attribute such as `data-dd-privacy="allow" | "mask" | "hidden" | "mask-user-input"`; or
2. An HTML class name such as `class="dd-privacy-allow" | "dd-privacy-mask-user-input" | "dd-privacy-mask" | "dd-privacy-hidden"`.

#### Privacy levels

-   `allow`: Records everything unmasked, excluding HTML input elements such as `password`, `email`, and `tel`, and elements with `autocomplete` attributes.
-   `mask-user-input`: Masks most form fields such as inputs, text areas, and checkbox values while recording all other text as is. Inputs are replaced with three asterisks (`***`) and text areas are obfuscated with space-preserving `x` characters.
-   `mask`: Masks all HTML text, user input, images, and links.
-   `hidden`: Skips recording the element completely. By default, `hidden` cannot be overridden in a child node.

When tagging your web application, start by tagging `mask` at the top of your HTML document. Then, ask your team to consider which pages, features, or components need to be unmasked (tagged with `allow`).

#### Example

Input values in the following form are replaced with three asterisks (`***`).

```html
<form method="post" data-dd-privacy="mask-user-input">
    <input type="text" name="name" id="name" required />
    <input type="number" name="age" id="age" required />
    <input type="email" name="email" id="email" required />
    <input type="submit" value="submit" />
</form>
```

Alternatively, HTML elements are completely skipped from the recording with `hidden`:

```html
<div id="profile-info" data-dd-privacy="hidden">
    <p>Name: John Doe</p>
    <p>Birth date: June 6th, 1987</p>
</div>
```

These elements are replaced with a gray block at recording time. In this example replay session, the navigation in Datadog is obfuscated:

{{< img src="real_user_monitoring/guide/replay-hidden.png" alt="Replay Hidden Example">}}

## Troubleshooting

### Some HTML elements are not visible at replay

Session Replay does not support the following HTML elements at the moment: `iframe`, `video`, `audio`, `canvas`, as well as Web Components.

### Fonts or images do not render properly

A Session Replay is not a video, but an actual iframe rebuilt based on snapshots of the DOM. The replay thus depends on the various assets of the page: fonts & images.

Several reasons might explain why assets are not available at the time of the replay.

1. The resource does not exist anymore. For example, it was part of a previous deployment.
2. The resource is inaccessible. For example, authentication might be required, or the resource might only be accessible from an internal network.
3. The resource is blocked by the browser due to CORS (typically web-fonts).
   - The replay rendered on the `app.datadoghq.com` domain and the asset requests are subject to cross-origin security checks by your browser. If the given asset is not authorized for the domain, your browser blocks the request.
   - Allow `app.datadoghq.com` through the [`Access-Control-Allow-Origin`][5] header for any font or image assets your website depends on to ensure these resources are accessible for the replay.
   - For more information, see [Cross Origin Resource Sharing][6].

### CSS rules not properly applied/mouse hover not replayed

Unlike fonts and images, the recorder tries to bundle the various CSS rules applied as part of the recording data, leveraging the [CSSStyleSheet][7] interface. If this is not possible, it falls back to recording the links to the CSS files.

**Note**: For proper mouse hover support, the CSS rules must be accessible through the CSSStyleSheet interface.

If the stylesheets are hosted on a different domain than the web page, access to the CSS rules is subject to cross-origin security checks by the browser, and the browser must be instructed to load the stylesheet leveraging CORS using the [crossorigin][8] attribute.

For example, if your application is on the `example.com` domain and depends on a CSS file on `assets.example.com` via a link element, the `crossorigin` attribute should be set to `anonymous`, unless credentials are required:

```html
<link rel="stylesheet" crossorigin="anonymous"
      href="https://assets.example.com/style.css”>
```

Additionally, authorize the `example.com` domain in the `assets.example.com`. This allows the assets file to load the resource by setting the [`Access-Control-Allow-Origin`][5] header.

## Frequently asked questions

### How does it work?

The Session Replay Recorder, part of the RUM Browser SDK, takes a snapshot of the DOM + CSS. It then tails & records events happening on the web page (DOM modification, mouse move, clicks, input events, …) along with their timestamp.

On the Datadog replay view, we rebuild the page and re-apply the recorded events at the right time.

The browser SDK is [open source][9], and leverages the open source project [rrweb][10].

### What is the performance impact?

To ensure minimal impact of the Session Replay recorder on the application's performance, Datadog:

-   Reduces network impact of Session Replay by compressing the data prior to sending it to Datadog.
-   Reduces load on the browser’s UI thread by delegating most of the CPU intensive work (such as compression) to a background service worker.

Expected Network bandwidth impact is less than 100Kb/min. Refined estimates will be available after more data is received from Early Adopters.

### How long is a Session Replay available?

Session Replay follows the same 30 days retention policy as normal RUM sessions.

[1]: /real_user_monitoring/browser/#setup
[2]: https://www.npmjs.com/package/@datadog/browser-rum
[3]: https://github.com/DataDog/browser-sdk/blob/main/packages/rum/BROWSER_SUPPORT.md
[4]: /real_user_monitoring/browser/#initialization-parameters
[5]: https://developer.mozilla.org/en-US/docs/Web/HTTP/Headers/Access-Control-Allow-Origin
[6]: https://developer.mozilla.org/en-US/docs/Web/HTTP/CORS
[7]: https://developer.mozilla.org/en-US/docs/Web/API/CSSStyleSheet
[8]: https://developer.mozilla.org/en-US/docs/Web/HTML/Attributes/crossorigin
[9]: https://github.com/DataDog/browser-sdk
[10]: https://www.rrweb.io/<|MERGE_RESOLUTION|>--- conflicted
+++ resolved
@@ -30,16 +30,11 @@
 
 #### npm
 
-<<<<<<< HEAD
-Replace the `@datadog/browser-rum package` with a version >3.0.2 of [`@datadog/browser-rum`][2] To start the recording, call `DD_RUM.startSessionReplayRecording()`.
-=======
 Replace the `@datadog/browser-rum package` with a version >3.0.2 of [`@datadog/browser-rum`][2]. To start the recording, call `DatadogRum.startSessionReplayRecording()`.
->>>>>>> 0bcd5250
 
 ```javascript
 import { datadogRum } from '@datadog/browser-rum';
 
-<<<<<<< HEAD
 datadogRum.init({
     applicationId: '<DATADOG_APPLICATION_ID>',
     clientToken: '<DATADOG_CLIENT_TOKEN>',
@@ -51,19 +46,6 @@
     replaySampleRate: 100,
     trackInteractions: true
 });
-=======
-DatadogRum.init({
-  applicationId: '<DATADOG_APPLICATION_ID>',
-  clientToken: '<DATADOG_CLIENT_TOKEN>',
-  site: '<DATADOG_SITE>',
-  //  service: 'my-web-application',
-  //  env: 'production',
-  //  version: '1.0.0',
-  sampleRate: 100,
-  replaySampleRate: 100,
-  trackInteractions: true,
-})
->>>>>>> 0bcd5250
 
 DatadogRum.startSessionReplayRecording();
 ```
