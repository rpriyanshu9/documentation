---
title: Connect RUM and Traces
kind: documentation
further_reading:
  - link: "https://www.datadoghq.com/blog/real-user-monitoring-with-datadog/"
    tag: "Blog"
    text: "Real User Monitoring"
  - link: "/tracing/"
    tag: "Documentation"
    text: "APM and Distributed Tracing"
---

{{< img src="real_user_monitoring/connect_rum_and_traces/rum_trace_tab.png" alt="RUM and Traces"  style="width:100%;">}}


The APM integration with Real User Monitoring allows you to link requests from your web and mobile applications to their corresponding backend traces. This combination lets you see your full front end and backend data through one lens.

Use frontend data from RUM, and backend, infrastructure, and log information from trace ID injection to quickly pinpoint issues anywhere in your stack and fully understand what your users are experiencing.

## Usage
### Prerequisites

-   Set up [APM tracing][1] on the services targeted by your RUM applications.
-   Your services use an HTTP server.
-   Your HTTP servers are using [a library that supports distributed tracing](#supported-libraries).

### RUM set up
{{< tabs >}}
{{% tab "Browser RUM" %}}

1.  Set up [Browser Real User Monitoring][1].

2. Initialize the RUM SDK. Configure the `allowedTracingOrigins` initialization parameter with the list of internal (first party) origins called by your browser application.

```javascript
import { datadogRum } from '@datadog/browser-rum'
 
datadogRum.init({
    applicationId: '<DATADOG_APPLICATION_ID>',
    clientToken: '<DATADOG_CLIENT_TOKEN>',
    ...otherConfig,
    allowedTracingOrigins: ["https://api.example.com", /https:\/\/.*\.my-api-domain\.com/]
})
```

**Note**: `allowedTracingOrigins` accepts Javascript String and RegExp.

[1]: /real_user_monitoring/browser/
{{% /tab %}}
{{% tab "Android RUM" %}}

1.  Set up [Android Real User Monitoring][1].
    
2.  Configure the `OkHttpClient` interceptor with the list of internal (first party) origins called by your Android application.
```java
val tracedHosts =  listOf("example.com", "example.eu")

val okHttpClient = OkHttpClient.Builder()
    .addInterceptor(DatadogInterceptor(tracedHosts))
    .addNetworkInterceptor(TracingInterceptor(tracedHosts))
    .eventListenerFactory(DatadogEventListener.Factory())
    .build()
```

**Note**: By default, all subdomains of listed hosts are traced. For instance, if you add `example.com`, you also enable the tracing for `api.example.com` and `foo.example.com`.

[1]: /real_user_monitoring/android/
{{% /tab %}}
{{% tab "iOS RUM" %}}

1.  Set up [iOS Real User Monitoring][1].
    
2.  Set the `firstPartyHosts` initialization parameter with the list of internal (first party) origins called by your iOS application.
```swift
Datadog.initialize(
appContext: .init(),
configuration: Datadog.Configuration
    .builderUsing(rumApplicationID: "<rum_app_id>", clientToken: "<client_token>", environment: "<env_name>")
    .set(firstPartyHosts: ["example.com", "api.yourdomain.com"])
    .build()
)
```

3.  Initialize URLSession as stated in the [set up documentation][1]:
```swift
let session =  URLSession(
    configuration: ...,
    delegate: DDURLSessionDelegate(),
    delegateQueue: ...
)
```

**Note**: By default, all subdomains of listed hosts are traced. For instance, if you add `example.com`, you also enable the tracing for `api.example.com` and `foo.example.com`.

[1]: /real_user_monitoring/ios/
{{% /tab %}}
{{< /tabs >}}

## Supported Libraries

The following Datadog tracing libraries are supported:

| Library                             | Minimum Version                                                                                                             |
|----------------------------------------|-------------------------------------------------------------------------------------------------------------------------|
| [Python][2]                  | [0.22.0][3]                |
| [Go][4]                  | [1.10.0][5]                |
| [Java][6]                  | [0.24.1][7]                |
| [Ruby][8]                  | [0.20.0][9]                |
| [JavaScript][10]                  | [0.10.0][11]                |
| [PHP][12]                  | [0.33.0][13]                |
| [.NET][14]                  | [1.18.2][15]                |
    

## How are RUM resources linked to traces?
Datadog uses the distributed tracing protocol and sets up the following HTTP headers:

| HEADER                         | DESCRIPTION                                                                                            |
| ------------------------------ | ------------------------------------------------------------------------------------------------------ |
| `x-datadog-trace-id `            | Generated from the Real User Monitoring SDK. Allows Datadog to link the trace with the RUM resource.   |
| `x-datadog-parent-id`            | Generated from the Real User Monitoring SDK. Allows Datadog to generate the first span from the trace. |
| `x-datadog-origin: rum`          | To make sure the generated traces from Real User Monitoring don’t affect your APM Index Spans counts.  |
| `x-datadog-sampling-priority: 1` | To make sure that the Agent keeps the trace.                                                           |
<<<<<<< HEAD
| `x-datadog-sampling-priority: 1` | To make sure that the Agent keeps the trace.                                                           |  
| `x-datadog-sampled: 1`           | Generated from the Real User Monitoring SDK. Indicates this request is selected for sampling.          |
=======
>>>>>>> 3e4c02d6

## How are APM quotas affected?

The `x-datadog-origin: rum` header specifies to the APM backend that the traces are generated from Real User Monitoring. The generated traces consequently do not impact Indexed Span counts.

## How long are traces retained?

These traces are retained [just like your classical APM traces][16].

{{< partial name="whats-next/whats-next.html" >}}

[1]: /tracing
[2]: /tracing/setup_overview/setup/python/
[3]: https://github.com/DataDog/dd-trace-py/releases/tag/v0.22.0
[4]: /tracing/setup_overview/setup/go/
[5]: https://github.com/DataDog/dd-trace-go/releases/tag/v1.10.0
[6]: /tracing/setup_overview/setup/java/
[7]: https://github.com/DataDog/dd-trace-java/releases/tag/v0.24.1
[8]: /tracing/setup_overview/setup/ruby/
[9]: https://github.com/DataDog/dd-trace-rb/releases/tag/v0.20.0
[10]: /tracing/setup_overview/setup/nodejs/
[11]: https://github.com/DataDog/dd-trace-js/releases/tag/v0.10.0
[12]: /tracing/setup_overview/setup/php/
[13]: https://github.com/DataDog/dd-trace-php/releases/tag/0.33.0
[14]: /tracing/setup_overview/setup/dotnet-core/
[15]: https://github.com/DataDog/dd-trace-dotnet/releases/tag/v1.18.2
[16]: /tracing/trace_retention_and_ingestion/<|MERGE_RESOLUTION|>--- conflicted
+++ resolved
@@ -119,12 +119,8 @@
 | `x-datadog-trace-id `            | Generated from the Real User Monitoring SDK. Allows Datadog to link the trace with the RUM resource.   |
 | `x-datadog-parent-id`            | Generated from the Real User Monitoring SDK. Allows Datadog to generate the first span from the trace. |
 | `x-datadog-origin: rum`          | To make sure the generated traces from Real User Monitoring don’t affect your APM Index Spans counts.  |
-| `x-datadog-sampling-priority: 1` | To make sure that the Agent keeps the trace.                                                           |
-<<<<<<< HEAD
 | `x-datadog-sampling-priority: 1` | To make sure that the Agent keeps the trace.                                                           |  
 | `x-datadog-sampled: 1`           | Generated from the Real User Monitoring SDK. Indicates this request is selected for sampling.          |
-=======
->>>>>>> 3e4c02d6
 
 ## How are APM quotas affected?
 
