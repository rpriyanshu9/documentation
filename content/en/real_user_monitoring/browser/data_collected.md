---
title: RUM Browser Data Collected
kind: documentation
aliases:
  - /real_user_monitoring/data_collected/
  - /real_user_monitoring/data_collected/view/
  - /real_user_monitoring/data_collected/resource/
  - /real_user_monitoring/data_collected/long_task/
  - /real_user_monitoring/data_collected/error/
  - /real_user_monitoring/data_collected/user_action/
further_reading:
- link: "https://www.datadoghq.com/blog/real-user-monitoring-with-datadog/"
  tag: "Blog"
  text: "Introducing Datadog Real User Monitoring"
- link: "/real_user_monitoring/browser/modifying_data_and_context"
  tag: "Documentation"
  text: "Modifying RUM data and adding context"
- link: "/real_user_monitoring/explorer/"
  tag: "Documentation"
  text: "Explore your views within Datadog"
- link: "/real_user_monitoring/explorer/visualize/"
  tag: "Documentation"
  text: "Apply visualizations on your events"
- link: "/logs/log_configuration/attributes_naming_convention"
  tag: "Documentation"
  text: "Datadog Standard Attributes"
---

## Overview

The RUM Browser SDK generates events that have associated metrics and attributes. Every RUM event has all of the [default attributes](#default-attributes), for example, the URL of the page (`view.url`) and user information such as their device type (`device.type`) and their country (`geo.country`).

There are additional [metrics and attributes specific to a given event type](#event-specific-metrics-and-attributes). For example, the `view.loading_time` metric is associated with view events, and the `resource.method` attribute is associated with resource events.

| Event Type     | Retention | Description                                                                                                                                                                                                                                                   |
|----------------|-----------|---------------------------------------------------------------------------------------------------------------------------------------------------------------------------------------------------------------------------------------------------------------|
| Session   | 30 days   | A user session begins when a user starts browsing the web application. It contains high-level information about the user (browser, device, geo-location). It aggregates all RUM events collected during the user journey with a unique `session.id` attribute. **Note:** The session resets after 15 minutes of inactivity. |
| View      | 30 days   | A view event is generated each time a user visits a page of the web application. While the user remains on the same page, resource, long-task, error, and action events are linked to the related RUM view with the `view.id` attribute.                       |
| Resource  | 15 days   | A resource event is generated for images, XHR, Fetch, CSS, or JS libraries loaded on a webpage. It includes detailed loading timing information.                                                                                                              |
| Long Task | 15 days   | A long task event is generated for any task in the browser that blocks the main thread for more than 50ms.                                                                                                                                                    |
| Error     | 30 days   | RUM collects every frontend error emitted by the browser.                                                                                                                                                                                                     |
| Action    | 30 days   | RUM action events track user interactions during a user journey and can also be manually sent to monitor custom user actions.                                                                                                                                 |

The following diagram illustrates the RUM event hierarchy:

{{< img src="real_user_monitoring/data_collected/event-hierarchy.png" alt="RUM Event hierarchy" style="width:50%;border:none" >}}


## Default attributes

Each of these event types has the following attributes attached by default, so you can use them regardless of the RUM event type being queried.

### Core

| Attribute name   | Type   | Description                 |
|------------------|--------|-----------------------------|
| `type`     | string | The type of the event (for example, `view` or `resource`).             |
| `application.id` | string | The Datadog application ID generated when you create a RUM application. |
| `service`     | string | A service denotes a set of pages built by a team or offers a specific functionality in your browser application. You can assign web pages to a service with [manual view tracking][1].             |

### View attributes

RUM action, error, resource, and long task events contain information about the active RUM view event at the time of collection:

| Attribute name                 | Type   | Description                                                                                                    |
|--------------------------------|--------|----------------------------------------------------------------------------------------------------------------|
| `view.id`                      | string | Randomly generated ID for each page view.                                                                      |
| `view.loading_type`                     | string | The type of page load: `initial_load` or `route_change`. For more information, see the [single page applications support docs][2].|
| `view.referrer`                | string | The URL of the previous web page from which a link to the currently requested page was followed.               |
| `view.url`                     | string | The view URL.                                                                                                  |
| `view.url_hash`                     | string | The hash part of the URL.|
| `view.url_host`        | string | The host part of the URL.                                                                                |
| `view.url_path`        | string | The path part of the URL.                                                                                 |
| `view.url_path_group`  | string | The automatic URL group generated for similar URLs (for example, `/dashboard/?` for `/dashboard/123` and `/dashboard/456`). |
| `view.url_query` | object | The query string parts of the URL decomposed as query params key/value attributes.                        |
| `view.url_scheme` | object | The scheme part of the URL.                        |

### Device

The following device-related attributes are attached automatically to all events collected by Datadog:

| Attribute name                           | Type   | Description                                     |
|------------------------------------------|--------|-------------------------------------------------|
| `device.type`       | string | The device type as reported by the device (User-Agent HTTP header).      |
| `device.brand`  | string | The device brand as reported by the device (User-Agent HTTP header).  |
| `device.model`   | string | The device model as reported by the device (User-Agent HTTP header).   |
| `device.name` | string | The device name as reported by the device (User-Agent HTTP header). |

### Operating system

The following OS-related attributes are attached automatically to all events collected by Datadog:

| Attribute name                           | Type   | Description                                     |
|------------------------------------------|--------|-------------------------------------------------|
| `os.name`       | string | The OS name as reported by the by the device (User-Agent HTTP header).       |
| `os.version`  | string | The OS version as reported by the by the device (User-Agent HTTP header).  |
| `os.version_major`   | string | The OS version major as reported by the by the device (User-Agent HTTP header).   |

### Geo-location

The following attributes are related to the geo-location of IP addresses:

| Fullname                                    | Type   | Description                                                                                                                          |
|:--------------------------------------------|:-------|:-------------------------------------------------------------------------------------------------------------------------------------|
| `geo.country`         | string | Name of the country.                                                                                                                  |
| `geo.country_iso_code`     | string | [ISO Code][3] of the country (for example, `US` for the United States or `FR` for France).                                                  |
| `geo.country_subdivision`     | string | Name of the first subdivision level of the country (for example, `California` in the United States or the `Sarthe` department in France). |
| `geo.continent_code`       | string | ISO code of the continent (`EU`, `AS`, `NA`, `AF`, `AN`, `SA`, `OC`).                                                                 |
| `geo.continent`       | string | Name of the continent (`Europe`, `Australia`, `North America`, `Africa`, `Antarctica`, `South America`, `Oceania`).                    |
| `geo.city`            | string | The name of the city (for example, `Paris` or `New York`).                                                                                   |

**Note**: By default, Datadog stores the client IP address. If you want to stop collecting IP addresses, [contact Support][4]. This does not impact the collection of geo-location attributes listed above.

### User attributes

In addition to default attributes, you can add user-related data to all RUM event types by [identifying user sessions][5]. This lets you follow the journey of a given user, figure out which users are the most impacted by errors, and monitor performance for your most important users.

## Event-specific metrics and attributes

### Session metrics

| Metric  | Type   | Description                |
|------------|--------|----------------------------|
| `session.time_spent` | number (ns) | Duration of the user session. |
| `session.view.count`        | number      | Count of all views collected for this session. |
| `session.error.count`      | number      | Count of all errors collected for this session.  |
| `session.resource.count`         | number      | Count of all resources collected for this session. |
| `session.action.count`      | number      | Count of all actions collected for this session. |
| `session.long_task.count`      | number      | Count of all long tasks collected for this session. |

### Session attributes

| Attribute name                 | Type   | Description                                                                                                    |
|--------------------------------|--------|----------------------------------------------------------------------------------------------------------------|
| `session.id`                      | string | Randomly generated ID for each session.                                                                      |
| `session.ip`                      | string | Client ip address. If you want to stop collecting this attribute, [contact Support][4].                                                                       |
| `session.is_active`                      | boolean | Indicates if the session is currently active. The session ends if a user navigates away from the application or closes the browser window, and expires after 4 hours of activity or 15 minutes of inactivity.                                                                     |
| `session.type`                     | string | The type of session: `user` or `synthetics`. Sessions from [Synthetic Monitoring Browser Tests][6] are excluded from billing. |
| `session.referrer`                | string | The URL of the previous web page from which a link to the currently requested page was followed. |
| `session.initial_view.id`        | string | The id of the first RUM view generated by the user. |
| `session.initial_view.url_host`        | string | The host part of the URL. |
| `session.initial_view.url_path`        | string | The path part of the URL. |
| `session.initial_view.url_path_group`  | string | The automatic URL group generated for similar URLs (for example, `/dashboard/?` for `/dashboard/123` and `/dashboard/456`). |
| `session.initial_view.url_query` | object | The query string parts of the URL decomposed as query params key/value attributes. |
| `session.initial_view.url_scheme` | object | The scheme part of the URL. |
| `session.last_view.id`        | string | The id of the last RUM view generated by the user. |
| `session.last_view.url_host`        | string | The host part of the URL. |
| `session.last_view.url_path`        | string | The path part of the URL. |
| `session.last_view.url_path_group`  | string | The automatic URL group generated for similar URLs (for example, `/dashboard/?` for `/dashboard/123` and `/dashboard/456`). |
| `session.last_view.url_query` | object | The query string parts of the URL decomposed as query params key/value attributes. |
| `session.last_view.url_scheme` | object | The scheme part of the URL. |

### View timing metrics


| Attribute                       | Type        | Description                                                                                                                                                                                                           |
|---------------------------------|-------------|-----------------------------------------------------------------------------------------------------------------------------------------------------------------------------------------------------------------------|
| `view.time_spent`               | number (ns) | Time spent on the current view.                                                                                                                                                                                       |
| `view.largest_contentful_paint` | number (ns) | Time in the page load where the largest DOM object in the viewport (visible on screen) is rendered.                                                                                                |
| `view.first_input_delay`        | number (ns) | Time elapsed between a user’s first interaction with the page and the browser’s response.                                                                                                                             |
| `view.cumulative_layout_shift`  | number      | Quantifies unexpected page movement due to dynamically loaded content (for example, third-party ads) where `0` means that no shifts are happening.                                                                               |
| `view.loading_time`             | number (ns) | Time until the page is ready and no network request or DOM mutation is currently occurring. [More info from Monitoring Page Performance][7].                                                                             |
| `view.first_contentful_paint`   | number (ns) | Time when the browser first renders any text, image (including background images), non-white canvas, or SVG. For more information about browser rendering, see the [w3c definition][8].                               |
| `view.dom_interactive`          | number (ns) | Time until the parser finishes its work on the main document. [More info from the MDN documentation][9].                                                                                                         |
| `view.dom_content_loaded`       | number (ns) | Time until the load event is fired and the initial HTML document is completely loaded and parsed, without waiting for non-render blocking stylesheets, images, and subframes to finish loading. [More info from the MDN documentation][10]. |
| `view.dom_complete`             | number (ns) | Time until the page and all of the subresources are ready. The loading spinner has stopped spinning for the user. [More info from the MDN documentation][11].                                                                       |
| `view.load_event`               | number (ns) | Time until the load event is fired, indicating the page is fully loaded. Usually a trigger for additional application logic. [More info from the MDN documentation][12].                                                                             |
| `view.error.count`              | number      | Count of all errors collected for this view.                                                                                                                                                                          |
| `view.long_task.count`          | number      | Count of all long tasks collected for this view.                                                                                                                                                                      |
| `view.resource.count`           | number      | Count of all resources collected for this view.                                                                                                                                                                       |
| `view.action.count`             | number      | Count of all actions collected for this view.                                                                                                                                                                         |

### Resource timing metrics

Detailed network timing data for the loading of an application’s resources are collected with the [Performance Resource Timing API][13].

| Metric                              | Type           | Description                                                                                                                               |
|----------------------------------------|----------------|-------------------------------------------------------------------------------------------------------------------------------------------|
| `duration`                             | number         | Entire time spent loading the resource.                                                                                                   |
| `resource.size`                | number (bytes) | Resource size.                                                                                                                            |
| `resource.connect.duration`    | number (ns)    | Time spent establishing a connection to the server (connectEnd - connectStart).                                                            |
| `resource.ssl.duration`        | number (ns)    | Time spent for the TLS handshake. If the last request is not over HTTPS, this metric does not appear (connectEnd - secureConnectionStart). |
| `resource.dns.duration`        | number (ns)    | Time spent resolving the DNS name of the last request (domainLookupEnd - domainLookupStart).                                               |
| `resource.redirect.duration`   | number (ns)    | Time spent on subsequent HTTP requests (redirectEnd - redirectStart).                                                                      |
| `resource.first_byte.duration` | number (ns)    | Time spent waiting for the first byte of response to be received (responseStart - RequestStart).                                           |
| `resource.download.duration`   | number (ns)    | Time spent downloading the response (responseEnd - responseStart).                                                                         |

### Resource attributes

| Attribute                      | Type   | Description                                                                             |
|--------------------------------|--------|-----------------------------------------------------------------------------------------|
| `resource.type`                | string | The type of resource being collected (for example, `css`, `javascript`, `media`, `XHR`, or `image`).           |
| `resource.method`                | string | The HTTP method (for example `POST` or `GET`).           |
| `resource.status_code`             | number | The response status code.                                                               |
| `resource.url`                     | string | The resource URL.                                                                       |
| `resource.url_host`        | string | The host part of the URL.                                                          |
| `resource.url_path`        | string | The path part of the URL.                                                          |
| `resource.url_query` | object | The query string parts of the URL decomposed as query params key/value attributes. |
| `resource.url_scheme`      | string | The protocol name of the URL (HTTP or HTTPS).                                            |
| `resource.provider.name`      | string | The resource provider name. Default is `unknown`.                                            |
| `resource.provider.domain`      | string | The resource provider domain.                                            |
| `resource.provider.type`      | string | The resource provider type (for example, `first-party`, `cdn`, `ad`, or `analytics`).                                            |


### Long task timing metrics

| Metric  | Type   | Description                |
|------------|--------|----------------------------|
| `long_task.duration` | number | Duration of the long task. |


### Error attributes

| Attribute       | Type   | Description                                                       |
|-----------------|--------|-------------------------------------------------------------------|
| `error.source`  | string | Where the error originates from (for example, `console` or `network`).     |
| `error.type`    | string | The error type (or error code in some cases).                   |
| `error.message` | string | A concise, human-readable, one-line message explaining the event. |
| `error.stack`   | string | The stack trace or complementary information about the error.     |


#### Source errors

<<<<<<< HEAD
Source errors include code-level information about the error. More information about the different error types can be found in [the MDN documentation][14].
=======
Source errors include code-level information about the error. For more information about different error types, see the [MDN documentation][13].
>>>>>>> 5077d239

| Attribute       | Type   | Description                                                       |
|-----------------|--------|-------------------------------------------------------------------|
| `error.type`    | string | The error type (or error code in some cases).                   |



### Action timing metrics

| Metric    | Type   | Description              |
|--------------|--------|--------------------------|
| `action.loading_time` | number (ns) | The loading time of the action. See how it is calculated in the [User Action documentation][15]. |
| `action.long_task.count`        | number      | Count of all long tasks collected for this action. |
| `action.resource.count`         | number      | Count of all resources collected for this action. |
| `action.error.count`      | number      | Count of all errors collected for this action.|

### Action attributes

| Attribute    | Type   | Description              |
|--------------|--------|--------------------------|
| `action.id` | string | UUID of the user action. |
| `action.type` | string | Type of the user action. For [Custom User Actions][16], it is set to `custom`. |
| `action.target.name` | string | Element that the user interacted with. Only for automatically collected actions. |
| `action.name` | string | User-friendly name created (for example, `Click on #checkout`). For [Custom User Actions][16], the action name given in the API call. |

### Frustration signals fields

| Field                | Type   | Description                                                   |
|-------------------------------|--------|---------------------------------------------------------------|
| `session.frustration.count`     | number | Count of all frustration signals associated with one session. |
| `view.frustration.count`        | number | Count of all frustration signals associated with one view.    |
| `action.frustration.type:dead_click`  | string | The dead clicks detected by the RUM Browser SDK.              |
| `action.frustration.type:rage_click`  | string | The rage clicks detected by the RUM Browser SDK.              |
| `action.frustration.type:error_click` | string | The error clicks detected by the RUM Browser SDK.             |

## Further Reading

{{< partial name="whats-next/whats-next.html" >}}

[1]: /real_user_monitoring/browser/modifying_data_and_context/?tab=npm#override-default-rum-view-names
[2]: /real_user_monitoring/browser/monitoring_page_performance/#monitoring-single-page-applications-spa
[3]: https://en.wikipedia.org/wiki/List_of_ISO_3166_country_codes
[4]: /help/
[5]: /real_user_monitoring/browser/modifying_data_and_context/#identify-user-sessions
[6]: /synthetics/browser_tests/
[7]: /real_user_monitoring/browser/monitoring_page_performance/#how-loading-time-is-calculated
[8]: https://www.w3.org/TR/paint-timing/#sec-terminology
[9]: https://developer.mozilla.org/en-US/docs/Web/API/PerformanceTiming/domInteractive
[10]: https://developer.mozilla.org/en-US/docs/Web/API/Document/DOMContentLoaded_event
[11]: https://developer.mozilla.org/en-US/docs/Web/API/Window/DOMContentLoaded_event
[12]: https://developer.mozilla.org/en-US/docs/Web/API/Window/load_event
[13]: https://developer.mozilla.org/en-US/docs/Web/API/PerformanceResourceTiming
[14]: https://developer.mozilla.org/en-US/docs/Web/JavaScript/Reference/Global_Objects/Error
[15]: /real_user_monitoring/browser/tracking_user_actions/?tab=npm#how-action-loading-time-is-calculated
[16]: /real_user_monitoring/browser/tracking_user_actions/?tab=npm#custom-actions<|MERGE_RESOLUTION|>--- conflicted
+++ resolved
@@ -221,11 +221,7 @@
 
 #### Source errors
 
-<<<<<<< HEAD
-Source errors include code-level information about the error. More information about the different error types can be found in [the MDN documentation][14].
-=======
 Source errors include code-level information about the error. For more information about different error types, see the [MDN documentation][13].
->>>>>>> 5077d239
 
 | Attribute       | Type   | Description                                                       |
 |-----------------|--------|-------------------------------------------------------------------|
@@ -237,7 +233,7 @@
 
 | Metric    | Type   | Description              |
 |--------------|--------|--------------------------|
-| `action.loading_time` | number (ns) | The loading time of the action. See how it is calculated in the [User Action documentation][15]. |
+| `action.loading_time` | number (ns) | The loading time of the action. See how it is calculated in the [User Action documentation][14]. |
 | `action.long_task.count`        | number      | Count of all long tasks collected for this action. |
 | `action.resource.count`         | number      | Count of all resources collected for this action. |
 | `action.error.count`      | number      | Count of all errors collected for this action.|
@@ -247,9 +243,9 @@
 | Attribute    | Type   | Description              |
 |--------------|--------|--------------------------|
 | `action.id` | string | UUID of the user action. |
-| `action.type` | string | Type of the user action. For [Custom User Actions][16], it is set to `custom`. |
+| `action.type` | string | Type of the user action. For [Custom User Actions][15], it is set to `custom`. |
 | `action.target.name` | string | Element that the user interacted with. Only for automatically collected actions. |
-| `action.name` | string | User-friendly name created (for example, `Click on #checkout`). For [Custom User Actions][16], the action name given in the API call. |
+| `action.name` | string | User-friendly name created (for example, `Click on #checkout`). For [Custom User Actions][15], the action name given in the API call. |
 
 ### Frustration signals fields
 
@@ -278,6 +274,5 @@
 [11]: https://developer.mozilla.org/en-US/docs/Web/API/Window/DOMContentLoaded_event
 [12]: https://developer.mozilla.org/en-US/docs/Web/API/Window/load_event
 [13]: https://developer.mozilla.org/en-US/docs/Web/API/PerformanceResourceTiming
-[14]: https://developer.mozilla.org/en-US/docs/Web/JavaScript/Reference/Global_Objects/Error
-[15]: /real_user_monitoring/browser/tracking_user_actions/?tab=npm#how-action-loading-time-is-calculated
-[16]: /real_user_monitoring/browser/tracking_user_actions/?tab=npm#custom-actions+[14]: /real_user_monitoring/browser/tracking_user_actions/?tab=npm#how-action-loading-time-is-calculated
+[15]: /real_user_monitoring/browser/tracking_user_actions/?tab=npm#custom-actions