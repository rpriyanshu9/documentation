---
title: RUM Advanced Configuration
kind: documentation
aliases:
  - /real_user_monitoring/installation/advanced_configuration/
further_reading:
    - link: 'https://www.npmjs.com/package/@datadog/browser-rum'
      tag: 'NPM'
      text: 'datadog/browser-rum NPM package'
    - link: '/real_user_monitoring/rum_explorer'
      tag: 'Documentation'
      text: 'Explore your views within Datadog'
    - link: '/real_user_monitoring/rum_analytics'
      tag: 'Documentation'
      text: 'Build analytics upon your events'
---

## Initialization

Find below the different initialization options available with the [Datadog Browser SDK][1].

### Scrub sensitive data from your RUM data
If your RUM data contains sensitive information that need redacting, configure the Browser SDK to scrub sensitive sequences by using the `beforeSend` callback when you initialize RUM.

This callback function gives you access to every event collected by the RUM SDK before they get sent to Datadog.

For example, redact email addresses from your web application URLs:

{{< tabs >}}
{{% tab "NPM" %}}

```javascript
import { datadogRum } from '@datadog/browser-rum';

datadogRum.init({
    ...,
    beforeSend: (event) => {
        // remove email from view url
        event.view.url = event.view.url.replace(/email=[^&]*/, "email=REDACTED")
    },
    ...
});
```

{{% /tab %}}
{{% tab "CDN async" %}}
```javascript
DD_RUM.onReady(function() {
    DD_RUM.init({
        ...,
        beforeSend: (event) => {
            // remove email from view url
            event.view.url = event.view.url.replace(/email=[^&]*/, "email=REDACTED")
        },
        ...
    })
})
```
{{% /tab %}}
{{% tab "CDN sync" %}}

```javascript
window.DD_RUM &&
    window.DD_RUM.init({
        ...,
        beforeSend: (event) => {
            // remove email from view url
            event.view.url = event.view.url.replace(/email=[^&]*/, "email=REDACTED")
        },
        ...
    });
```

{{% /tab %}}
{{< /tabs >}}

You can update the following event properties:

|   Attribute           |   Type    |   Description                                                                                       |
|-----------------------|-----------|-----------------------------------------------------------------------------------------------------|
|   `view.url`            |   String  |   The URL of the active web page.                                                                   |
|   `view.referrer`       |   String  |   The URL of the previous web page from which a link to the currently requested page was followed.  |
|   `action.target.name`  |   String  |   The element that the user interacted with. Only for automatically collected actions.              |
|   `error.message`       |   String  |   A concise, human-readable, one-line message explaining the error.                                 |
|   `error.stack `        |   String  |   The stack trace or complementary information about the error.                                     |
|   `error.resource.url`  |   String  |   The resource URL that triggered the error.                                                        |
|   `resource.url`        |   String  |   The resource URL.                                                                                 |

**Note**: The RUM SDK will ignore modifications made to event properties not listed above. Find out about all event properties on the [Browser SDK repository][2].

### Identify user sessions
Adding user information to your RUM sessions makes it easy to:
* Follow the journey of a given user
* Know which users are the most impacted by errors
* Monitor performance for your most important users

{{< img src="real_user_monitoring/browser/advanced_configuration/user-api.png" alt="User API in RUM UI"  >}}

The following attributes are **optional** but it is recommended to provide **at least one** of them:

| Attribute  | Type | Description                                                                                              |
|------------|------|----------------------------------------------------------------------------------------------------|
| usr.id    | String | Unique user identifier.                                                                                  |
| usr.name  | String | User friendly name, displayed by default in the RUM UI.                                                  |
| usr.email | String | User email, displayed in the RUM UI if the user name is not present. It is also used to fetch Gravatars. |

To identify user sessions, use the `setUser` API:

{{< tabs >}}
{{% tab "NPM" %}}
```javascript
datadogRum.setUser({
    id: '1234',
    name: 'John Doe',
    email: 'john@doe.com'
})
```

{{% /tab %}}
{{% tab "CDN async" %}}
```javascript
DD_RUM.onReady(function() {
    DD_RUM.setUser({
        id: '1234',
        name: 'John Doe',
        email: 'john@doe.com'
    })
})
```
{{% /tab %}}
{{% tab "CDN sync" %}}

```javascript
window.DD_RUM && window.DD_RUM.setUser({
    id: '1234',
    name: 'John Doe',
    email: 'john@doe.com'
})
```

{{% /tab %}}
{{< /tabs >}}

### Sampling

By default, no sampling is applied on the number of collected sessions. To apply a relative sampling (in percent) to the number of sessions collected, use the `sampleRate` parameter when initializing RUM. The following example collects only 90% of all sessions on a given RUM application:

{{< tabs >}}
{{% tab "NPM" %}}

```javascript
import { datadogRum } from '@datadog/browser-rum';

datadogRum.init({
    applicationId: '<DATADOG_APPLICATION_ID>',
    clientToken: '<DATADOG_CLIENT_TOKEN>',
    site: '<DATADOG_SITE>',
    sampleRate: 90,
});
```

{{% /tab %}}
{{% tab "CDN async" %}}
```html
<script>
 (function(h,o,u,n,d) {
   h=h[d]=h[d]||{q:[],onReady:function(c){h.q.push(c)}}
   d=o.createElement(u);d.async=1;d.src=n
   n=o.getElementsByTagName(u)[0];n.parentNode.insertBefore(d,n)
})(window,document,'script','https://www.datadoghq-browser-agent.com/datadog-rum.js','DD_RUM')
  DD_RUM.onReady(function() {
    DD_RUM.init({
        clientToken: '<CLIENT_TOKEN>',
        applicationId: '<APPLICATION_ID>',
        site: '<DATADOG_SITE>',
        sampleRate: 90,
    })
  })
</script>
```
{{% /tab %}}
{{% tab "CDN sync" %}}

```javascript
window.DD_RUM &&
    window.DD_RUM.init({
        clientToken: '<CLIENT_TOKEN>',
        applicationId: '<APPLICATION_ID>',
        site: '<DATADOG_SITE>',
        sampleRate: 90,
    });
```

{{% /tab %}}
{{< /tabs >}}

**Note**: For a sampled out session, all page views and associated telemetry for that session aren't collected.

## API available

### Add global context

Once Real User Monitoring (RUM) is initialized, add extra context to all RUM events collected from your application with the `addRumGlobalContext(key: string, value: any)` API:

{{< tabs >}}
{{% tab "NPM" %}}

```javascript
import { datadogRum } from '@datadog/browser-rum';

datadogRum.addRumGlobalContext('<CONTEXT_KEY>', <CONTEXT_VALUE>);

// Code example
datadogRum.addRumGlobalContext('activity', {
    hasPaid: true,
    amount: 23.42
});
```

{{% /tab %}}
{{% tab "CDN async" %}}
```javascript
DD_RUM.onReady(function() {
    DD_RUM.addRumGlobalContext('<CONTEXT_KEY>', '<CONTEXT_VALUE>');
})

// Code example
DD_RUM.onReady(function() {
    DD_RUM.addRumGlobalContext('activity', {
        hasPaid: true,
        amount: 23.42
    });
})
```
{{% /tab %}}
{{% tab "CDN sync" %}}

```javascript
window.DD_RUM && window.DD_RUM.addRumGlobalContext('<CONTEXT_KEY>', '<CONTEXT_VALUE>');

// Code example
window.DD_RUM && window.DD_RUM.addRumGlobalContext('activity', {
    hasPaid: true,
    amount: 23.42
});
```

{{% /tab %}}
{{< /tabs >}}

**Note**: Follow the [Datadog naming convention][3] for a better correlation of your data across the product.

### Replace global context

Once Real User Monitoring (RUM) is initialized, replace the default context for all your RUM events with the `setRumGlobalContext(context: Context)` API:

{{< tabs >}}
{{% tab "NPM" %}}

```javascript
import { datadogRum } from '@datadog/browser-rum';

datadogRum.setRumGlobalContext({ '<CONTEXT_KEY>': '<CONTEXT_VALUE>' });

// Code example
datadogRum.setRumGlobalContext({
    codeVersion: 34,
});
```

{{% /tab %}}
{{% tab "CDN async" %}}
```javascript
DD_RUM.onReady(function() {
    DD_RUM.setRumGlobalContext({ '<CONTEXT_KEY>': '<CONTEXT_VALUE>' });
})

// Code example
DD_RUM.onReady(function() {
    DD_RUM.setRumGlobalContext({
        codeVersion: 34,
    })
})
```
{{% /tab %}}
{{% tab "CDN sync" %}}

```javascript
window.DD_RUM &&
    DD_RUM.setRumGlobalContext({ '<CONTEXT_KEY>': '<CONTEXT_VALUE>' });

// Code example
window.DD_RUM &&
    DD_RUM.setRumGlobalContext({
        codeVersion: 34,
    });
```

{{% /tab %}}
{{< /tabs >}}

**Note**: Follow the [Datadog naming convention][3] for a better correlation of your data across the product.

### Read global context

Once Real User Monitoring (RUM) is initialized, read the global context with the `getRumGlobalContext()` API:

{{< tabs >}}
{{% tab "NPM" %}}

```javascript
import { datadogRum } from '@datadog/browser-rum';

const context = datadogRum.getRumGlobalContext();
```

{{% /tab %}}
{{% tab "CDN async" %}}
```javascript
DD_RUM.onReady(function() {
  var context = DD_RUM.getRumGlobalContext();
});
```
{{% /tab %}}
{{% tab "CDN sync" %}}

```javascript
var context = window.DD_RUM && DD_RUM.getRumGlobalContext();
```

{{% /tab %}}
{{< /tabs >}}

### Custom user actions

Once Real User Monitoring (RUM) is initialized, generate user actions when you want to monitor specific interactions on your application pages or measure custom timings with the `addUserAction(name: string, context: Context)` API:

{{< tabs >}}
{{% tab "NPM" %}}

```javascript
import { datadogRum } from '@datadog/browser-rum';

datadogRum.addUserAction('<NAME>', '<JSON_OBJECT>');

// Code example
datadogRum.addUserAction('checkout', {
    cart: {
        amount: 42,
        currency: '$',
        nb_items: 2,
        items: ['socks', 't-shirt'],
    },
});
```

{{% /tab %}}
{{% tab "CDN async" %}}
```javascript
DD_RUM.onReady(function() {
    DD_RUM.addUserAction('<NAME>', '<JSON_OBJECT>');
})

// Code example
DD_RUM.onReady(function() {
    DD_RUM.addUserAction('checkout', {
        cart: {
            amount: 42,
            currency: '$',
            nb_items: 2,
            items: ['socks', 't-shirt'],
        },
    });
})
```
{{% /tab %}}
{{% tab "CDN sync" %}}

```javascript
window.DD_RUM && DD_RUM.addUserAction('<NAME>', '<JSON_OBJECT>');

// Code example
window.DD_RUM &&
    DD_RUM.addUserAction('checkout', {
        cart: {
            amount: 42,
            currency: '$',
            nb_items: 2,
            items: ['socks', 't-shirt'],
        },
    });
```

{{% /tab %}}
{{< /tabs >}}

With the above example, the RUM SDK would collect the amount of items within a cart, what they are, and how much the cart is worth overall.


<<<<<<< HEAD
=======
### Custom errors
Monitor handled exceptions, handled promise rejections and other errors not tracked automatically by the RUM SDK with the `addError()` API:

```javascript
addError(
    error: unknown,
    context?: Context,
    source: 'custom' | 'network' | 'source' = 'custom'
);
```

**Note**: The [Error Tracking][4] feature processes errors sent with source set to `custom` or `source` and that contain a stacktrace.

{{< tabs >}}
{{% tab "NPM" %}}

```javascript
import { datadogRum } from '@datadog/browser-rum';

// Send a custom error with context
const error = new Error('Something wrong occured.');

datadogRum.addError(error, {
    pageStatus: 'beta',
});

// Send a network error
fetch('<SOME_URL>').catch(function(error) {
    datadogRum.addError(error, undefined, 'network');
})

// Send a handled exception error
try {
    //Some code logic
} catch (error) {
    datadogRum.addError(error, undefined, 'source');
}
```

{{% /tab %}}
{{% tab "CDN async" %}}
```javascript
// Send a custom error with context
const error = new Error('Something wrong occured.');

DD_RUM.onReady(function() {
    DD_RUM.addError(error, {
        pageStatus: 'beta',
    });
});

// Send a network error
fetch('<SOME_URL>').catch(function(error) {
    DD_RUM.onReady(function() {
        DD_RUM.addError(error, undefined, 'network');
    });
})

// Send a handled exception error
try {
    //Some code logic
} catch (error) {
    DD_RUM.onReady(function() {
        DD_RUM.addError(error, undefined, 'source');
    })
}
```
{{% /tab %}}
{{% tab "CDN sync" %}}

```javascript
// Send a custom error with context
const error = new Error('Something wrong occured.');

window.DD_RUM && DD_RUM.addError(error, {
    pageStatus: 'beta',
});

// Send a network error
fetch('<SOME_URL>').catch(function(error) {
    window.DD_RUM && DD_RUM.addError(error, undefined, 'network');
})

// Send a handled exception error
try {
    //Some code logic
} catch (error) {
    window.DD_RUM && DD_RUM.addError(error, undefined, 'source');
}
```

{{% /tab %}}
{{< /tabs >}}

>>>>>>> b81db07a
## Further Reading

{{< partial name="whats-next/whats-next.html" >}}


[1]: https://github.com/DataDog/browser-sdk
[2]: https://github.com/DataDog/browser-sdk/blob/master/packages/rum/src/rumEvent.types.ts
[3]: /logs/processing/attributes_naming_convention/#user-related-attributes<|MERGE_RESOLUTION|>--- conflicted
+++ resolved
@@ -398,103 +398,6 @@
 With the above example, the RUM SDK would collect the amount of items within a cart, what they are, and how much the cart is worth overall.
 
 
-<<<<<<< HEAD
-=======
-### Custom errors
-Monitor handled exceptions, handled promise rejections and other errors not tracked automatically by the RUM SDK with the `addError()` API:
-
-```javascript
-addError(
-    error: unknown,
-    context?: Context,
-    source: 'custom' | 'network' | 'source' = 'custom'
-);
-```
-
-**Note**: The [Error Tracking][4] feature processes errors sent with source set to `custom` or `source` and that contain a stacktrace.
-
-{{< tabs >}}
-{{% tab "NPM" %}}
-
-```javascript
-import { datadogRum } from '@datadog/browser-rum';
-
-// Send a custom error with context
-const error = new Error('Something wrong occured.');
-
-datadogRum.addError(error, {
-    pageStatus: 'beta',
-});
-
-// Send a network error
-fetch('<SOME_URL>').catch(function(error) {
-    datadogRum.addError(error, undefined, 'network');
-})
-
-// Send a handled exception error
-try {
-    //Some code logic
-} catch (error) {
-    datadogRum.addError(error, undefined, 'source');
-}
-```
-
-{{% /tab %}}
-{{% tab "CDN async" %}}
-```javascript
-// Send a custom error with context
-const error = new Error('Something wrong occured.');
-
-DD_RUM.onReady(function() {
-    DD_RUM.addError(error, {
-        pageStatus: 'beta',
-    });
-});
-
-// Send a network error
-fetch('<SOME_URL>').catch(function(error) {
-    DD_RUM.onReady(function() {
-        DD_RUM.addError(error, undefined, 'network');
-    });
-})
-
-// Send a handled exception error
-try {
-    //Some code logic
-} catch (error) {
-    DD_RUM.onReady(function() {
-        DD_RUM.addError(error, undefined, 'source');
-    })
-}
-```
-{{% /tab %}}
-{{% tab "CDN sync" %}}
-
-```javascript
-// Send a custom error with context
-const error = new Error('Something wrong occured.');
-
-window.DD_RUM && DD_RUM.addError(error, {
-    pageStatus: 'beta',
-});
-
-// Send a network error
-fetch('<SOME_URL>').catch(function(error) {
-    window.DD_RUM && DD_RUM.addError(error, undefined, 'network');
-})
-
-// Send a handled exception error
-try {
-    //Some code logic
-} catch (error) {
-    window.DD_RUM && DD_RUM.addError(error, undefined, 'source');
-}
-```
-
-{{% /tab %}}
-{{< /tabs >}}
-
->>>>>>> b81db07a
 ## Further Reading
 
 {{< partial name="whats-next/whats-next.html" >}}
