---
title: RUM Advanced Configuration
kind: documentation
aliases:
  - /real_user_monitoring/installation/advanced_configuration/
further_reading:
    - link: 'https://www.npmjs.com/package/@datadog/browser-rum'
      tag: 'NPM'
      text: 'datadog/browser-rum NPM package'
    - link: '/real_user_monitoring/rum_explorer'
      tag: 'Documentation'
      text: 'Explore your views within Datadog'
    - link: '/real_user_monitoring/rum_analytics'
      tag: 'Documentation'
      text: 'Build analytics upon your events'
---

## Initialization

Find below the different initialization options available with the [Datadog Browser SDK][1].

### Scrub sensitive data from your RUM data
If your RUM data contains sensitive information that need redacting, configure the Browser SDK to scrub sensitive sequences by using the `beforeSend` callback when you initialize RUM.

This callback function gives you access to every event collected by the RUM SDK before they get sent to Datadog. 

For example, redact email addresses from your web application URLs:

{{< tabs >}}
{{% tab "NPM" %}}

```javascript
import { Datacenter, datadogRum } from '@datadog/browser-rum';

datadogRum.init({
    ...,
    beforeSend: (event) => {
        // remove email from view url
        event.view.url = event.view.url.replace(/email=[^&]*/, "email=REDACTED")
    },
    ...
});
```

{{% /tab %}}
{{% tab "CDN async" %}}
```javascript
DD_RUM.onReady(function() {
    DD_RUM.init({
        ...,
        beforeSend: (event) => {
            // remove email from view url
            event.view.url = event.view.url.replace(/email=[^&]*/, "email=REDACTED")
        },
        ...
    })
})
```
{{% /tab %}}
{{% tab "CDN sync" %}}

```javascript
window.DD_RUM &&
    window.DD_RUM.init({
        ...,
        beforeSend: (event) => {
            // remove email from view url
            event.view.url = event.view.url.replace(/email=[^&]*/, "email=REDACTED")
        },
        ...
    });
```

{{% /tab %}}
{{< /tabs >}}

You can update the following event properties:

|   Attribute           |   Type    |   Description                                                                                       |
|-----------------------|-----------|-----------------------------------------------------------------------------------------------------|
|   `view.url`            |   String  |   The URL of the active web page.                                                                   |
|   `view.referrer`       |   String  |   The URL of the previous web page from which a link to the currently requested page was followed.  |
|   `action.target.name`  |   String  |   The element that the user interacted with. Only for automatically collected actions.              |
|   `error.message`       |   String  |   A concise, human-readable, one-line message explaining the error.                                 |
|   `error.stack `        |   String  |   The stack trace or complementary information about the error.                                     |
|   `error.resource.url`  |   String  |   The resource URL that triggered the error.                                                        |
|   `resource.url`        |   String  |   The resource URL.                                                                                 |

**Note**: The RUM SDK will ignore modifications made to event properties not listed above. Find out about all event properties on the [Browser SDK repository][2].

### Identify user sessions
Adding user information to your RUM sessions makes it easy to:
* Follow the journey of a given user
* Know which users are the most impacted by errors
* Monitor performance for your most important users

{{< img src="real_user_monitoring/browser/advanced_configuration/user-api.png" alt="User API in RUM UI"  >}}

The following attributes are **optional** but it is recommended to provide **at least one** of them:

| Attribute  | Type | Description                                                                                              |
|------------|------|----------------------------------------------------------------------------------------------------|
| usr.id    | String | Unique user identifier.                                                                                  |
| usr.name  | String | User friendly name, displayed by default in the RUM UI.                                                  |
| usr.email | String | User email, displayed in the RUM UI if the user name is not present. It is also used to fetch Gravatars. |

To identify user sessions, use the `setUser` API:

{{< tabs >}}
{{% tab "NPM" %}}
```javascript
datadogRum.setUser({
    id: '1234',
    name: 'John Doe',
    email: 'john@doe.com'
})
```

{{% /tab %}}
{{% tab "CDN async" %}}
```javascript
DD_RUM.onReady(function() {
    DD_RUM.setUser({
        id: '1234',
        name: 'John Doe',
        email: 'john@doe.com'
    })
})
```
{{% /tab %}}
{{% tab "CDN sync" %}}

```javascript
window.DD_RUM && window.DD_RUM.setUser({
    id: '1234',
    name: 'John Doe',
    email: 'john@doe.com'
})
```

{{% /tab %}}
{{< /tabs >}}

### Sampling

By default, no sampling is applied on the number of collected sessions. To apply a relative sampling (in percent) to the number of sessions collected, use the `sampleRate` parameter when initializing RUM. The following example collects only 90% of all sessions on a given RUM application:

{{< tabs >}}
{{% tab "NPM" %}}

```javascript
import { Datacenter, datadogRum } from '@datadog/browser-rum';

datadogRum.init({
    applicationId: '<DATADOG_APPLICATION_ID>',
    clientToken: '<DATADOG_CLIENT_TOKEN>',
    datacenter: Datacenter.US,
    sampleRate: 90,
});
```

{{% /tab %}}
{{% tab "CDN async" %}}
```html
<script>
 (function(h,o,u,n,d) {
   h=h[d]=h[d]||{q:[],onReady:function(c){h.q.push(c)}}
   d=o.createElement(u);d.async=1;d.src=n
   n=o.getElementsByTagName(u)[0];n.parentNode.insertBefore(d,n)
})(window,document,'script','https://www.datadoghq-browser-agent.com/datadog-rum.js','DD_RUM')
  DD_RUM.onReady(function() {
    DD_RUM.init({
        clientToken: '<CLIENT_TOKEN>',
        applicationId: '<APPLICATION_ID>',
        sampleRate: 90,
    })
  })
</script>
```
{{% /tab %}}
{{% tab "CDN sync" %}}

```javascript
window.DD_RUM &&
    window.DD_RUM.init({
        clientToken: '<CLIENT_TOKEN>',
        applicationId: '<APPLICATION_ID>',
        sampleRate: 90,
    });
```

{{% /tab %}}
{{< /tabs >}}

**Note**: For a sampled out session, all page views and associated telemetry for that session aren't collected.

## API available

### Add global context

Once Real User Monitoring (RUM) is initialized, add extra context to all RUM events collected from your application with the `addRumGlobalContext(key: string, value: any)` API:

{{< tabs >}}
{{% tab "NPM" %}}

```javascript
import { datadogRum } from '@datadog/browser-rum';

datadogRum.addRumGlobalContext('<CONTEXT_KEY>', <CONTEXT_VALUE>);

// Code example
datadogRum.addRumGlobalContext('activity', {
    hasPaid: true,
    amount: 23.42
});
```

{{% /tab %}}
{{% tab "CDN async" %}}
```javascript
DD_RUM.onReady(function() {
    DD_RUM.addRumGlobalContext('<CONTEXT_KEY>', <CONTEXT_VALUE>);
})

// Code example
DD_RUM.onReady(function() {
    DD_RUM.addRumGlobalContext('activity', {
        hasPaid: true,
        amount: 23.42
    });
})
```
{{% /tab %}}
{{% tab "CDN sync" %}}

```javascript
window.DD_RUM && window.DD_RUM.addRumGlobalContext('<CONTEXT_KEY>', <CONTEXT_VALUE>);

// Code example
window.DD_RUM && window.DD_RUM.addRumGlobalContext('activity', {
    hasPaid: true,
    amount: 23.42
});
```

{{% /tab %}}
{{< /tabs >}}

**Note**: Follow the [Datadog naming convention][3] for a better correlation of your data across the product.

### Replace global context

Once Real User Monitoring (RUM) is initialized, replace the default context for all your RUM events with the `setRumGlobalContext(context: Context)` API:

{{< tabs >}}
{{% tab "NPM" %}}

```javascript
import { datadogRum } from '@datadog/browser-rum';

datadogRum.setRumGlobalContext({ '<CONTEXT_KEY>': '<CONTEXT_VALUE>' });

// Code example
datadogRum.setRumGlobalContext({
    codeVersion: 34,
});
```

{{% /tab %}}
{{% tab "CDN async" %}}
```javascript
DD_RUM.onReady(function() {
    DD_RUM.setRumGlobalContext({ '<CONTEXT_KEY>': '<CONTEXT_VALUE>' });
})

// Code example
DD_RUM.onReady(function() {
    DD_RUM.setRumGlobalContext({
        codeVersion: 34,
    })
})
```
{{% /tab %}}
{{% tab "CDN sync" %}}

```javascript
window.DD_RUM &&
    DD_RUM.setRumGlobalContext({ '<CONTEXT_KEY>': '<CONTEXT_VALUE>' });

// Code example
window.DD_RUM &&
    DD_RUM.setRumGlobalContext({
        codeVersion: 34,
    });
```

{{% /tab %}}
{{< /tabs >}}

**Note**: Follow the [Datadog naming convention][3] for a better correlation of your data across the product.

### Read global context

Once Real User Monitoring (RUM) is initialized, read the global context with the `getRumGlobalContext()` API:

{{< tabs >}}
{{% tab "NPM" %}}

```javascript
import { datadogRum } from '@datadog/browser-rum';

const context = datadogRum.getRumGlobalContext();
```

{{% /tab %}}
{{% tab "CDN async" %}}
```javascript
DD_RUM.onReady(function() {
  var context = DD_RUM.getRumGlobalContext();
});
```
{{% /tab %}}
{{% tab "CDN sync" %}}

```javascript
var context = window.DD_RUM && DD_RUM.getRumGlobalContext();
```

{{% /tab %}}
{{< /tabs >}}

### Custom user actions

Once Real User Monitoring (RUM) is initialized, generate user actions when you want to monitor specific interactions on your application pages or measure custom timings with the `addUserAction(name: string, context: Context)` API:

{{< tabs >}}
{{% tab "NPM" %}}

```javascript
import { datadogRum } from '@datadog/browser-rum';

datadogRum.addUserAction('<NAME>', '<JSON_OBJECT>');

// Code example
datadogRum.addUserAction('checkout', {
    cart: {
        amount: 42,
        currency: '$',
        nb_items: 2,
        items: ['socks', 't-shirt'],
    },
});
```

{{% /tab %}}
{{% tab "CDN async" %}}
```javascript
DD_RUM.onReady(function() {
    DD_RUM.addUserAction('<NAME>', '<JSON_OBJECT>');
})

// Code example
DD_RUM.onReady(function() {
    DD_RUM.addUserAction('checkout', {
        cart: {
            amount: 42,
            currency: '$',
            nb_items: 2,
            items: ['socks', 't-shirt'],
        },
    });
})
```
{{% /tab %}}
{{% tab "CDN sync" %}}

```javascript
window.DD_RUM && DD_RUM.addUserAction('<NAME>', '<JSON_OBJECT>');

// Code example
window.DD_RUM &&
    DD_RUM.addUserAction('checkout', {
        cart: {
            amount: 42,
            currency: '$',
            nb_items: 2,
            items: ['socks', 't-shirt'],
        },
    });
```

{{% /tab %}}
{{< /tabs >}}

With the above example, the RUM SDK would collect the amount of items within a cart, what they are, and how much the cart is worth overall.


<<<<<<< HEAD
=======
### Custom errors
Monitor handled exceptions, handled promise rejections and other errors not tracked automatically by the RUM SDK with the `addError()` API:

```javascript
addError(
    error: unknown,
    context?: Context,
    source: ErrorSource.CUSTOM | ErrorSource.NETWORK | ErrorSource.SOURCE = ErrorSource.CUSTOM
);
```

**Note**: The [Error Tracking][4] feature processes errors sent with source set to `custom` or `source` and that contain a stacktrace.

{{< tabs >}}
{{% tab "NPM" %}}

```javascript
import { datadogRum } from '@datadog/browser-rum';

// Send a custom error with context
const error = new Error('Something wrong occured.');

datadogRum.addError(error, {
    pageStatus: 'beta',
});

// Send a network error
fetch('<SOME_URL>').catch(function(error) {
    datadogRum.addError(error, undefined, 'network');
})

// Send a handled exception error
try {
    //Some code logic
} catch (error) {
    datadogRum.addError(error, undefined, 'source');
}
```

{{% /tab %}}
{{% tab "CDN async" %}}
```javascript
// Send a custom error with context
const error = new Error('Something wrong occured.');

DD_RUM.onReady(function() {
    DD_RUM.addError(error, {
        pageStatus: 'beta',
    });
});

// Send a network error
fetch('<SOME_URL>').catch(function(error) {
    DD_RUM.onReady(function() {
        DD_RUM.addError(error, undefined, 'network');
    });
})

// Send a handled exception error
try {
    //Some code logic
} catch (error) {
    DD_RUM.onReady(function() {
        DD_RUM.addError(error, undefined, 'source');
    })
}
```
{{% /tab %}}
{{% tab "CDN sync" %}}

```javascript
// Send a custom error with context
const error = new Error('Something wrong occured.');

window.DD_RUM && DD_RUM.addError(error, {
    pageStatus: 'beta',
});

// Send a network error
fetch('<SOME_URL>').catch(function(error) {
    window.DD_RUM && DD_RUM.addError(error, undefined, 'network');
})

// Send a handled exception error
try {
    //Some code logic
} catch (error) {
    window.DD_RUM && DD_RUM.addError(error, undefined, 'source');
}
```

{{% /tab %}}
{{< /tabs >}}
>>>>>>> 8b4af148

## Further Reading

{{< partial name="whats-next/whats-next.html" >}}


[1]: https://github.com/DataDog/browser-sdk
<<<<<<< HEAD
[2]: /logs/processing/attributes_naming_convention/#user-related-attributes
=======
[2]: https://github.com/DataDog/browser-sdk/blob/master/packages/rum/src/rumEvent.types.ts
[3]: /logs/processing/attributes_naming_convention/#user-related-attributes
[4]: /real_user_monitoring/error_tracking
>>>>>>> 8b4af148
<|MERGE_RESOLUTION|>--- conflicted
+++ resolved
@@ -396,8 +396,6 @@
 With the above example, the RUM SDK would collect the amount of items within a cart, what they are, and how much the cart is worth overall.
 
 
-<<<<<<< HEAD
-=======
 ### Custom errors
 Monitor handled exceptions, handled promise rejections and other errors not tracked automatically by the RUM SDK with the `addError()` API:
 
@@ -491,7 +489,6 @@
 
 {{% /tab %}}
 {{< /tabs >}}
->>>>>>> 8b4af148
 
 ## Further Reading
 
@@ -499,10 +496,6 @@
 
 
 [1]: https://github.com/DataDog/browser-sdk
-<<<<<<< HEAD
-[2]: /logs/processing/attributes_naming_convention/#user-related-attributes
-=======
 [2]: https://github.com/DataDog/browser-sdk/blob/master/packages/rum/src/rumEvent.types.ts
 [3]: /logs/processing/attributes_naming_convention/#user-related-attributes
-[4]: /real_user_monitoring/error_tracking
->>>>>>> 8b4af148
+[4]: /real_user_monitoring/error_tracking