--- conflicted
+++ resolved
@@ -54,21 +54,10 @@
 
 **Remarque** : les checks JMX sont limités à 350 métriques par instance.
 
-<<<<<<< HEAD
 ## Implémentation
 ### Installation
 
 Vérifiez que vous pouvez ouvrir une [connexion JMX à distance][3]. L'Agent Datadog nécessite une connexion à distance pour se connecter au JVM, même s'ils sont tous les deux sur le même host.
-=======
-Si vous exécutez JMX au sein de Docker, consultez la [documentation relative à Docker JMX][2].
-
-## Implémentation
-### Installation
-
-Assurez-vous que vous pouvez ouvrir une [connexion JMX à distance][3].
-
-L'Agent Datadog nécessite une connexion à distance pour se connecter à JVM, même s'ils sont tous les deux sur le même host.
->>>>>>> 2ed5ddbd
 
 ### Configuration
 
@@ -342,11 +331,7 @@
 
 [Lancez la sous-commande « status » de l'Agent][5] et cherchez votre check JMX dans la section JMXFetch.
 
-<<<<<<< HEAD
 Les checks JMX possèdent également une configuration par défaut qui recueille 11 métriques depuis votre application. Consultez le [Metrics Explorer][6] pour : `jvm.heap_memory`, `jvm.non_heap_memory` ou `jvm.gc.cms.count`.
-=======
-Les checks JMX possèdent également une configuration par défaut qui recueille 11 métriques depuis votre application. Reportez-vous au [Metrics Explorer][6] pour : `jvm.heap_memory`, `jvm.non_heap_memory` ou `jvm.gc.cms.count`.
->>>>>>> 2ed5ddbd
 
 ## Données collectées
 ### Métriques
@@ -355,10 +340,7 @@
 
 ## Dépannage
 
-<<<<<<< HEAD
 Consultez la liste des [commandes et la FAQ de dépannage JMX][7].
-=======
-Consultez la liste des [commandes de dépannage JMX][7].
 
 ### Limite de 350 métriques
 
@@ -440,20 +422,15 @@
 ```
 
 * [Redémarrez l'Agent][9].
->>>>>>> 2ed5ddbd
 
 ## Pour aller plus loin
 
 {{< partial name="whats-next/whats-next.html" >}}
 
-
-
 {{< get-dependencies >}}
+
 [1]: http://www.oracle.com/technetwork/java/javase/tech/javamanagement-140525.html
-<<<<<<< HEAD
-=======
 [2]: https://docs.datadoghq.com/fr//integrations/java
->>>>>>> 2ed5ddbd
 [3]: http://docs.oracle.com/javase/1.5.0/docs/guide/management/agent.html
 [4]: http://docs.oracle.com/javase/6/docs/api/java/util/regex/Pattern.html
 [5]: https://docs.datadoghq.com/fr/agent/guide/agent-commands/#agent-status-and-information
@@ -461,12 +438,5 @@
 [7]: https://docs.datadoghq.com/fr/integrations/faq/troubleshooting-jmx-integrations
 [8]: https://docs.datadoghq.com/fr/help
 [9]: https://docs.datadoghq.com/fr/agent/guide/agent-commands/#restart-the-agent
-<<<<<<< HEAD
 [10]: https://tomcat.apache.org/tomcat-7.0-doc/config/listeners.html#JMX_Remote_Lifecycle_Listener_-_org.apache.catalina.mbeans.JmxRemoteLifecycleListener
-[11]: https://docs.datadoghq.com/fr/getting_started/integrations/#setting-up-an-integration
-
-
-{{< get-dependencies >}}
-=======
-[10]: https://tomcat.apache.org/tomcat-7.0-doc/config/listeners.html#JMX_Remote_Lifecycle_Listener_-_org.apache.catalina.mbeans.JmxRemoteLifecycleListener
->>>>>>> 2ed5ddbd
+[11]: https://docs.datadoghq.com/fr/getting_started/integrations/#setting-up-an-integration