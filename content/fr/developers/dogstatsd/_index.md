---
title: DogStatsD
kind: documentation
description: 'Présentation des fonctionnalités de DogStatsD, y compris des types de données et du tagging.'
aliases:
  - /fr/guides/dogstatsd/
  - /fr/guides/DogStatsD/
  - /fr/developers/faq/how-to-remove-the-host-tag-when-submitting-metrics-via-dogstatsd/
further_reading:
  - link: developers/dogstatsd
    tag: Documentation
    text: Présentation de DogStatsD
  - link: developers/libraries
    tag: Documentation
    text: Bibliothèques client de Datadog et sa communauté pour DogStatsD et les API
  - link: 'https://github.com/DataDog/datadog-agent/tree/master/pkg/dogstatsd'
    tag: GitHub
    text: Code source de DogStatsD
---
La meilleure façon d'intégrer vos métriques custom d'application à Datadog consiste à les envoyer à DogStatsD, un service d'agrégation de métriques fourni avec l'Agent Datadog. DogStatsD exécute le protocole [StatsD][1] en apportant quelques extensions spécifiques à Datadog :

* Type de métrique histogram
* Checks de service
* Événements
* Tagging

Vous pouvez utiliser n'importe quel client StatsD conforme avec DogStatsD et l'Agent. Cependant, vous ne pourrez pas tirer profit des [extensions Datadog](#decouvrir-dogstatsd).

**Remarque** : DogStatsD n'implémente PAS les minuteurs de StatsD en tant que type de métrique native (bien qu'il [les prend en charge par l'intermédiaire des histogrammes][2]).

## Fonctionnement

DogStatsD accepte les [métriques custom][3], les [événements][4] et les [checks de service][5] par le biais du protocole UDP. Il les agrège et les transmet régulièrement à Datadog.

Grâce au protocole UDP, votre application peut envoyer des métriques à DogStatsD et reprendre sa tâche sans attendre de réponse. Si jamais DogStatsD devient indisponible, votre application continue à fonctionner sans interruption.

{{< img src="developers/metrics/dogstatsd_metrics_submission/dogstatsd.png" alt="dogstatsd"  responsive="true" >}}

Lorsque DogStatsD reçoit des données, il agrège de nombreux points de données pour chaque métrique en un point de données unique sur une période désignée par le terme *intervalle de transmission* (par défaut, dix secondes).

## Implémentation

DogStatsD est activé par défaut sur le port UDP `8125` à partir de la version 6 de l'Agent. Si vous ne devez pas changer ce port, passez directement à la [configuration de DogStatsD dans votre code](#code). Vous pouvez également consulter la documentation relative à la configuration de DogStatsD pour [Docker][6] et [Kubernetes][7]

### Agent

<<<<<<< HEAD
Par défaut, DogStatsD effectue une écoute sur le port UDP **8125**. Pour modifier ce réglage, configurez l'option `dogstatsd_port` dans le [fichier de configuration principal de l'Agent][8] et redémarrez l'Agent. Vous pouvez également configurer DogStatsD afin d'utiliser [un socket de domaine Unix][9]. Pour activer un port UDP pour un serveur DogStatsD de l'Agent personnalisé :
=======
Par défaut, DogStatsD effectue une écoute sur le port UDP **8125**. Pour modifier ce réglage, configurez l'option `dogstatsd_port` dans le [fichier de configuration principal de l'Agent][6] et redémarrez l'Agent. Vous pouvez également configurer DogStatsD afin d'utiliser [un socket de domaine Unix][7]. Pour activer un port UDP personnalisé pour un serveur DogStatsD de l'Agent :
>>>>>>> 8d39dd0e

1. Modifiez votre fichier `datadog.yaml` en supprimant la mise en commentaire des paramètres `use_dogstatsd` et `dogstatsd_port` :

    ```yaml
    ## @param use_dogstatsd - boolean - optional - default: true
    ## Set this option to false to disable the Agent DogStatsD server.
    #
    use_dogstatsd: true

    ## @param dogstatsd_port - integer - optional - default: 8125
    ## Override the Agent DogStatsD port.
    ## Note: Make sure your client is sending to the same UDP port.
    #
    dogstatsd_port: 8125
    ```

2. [Redémarrez votre Agent][10].

### Code
#### Installer le client DogStatsD

Il existe des bibliothèques client DogStatsD officielles pour les langages suivants. Vous _pouvez_ utiliser n'importe quel [client StatsD générique][11] pour envoyer des métriques à DogStatsD, mais vous ne pourrez pas utiliser toutes les fonctionnalités de Datadog mentionnées ci-dessus :

{{< tabs >}}
{{% tab "Python" %}}

```shell
$ pip install datadog
```

{{% /tab %}}
{{% tab "Ruby" %}}

```shell
$ gem install dogstatsd-ruby
```

{{% /tab %}}
{{% tab "Go" %}}

```shell
$ go get github.com/DataDog/datadog-go/statsd
```

{{% /tab %}}
{{% tab "Java" %}}

Le client Java StatsD Datadog est distribué avec Maven Central et peut être [téléchargé depuis Maven][1]. Commencez par ajouter la configuration suivante à votre fichier `pom.xml` :

```
<dependency>
    <groupId>com.datadoghq</groupId>
    <artifactId>java-dogstatsd-client</artifactId>
    <version>2.8</version>
</dependency>
```

[1]: https://search.maven.org/search?q=g:com.datadoghq%20a:java-dogstatsd-client
{{% /tab %}}
{{% tab "PHP" %}}

Ajoutez ce qui suit à votre fichier `composer.json` :

```
"datadog/php-datadogstatsd": "1.4.*"
```

**Remarque** : la première version distribuée dans Composer est la version *0.0.3*.

Vous pouvez également dupliquer manuellement le référentiel disponible sur [github.com/DataDog/php-datadogstatsd][1] et le configurer avec `require './src/DogStatsd.php'`.

[1]: https://github.com/DataDog/php-datadogstatsd#php-datadog-statsd-client
{{% /tab %}}
{{% tab ".NET" %}}

[Récupérez le package depuis NuGet][1] et installez-le.

[1]: https://www.nuget.org/packages/DogStatsD-CSharp-Client
{{% /tab %}}
{{< /tabs >}}

#### Instancier le client DogStatsD

Une fois votre client DogStatsD installé, instanciez-le dans votre code :

{{< tabs >}}
{{% tab "Python" %}}

```python
from datadog import statsd

options = {
    'statsd_host':'127.0.0.1',
    'statsd_port':8125
}

initialize(**options)
```

{{% /tab %}}
{{% tab "Ruby" %}}

```ruby
# Importer la bibliothèque
require 'datadog/statsd'

# Créer une instance client DogStatsD
statsd = Datadog::Statsd.new('localhost', 8125)
```

{{% /tab %}}
{{% tab "Go" %}}

```go
dogstatsd_client, err := statsd.New("127.0.0.1:8125")
if err != nil {
    log.Fatal(err)
}
```

Pour découvrir toutes les options disponibles, consultez la documentation [GoDoc de Datadog][1].

[1]: https://godoc.org/github.com/DataDog/datadog-go/statsd
{{% /tab %}}
{{% tab "Java" %}}

```java
import com.timgroup.statsd.NonBlockingStatsDClient;
import com.timgroup.statsd.StatsDClient;

public class DogStatsdClient {

    public static void main(String[] args) throws Exception {

        StatsDClient Statsd = new NonBlockingStatsDClient("statsd", "localhost", 8125);

    }
}
```

{{% /tab %}}
{{% tab "PHP" %}}

Instanciez un nouvel objet DogStatsD avec composer :

```php
<?php

require __DIR__ . '/vendor/autoload.php';

use DataDog\DogStatsd;

$statsd = new DogStatsd(
    array('host' => '127.0.0.1',
          'port' => 8125,
     )
  );
```

{{% /tab %}}
{{% tab ".NET" %}}

Configurez la classe DogStatsD :

```csharp
// Le code se trouve sous l'espace de nommage StatsdClient
using StatsdClient;

// ...

var dogstatsdConfig = new StatsdConfig
{
    StatsdServerName = "127.0.0.1",
    StatsdPort = 8125,
};

StatsdClient.DogStatsd.Configure(dogstatsdConfig);
```

{{% /tab %}}
{{< /tabs >}}

### Paramètres d'instanciation du client

En plus de la configuration DogStatsD obligatoire (`url` et `port`), vous pouvez configurer les paramètres facultatifs suivants pour votre client DogStatsD :

{{< tabs >}}
{{% tab "Python" %}}

| Paramètre              | Type            | Valeur par défaut     | Description                                                                                                    |
|------------------------|-----------------|-------------|----------------------------------------------------------------------------------------------------------------|
| `statsd_host`          | Chaîne          | `localhost` | Le host de votre serveur DogStatsD.                                                                             |
| `statsd_port`          | Nombre entier         | `8125`      | Le port de votre serveur DogStatsD.                                                                             |
| `statsd_socket_path`   | Chaîne          | `null`      | Le chemin vers le socket de domaine UNIX de DogStatsD (remplace `host` et `port`, uniquement pris en charge avec les versions 6 et ultérieures de l'Agent). |
| `statsd_constant_tags` | Liste de chaînes | `null`      | Les tags à appliquer à toutes les métriques, à tous les événements et à tous les checks de service.                                                      |
| `statsd_namespace`     | Chaîne          | `null`      | L'espace de nommage à ajouter devant le nom de chaque métrique, événement et check de service.                                                   |

Pour en savoir plus, consultez la documentation relative au [module DogStatsD][1].
[1]: https://datadogpy.readthedocs.io/en/latest
{{% /tab %}}
{{% tab "Ruby" %}}

| Paramètre     | Type            | Valeur par défaut     | Description                                                                                                    |
|---------------|-----------------|-------------|----------------------------------------------------------------------------------------------------------------|
| `host`        | Chaîne          | `localhost` | Le host de votre serveur DogStatsD.                                                                             |
| `port`        | Nombre entier         | `8125`      | Le port de votre serveur DogStatsD.                                                                             |
| `socket_path` | Chaîne          | `null`      | Le chemin vers le socket de domaine UNIX de DogStatsD (remplace `host` et `port`, uniquement pris en charge avec les versions 6 et ultérieures de l'Agent). |
| `tags`        | Liste de chaînes | `null`      | Les tags à appliquer à toutes les métriques, à tous les événements et à tous les checks de service.                                                      |
| `namespace`   | Chaîne          | `null`      | L'espace de nommage à ajouter devant le nom de chaque métrique, événement et check de service.                                                |

{{% /tab %}}
{{% tab "Go" %}}

| Paramètre               | Type            | Description                                                                                                                                                                                                         |
|-------------------------|-----------------|---------------------------------------------------------------------------------------------------------------------------------------------------------------------------------------------------------------------|
| `Namespace`             | Chaîne          | L'espace de nommage à ajouter devant le nom de chaque métrique, événement et check de service.                                                                                                                                                     |
| `Tags`                  | Liste de chaînes | Les tags globaux à appliquer à toutes les métriques, à tous les événements et à tous les checks de service.                                                                                                                                                      |
| `Buffered`              | Booléen         | Utilisé pour regrouper plusieurs messages DogStatsD dans une seule charge utile. Lorsque ce paramètre est défini sur `true`, les messages sont mis en mémoire tampon jusqu'à ce que la taille totale de la charge utile dépasse `MaxMessagesPerPayload`  ou 100 ms après le démarrage de la création de la charge utile. |
| `MaxMessagesPerPayload` | Nombre entier         | Le nombre maximum de métriques, d'événements et/ou de checks de service qu'une charge utile peut contenir. Cette option est active uniquement lorsque le client est mis en mémoire tampon.                                                               |
| `AsyncUDS`              | Booléen         | Utilisé pour basculer entre les modes async et blocking pour UDS. Le mode blocking permet la vérification d'erreurs peut entraîner le blocage de l'exécution par certains appels.                                                        |
| `WriteTimeoutUDS`       | Nombre entier         | Le délai avant l'abandon d'un paquet UDS.                                                                                                                                                                    |

Pour découvrir toutes les options disponibles, consultez la documentation [GoDoc de Datadog][1].

[1]: https://godoc.org/github.com/DataDog/datadog-go/statsd#Option
{{% /tab %}}
{{% tab "Java" %}}

| Paramètre      | Type            | Description                                                          |
|----------------|-----------------|----------------------------------------------------------------------|
| `prefix`       | Chaîne          | Le préfixe à appliquer à toutes les métriques, à tous les événements et à tous les checks de service.      |
| `hostname`     | Chaîne          | Le nom de host du serveur StatsD ciblé.                         |
| `port`         | Nombre entier         | Le port du serveur StatsD ciblé.                              |
| `constantTags` | Liste de chaînes | Les tags globaux à appliquer à toutes les métriques, à tous les événements et à tous les checks de service. |

Pour en savoir plus, consultez la documentation relative à la [classe NonBlockingStatsDClient][1].

[1]: https://jar-download.com/artifacts/com.datadoghq/java-dogstatsd-client/2.1.1/documentation
{{% /tab %}}
{{% tab "PHP" %}}

| Paramètre     | Type            | Valeur par défaut     | Description                                                                                                                                                         |
|---------------|-----------------|-------------|---------------------------------------------------------------------------------------------------------------------------------------------------------------------|
| `host`        | Chaîne          | `localhost` | Le host de votre serveur DogStatsD. S'il n'est pas défini, l'Agent utilise la variable d'environnement `DD_AGENT_HOST`.                                                  |
| `port`        | Nombre entier         | `8125`      | Le port de votre serveur DogStatsD. S'il n'est pas défini, l'Agent utilise la variable d'environnement `DD_DOGSTATSD_PORT`.                                             |
| `socket_path` | Chaîne          | `null`      | Le chemin vers le socket de domaine UNIX de DogStatsD (remplace `host` et `port`). Il est uniquement pris en charge avec les versions 6 et ultérieures de l'Agent.                                                  |
| `global_tags` | Liste de chaînes | `null`      | Les tags à appliquer à toutes les métriques, à tous les événements et à tous les checks de service. Le tag `@dd.internal.entity_id` est ajouté à global_tags depuis la variable d'environnement `DD_ENTITY_ID`. |

{{% /tab %}}
{{% tab ".NET" %}}

| Paramètre          | Type            | Valeur par défaut     | Description                                                          |
|--------------------|-----------------|-------------|----------------------------------------------------------------------|
| `StatsdServerName` | Chaîne          | `localhost` | Le nom de host du serveur StatsD ciblé.                         |
| `StatsdPort`       | Nombre entier         | `8125`      | Le port du serveur StatsD ciblé.                              |
| `Prefix`           | Chaîne          | `null`      | Le préfixe à appliquer à toutes les métriques, à tous les événements et à tous les checks de service.           |
| `ConstantTags`     | Liste de chaînes | `null`      | Les tags globaux à appliquer à toutes les métriques, à tous les événements et à tous les checks de service. |

{{% /tab %}}
{{< /tabs >}}

## Découvrir DogStatsD

DogStatsD et StatsD sont assez semblables. Toutefois, DogStatsD comprend des fonctionnalités avancées propres à Datadog, y compris les types de données, les événements, les checks de service et les tags disponibles :

{{< whatsnext desc="">}}
    {{< nextlink href="/developers/metrics/dogstatsd_metrics_submission/" >}}Envoyer des métriques à Datadog avec DogStatsD{{< /nextlink >}}
    {{< nextlink href="/developers/events/dogstatsd/" >}}Envoyer des événements à Datadog avec DogStatsD{{< /nextlink >}}
    {{< nextlink href="/developers/service_checks/dogstatsd_service_checks_submission/" >}}Envoyer des checks de service à Datadog avec DogStatsD{{< /nextlink >}}
{{< /whatsnext >}}

Si vous souhaitez approfondir vos connaissances sur le format des datagrammes utilisé par DogStatsD, ou concevoir votre propre bibliothèque Datadog, consultez la section [Datagramme et interface système][12], qui décrit également comment envoyer des métriques et des événements directement depuis la ligne de commande.

[1]: https://github.com/etsy/statsd
[2]: /fr/developers/metrics/dogstatsd_metrics_submission
[3]: /fr/developers/metrics/custom_metrics
[4]: /fr/developers/events/dogstatsd
[5]: /fr/developers/service_checks/dogstatsd_service_checks_submission
[6]: /fr/agent/docker/?tab=standard#dogstatsd-custom-metrics
[7]: /fr/agent/kubernetes/dogstatsd
[8]: https://github.com/DataDog/dd-agent/blob/master/datadog.conf.example
[9]: /fr/developers/dogstatsd/unix_socket
[10]: /fr/agent/guide/agent-commands
[11]: /fr/developers/libraries/#api-and-dogstatsd-client-libraries
[12]: /fr/developers/metrics<|MERGE_RESOLUTION|>--- conflicted
+++ resolved
@@ -44,11 +44,7 @@
 
 ### Agent
 
-<<<<<<< HEAD
-Par défaut, DogStatsD effectue une écoute sur le port UDP **8125**. Pour modifier ce réglage, configurez l'option `dogstatsd_port` dans le [fichier de configuration principal de l'Agent][8] et redémarrez l'Agent. Vous pouvez également configurer DogStatsD afin d'utiliser [un socket de domaine Unix][9]. Pour activer un port UDP pour un serveur DogStatsD de l'Agent personnalisé :
-=======
 Par défaut, DogStatsD effectue une écoute sur le port UDP **8125**. Pour modifier ce réglage, configurez l'option `dogstatsd_port` dans le [fichier de configuration principal de l'Agent][6] et redémarrez l'Agent. Vous pouvez également configurer DogStatsD afin d'utiliser [un socket de domaine Unix][7]. Pour activer un port UDP personnalisé pour un serveur DogStatsD de l'Agent :
->>>>>>> 8d39dd0e
 
 1. Modifiez votre fichier `datadog.yaml` en supprimant la mise en commentaire des paramètres `use_dogstatsd` et `dogstatsd_port` :
 
