---
last_modified: 2015/07/16
translation_status: original
language: ja
title: Datadog-mParticle Integration
integration_title: mParticle
kind: integration
doclevel: basic
---

<!-- Connect mParticle to Datadog and see the following information in real-time in your Datadog dashboard:

* Crash Reports
* 3rd Party Network Performance Data
* Active Session Details
* Device CPU, Memory, and Battery Utilization -->

### 概要
{:#int-overview}

<<<<<<< HEAD
Connect mParticle to Datadog and see the following information in real-time in your Datadog dashboard:

mParticleとDatadogを連携し、ダッシュボードにリアルタイムで以下の情報が表示できるようにします:
=======
mParticleとDatadogを連携し、ダッシュボードにリアルタイムで以下の情報を表示できるようにします:
>>>>>>> f65cc30e

* クラッシュレポート(アプリの障害レポート)
* 3rd Party Network パフォーマンス
* アクティブなセッションの詳細
* 端末のCPU、 Memory、 Battery 活用状況など<|MERGE_RESOLUTION|>--- conflicted
+++ resolved
@@ -18,13 +18,7 @@
 ### 概要
 {:#int-overview}
 
-<<<<<<< HEAD
-Connect mParticle to Datadog and see the following information in real-time in your Datadog dashboard:
-
-mParticleとDatadogを連携し、ダッシュボードにリアルタイムで以下の情報が表示できるようにします:
-=======
 mParticleとDatadogを連携し、ダッシュボードにリアルタイムで以下の情報を表示できるようにします:
->>>>>>> f65cc30e
 
 * クラッシュレポート(アプリの障害レポート)
 * 3rd Party Network パフォーマンス
