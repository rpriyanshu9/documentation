---
<<<<<<< HEAD
last_modified: 2015/07/06
=======
last_modified: 2015/07/17
>>>>>>> f65cc30e
translation_status: complete
language: ja
title: Datadog-Redmine Integration
integration_title: Redmine
kind: integration
doclevel: basic

---

<!-- ### Overview
{:#int-overview}

Capture Redmine activity in Datadog to:

- Track your development cycle.
- View open issues in the Datadog event stream.
- Discuss projects with your team.

The Redmine configuration just requires a full URL to the desired activity feed (you can add multiple URLs). -->

### 概要
{:#int-overview}

次の目的で、Rdmine上での活動状況をDatadogと連携します:

* 開発サイクルの追跡と記録
* Datadogのイベントストリームでオープンになっている案件を確認する
<<<<<<< HEAD
* 上記の情報に基づいて、チームで検討のディスカンションをする
=======
* 上記の情報に基づいて、チームでのディスカンションをする
>>>>>>> f65cc30e


### 設定
{:#int-configuration}

RedmineのRSSフィードを公開しているURLを、インテグレーションのタイル内の該当欄に記述し設定します。(複数のURLを設定することも可能です。)<|MERGE_RESOLUTION|>--- conflicted
+++ resolved
@@ -1,9 +1,5 @@
 ---
-<<<<<<< HEAD
-last_modified: 2015/07/06
-=======
 last_modified: 2015/07/17
->>>>>>> f65cc30e
 translation_status: complete
 language: ja
 title: Datadog-Redmine Integration
@@ -31,11 +27,7 @@
 
 * 開発サイクルの追跡と記録
 * Datadogのイベントストリームでオープンになっている案件を確認する
-<<<<<<< HEAD
-* 上記の情報に基づいて、チームで検討のディスカンションをする
-=======
 * 上記の情報に基づいて、チームでのディスカンションをする
->>>>>>> f65cc30e
 
 
 ### 設定
