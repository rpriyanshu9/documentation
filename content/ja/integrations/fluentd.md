---
<<<<<<< HEAD
last_modified: 2015/07/01
=======
last_modified: 2015/07/15
>>>>>>> f65cc30e
translation_status: complete
language: ja
title: Datadog-Fluentd Integration
integration_title: Fluentd
kind: integration
doclevel: basic
---

<!-- Get metrics from Fluentd in real time to

* Visualize Fluentd performance.
* Correlate the performance of Fluentd with the rest of your applications. -->

### 概要
{:#int-overview}

<<<<<<< HEAD
Get metrics from Fluentd in real time to:
次の目的で、Fluentdのメトリクスをリアルタイムで収取します:

=======
<!--
Get metrics from Fluentd in real time to:
-->

次の目的で、Fluentdのメトリクスをリアルタイムで取得します:

>>>>>>> f65cc30e
* Fluentdのパフォーマンスを可視化する
* Fluentdのパフォーマンスを他のアプリケーションと連携し状況を把握する<|MERGE_RESOLUTION|>--- conflicted
+++ resolved
@@ -1,9 +1,5 @@
 ---
-<<<<<<< HEAD
-last_modified: 2015/07/01
-=======
 last_modified: 2015/07/15
->>>>>>> f65cc30e
 translation_status: complete
 language: ja
 title: Datadog-Fluentd Integration
@@ -20,17 +16,11 @@
 ### 概要
 {:#int-overview}
 
-<<<<<<< HEAD
-Get metrics from Fluentd in real time to:
-次の目的で、Fluentdのメトリクスをリアルタイムで収取します:
-
-=======
 <!--
 Get metrics from Fluentd in real time to:
 -->
 
 次の目的で、Fluentdのメトリクスをリアルタイムで取得します:
 
->>>>>>> f65cc30e
 * Fluentdのパフォーマンスを可視化する
 * Fluentdのパフォーマンスを他のアプリケーションと連携し状況を把握する