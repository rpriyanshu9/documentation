--- conflicted
+++ resolved
@@ -1,12 +1,9 @@
 ---
-<<<<<<< HEAD
 aliases:
 - /ja/security/guide/
 kind: guide
-=======
 disable_toc: true
 kind: ガイド
->>>>>>> ce501a07
 private: true
 title: セキュリティガイド
 cascade:
