---
title: Datadog-Kubernetes Integration
integration_title: Kubernetes
kind: integration
git_integration_title: kubernetes
newhlevel: true
updated_for_agent: 5.8.5
description: "{{< get-desc-from-git >}}"
---

{{< img src="integrations/kubernetes/k8sdashboard.png" alt="Kubernetes Dashboard" responsive="true" >}}

## Overview
//get-overview-from-git//

## Setup
<<<<<<< HEAD
### Installation

The Kubernetes integration is deployed as a docker container along side your existing workloads.

#### Installation via DaemonSets

You can take advantage of DaemonSets to automatically deploy the Datadog Agent on all your nodes.

1. Download the [dd-agent.yaml](https://app.datadoghq.com/account/settings#agent/kubernetes) manifest file.
1. Launch dd-agent:

    kubectl create -f dd-agent.yaml

#### Manual Installation

If DaemonSets are not an option for your Kubernetes cluster, you will need to install the Datadog agent as a sidecar container on each Kubernetes node.

    docker run -d --name dd-agent -h `hostname` \
      -v /var/run/docker.sock:/var/run/docker.sock \
      -v /proc/:/host/proc/:ro -v /sys/fs/cgroup/:/host/sys/fs/cgroup:ro \
      -e API_KEY='YOUR_API_KEY_HERE' -e KUBERNETES=yes datadog/docker-dd-agent:latest

### Configuration

Configure the agent by editing the kubernetes.yaml file in conf.d:

    init_config:

    instances:
      # The kubernetes check retrieves metrics from cadvisor running under kubelet.
      # By default we will assume we're running under docker and will use the address
      # of the default router to reach the cadvisor api.
      #
      # To override, e.g. in the case of a standalone cadvisor instance, use the following:
      #
      # host: localhost
      # port: 4194
      # method: http
      - port: 4194

      # use_histogram controls whether we send detailed metrics, i.e. one per container.
      # When false, we send detailed metrics corresponding to individual containers, tagging by container id
      # to keep them unique.
      # When true, we aggregate data based on container image.
      # Defaults to false

      # use_histogram: True
      #
      # kubelet_port: 10255
      #
      # We can define a whitelist of patterns that permit publishing raw metrics.
      # enabled_rates:
      #   - cpu.*
      #   - network.*
      #
      # enabled_gauges:
      #   - filesystem.*
      #
      # Custom tags that should be applied to kubernetes metrics
      # tags:
      #  - optional_tag1
      #  - optional_tag2


Since the agent is deployed as a docker container, refer to the Agent [container documentation](https://github.com/DataDog/docker-dd-agent).

{{< insert-example-links >}}

#### Kubernetes State Metrics

If you are running Kubernetes >= 1.2.0, you can use the [kube-state-metrics](https://github.com/kubernetes/kube-state-metrics) project to provide additional metrics (identified by the `kubernetes_state` prefix in the metrics list below) to Datadog.

To run kube-state-metrics, create a `kube-state-metrics.yaml` file using the following manifest to deploy the kube-state-metrics service:

    apiVersion: extensions/v1beta1
    kind: Deployment
    metadata:
      name: kube-state-metrics
    spec:
      replicas: 1
      template:
        metadata:
          labels:
            app: kube-state-metrics
        spec:
          containers:
          - name: kube-state-metrics
            image: gcr.io/google_containers/kube-state-metrics:v0.3.0
            ports:
            - name: metrics
              containerPort: 8080
            resources:
              requests:
                memory: 30Mi
                cpu: 100m
              limits:
                memory: 50Mi
                cpu: 200m
    ---
    apiVersion: v1
    kind: Service
    metadata:
      annotations:
        prometheus.io/scrape: 'true'
      labels:
        app: kube-state-metrics
      name: kube-state-metrics
    spec:
      ports:
      - name: metrics
        port: 8080
        targetPort: metrics
        protocol: TCP
      selector:
        app: kube-state-metrics


Then deploy it by running:

    kubectl create -f kube-state-metrics.yaml

The manifest above uses Google's publicly available kube-state-metrics container. If you would like to build your own, you can do so by:

1. Clone the [kube-state-metrics Github repository](https://github.com/kubernetes/kube-state-metrics)
1. Run `make container` to build the container
1. Run `kubectl apply -f kubernetes`

If you configure your Kubernetes State Metrics service to run on a different URL or port, you can configure the Datadog Agent by setting the `kube_state_url` parameter in `conf.d/kubernetes_state.yaml`, then restarting the agent. For more information, see the [kubernetes_state.yaml.example file](https://github.com/DataDog/integrations-core/blob/master/kubernetes_state/conf.yaml.example). If you have enabled [Autodiscovery](/agent/autodiscovery/), the kube state URL will be configured and managed automatically.

### Validation

To verify the Datadog agent is running in your environment as a daemonset, execute:

    kubectl get daemonset

If the agent is deployed you will see similar output to the text below, where desired and current are equal to the number of running nodes in your cluster.

    NAME       DESIRED   CURRENT   NODE-SELECTOR   AGE
    dd-agent   3         3         <none>          11h

=======
//get-setup-from-git//
>>>>>>> 359aba4e

## Data Collected
//get-data-collected-from-git//

## Troubleshooting
//get-troubleshooting-from-git//

## Further Reading
//get-further-reading-from-git//<|MERGE_RESOLUTION|>--- conflicted
+++ resolved
@@ -14,150 +14,7 @@
 //get-overview-from-git//
 
 ## Setup
-<<<<<<< HEAD
-### Installation
-
-The Kubernetes integration is deployed as a docker container along side your existing workloads.
-
-#### Installation via DaemonSets
-
-You can take advantage of DaemonSets to automatically deploy the Datadog Agent on all your nodes.
-
-1. Download the [dd-agent.yaml](https://app.datadoghq.com/account/settings#agent/kubernetes) manifest file.
-1. Launch dd-agent:
-
-    kubectl create -f dd-agent.yaml
-
-#### Manual Installation
-
-If DaemonSets are not an option for your Kubernetes cluster, you will need to install the Datadog agent as a sidecar container on each Kubernetes node.
-
-    docker run -d --name dd-agent -h `hostname` \
-      -v /var/run/docker.sock:/var/run/docker.sock \
-      -v /proc/:/host/proc/:ro -v /sys/fs/cgroup/:/host/sys/fs/cgroup:ro \
-      -e API_KEY='YOUR_API_KEY_HERE' -e KUBERNETES=yes datadog/docker-dd-agent:latest
-
-### Configuration
-
-Configure the agent by editing the kubernetes.yaml file in conf.d:
-
-    init_config:
-
-    instances:
-      # The kubernetes check retrieves metrics from cadvisor running under kubelet.
-      # By default we will assume we're running under docker and will use the address
-      # of the default router to reach the cadvisor api.
-      #
-      # To override, e.g. in the case of a standalone cadvisor instance, use the following:
-      #
-      # host: localhost
-      # port: 4194
-      # method: http
-      - port: 4194
-
-      # use_histogram controls whether we send detailed metrics, i.e. one per container.
-      # When false, we send detailed metrics corresponding to individual containers, tagging by container id
-      # to keep them unique.
-      # When true, we aggregate data based on container image.
-      # Defaults to false
-
-      # use_histogram: True
-      #
-      # kubelet_port: 10255
-      #
-      # We can define a whitelist of patterns that permit publishing raw metrics.
-      # enabled_rates:
-      #   - cpu.*
-      #   - network.*
-      #
-      # enabled_gauges:
-      #   - filesystem.*
-      #
-      # Custom tags that should be applied to kubernetes metrics
-      # tags:
-      #  - optional_tag1
-      #  - optional_tag2
-
-
-Since the agent is deployed as a docker container, refer to the Agent [container documentation](https://github.com/DataDog/docker-dd-agent).
-
-{{< insert-example-links >}}
-
-#### Kubernetes State Metrics
-
-If you are running Kubernetes >= 1.2.0, you can use the [kube-state-metrics](https://github.com/kubernetes/kube-state-metrics) project to provide additional metrics (identified by the `kubernetes_state` prefix in the metrics list below) to Datadog.
-
-To run kube-state-metrics, create a `kube-state-metrics.yaml` file using the following manifest to deploy the kube-state-metrics service:
-
-    apiVersion: extensions/v1beta1
-    kind: Deployment
-    metadata:
-      name: kube-state-metrics
-    spec:
-      replicas: 1
-      template:
-        metadata:
-          labels:
-            app: kube-state-metrics
-        spec:
-          containers:
-          - name: kube-state-metrics
-            image: gcr.io/google_containers/kube-state-metrics:v0.3.0
-            ports:
-            - name: metrics
-              containerPort: 8080
-            resources:
-              requests:
-                memory: 30Mi
-                cpu: 100m
-              limits:
-                memory: 50Mi
-                cpu: 200m
-    ---
-    apiVersion: v1
-    kind: Service
-    metadata:
-      annotations:
-        prometheus.io/scrape: 'true'
-      labels:
-        app: kube-state-metrics
-      name: kube-state-metrics
-    spec:
-      ports:
-      - name: metrics
-        port: 8080
-        targetPort: metrics
-        protocol: TCP
-      selector:
-        app: kube-state-metrics
-
-
-Then deploy it by running:
-
-    kubectl create -f kube-state-metrics.yaml
-
-The manifest above uses Google's publicly available kube-state-metrics container. If you would like to build your own, you can do so by:
-
-1. Clone the [kube-state-metrics Github repository](https://github.com/kubernetes/kube-state-metrics)
-1. Run `make container` to build the container
-1. Run `kubectl apply -f kubernetes`
-
-If you configure your Kubernetes State Metrics service to run on a different URL or port, you can configure the Datadog Agent by setting the `kube_state_url` parameter in `conf.d/kubernetes_state.yaml`, then restarting the agent. For more information, see the [kubernetes_state.yaml.example file](https://github.com/DataDog/integrations-core/blob/master/kubernetes_state/conf.yaml.example). If you have enabled [Autodiscovery](/agent/autodiscovery/), the kube state URL will be configured and managed automatically.
-
-### Validation
-
-To verify the Datadog agent is running in your environment as a daemonset, execute:
-
-    kubectl get daemonset
-
-If the agent is deployed you will see similar output to the text below, where desired and current are equal to the number of running nodes in your cluster.
-
-    NAME       DESIRED   CURRENT   NODE-SELECTOR   AGE
-    dd-agent   3         3         <none>          11h
-
-=======
 //get-setup-from-git//
->>>>>>> 359aba4e
 
 ## Data Collected
 //get-data-collected-from-git//
