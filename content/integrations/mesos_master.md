--- conflicted
+++ resolved
@@ -4,12 +4,9 @@
 kind: integration
 doclevel: basic
 git_integration_title: mesos_master
-<<<<<<< HEAD
 aliases:
     - /integrations/mesos/
-=======
 description: "{{< get-desc-from-git >}}"
->>>>>>> 6e01eb66
 ---
 
 ## Overview
