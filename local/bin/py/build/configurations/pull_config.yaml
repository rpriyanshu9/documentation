--- conflicted
+++ resolved
@@ -324,7 +324,20 @@
                 tag: "Documentation"
                 text: "Learn about the Testing Tunnel"
 
-<<<<<<< HEAD
+      - repo_name: datadog-cdk-constructs
+        contents:
+        - action: pull-and-push-file
+          branch: main
+          globs:
+          - 'README.md'
+          options:
+            dest_path: '/serverless/libraries_integrations/'
+            file_name: 'cdk.md'
+            front_matters:
+              dependencies: ["https://github.com/DataDog/datadog-cdk-constructs/blob/main/README.md"]
+              title: Datadog CDK Construct
+              kind: documentation
+
   - repo_name: datadog-lambda-extension
     contents:
     - action: pull-and-push-file
@@ -340,38 +353,6 @@
           kind: documentation
           aliases:
             - /serverless/datadog_lambda_library/extension
-=======
-      - repo_name: datadog-cdk-constructs
-        contents:
-        - action: pull-and-push-file
-          branch: main
-          globs:
-          - 'README.md'
-          options:
-            dest_path: '/serverless/libraries_integrations/'
-            file_name: 'cdk.md'
-            front_matters:
-              dependencies: ["https://github.com/DataDog/datadog-cdk-constructs/blob/main/README.md"]
-              title: Datadog CDK Construct
-              kind: documentation
->>>>>>> b5f5abb9
-
-      - repo_name: datadog-lambda-extension
-        contents:
-        - action: pull-and-push-file
-          branch: main
-          globs:
-          - 'README.md'
-          options:
-            dest_path: '/serverless/libraries_integrations/'
-            file_name: 'extension.md'
-            front_matters:
-              dependencies: ["https://github.com/DataDog/datadog-lambda-extension/blob/main/README.md"]
-              title: Datadog Lambda Extension
-              kind: documentation
-              aliases:
-                - /serverless/datadog_lambda_library/extension
-                - /serverless/libraries_integrations/extension
 
       - repo_name: datadog-ci-azure-devops
         contents:
