--- conflicted
+++ resolved
@@ -338,7 +338,6 @@
               title: Datadog CDK Construct
               kind: documentation
 
-<<<<<<< HEAD
   - repo_name: datadog-lambda-extension
     contents:
     - action: pull-and-push-file
@@ -354,24 +353,6 @@
           kind: documentation
           aliases:
             - /serverless/datadog_lambda_library/extension
-=======
-      - repo_name: datadog-lambda-extension
-        contents:
-        - action: pull-and-push-file
-          branch: main
-          globs:
-          - 'README.md'
-          options:
-            dest_path: '/serverless/libraries_integrations/'
-            file_name: 'extension.md'
-            front_matters:
-              dependencies: ["https://github.com/DataDog/datadog-lambda-extension/blob/main/README.md"]
-              title: Datadog Lambda Extension
-              kind: documentation
-              aliases:
-                - /serverless/datadog_lambda_library/extension
-                - /serverless/libraries_integrations/extension
->>>>>>> b5f5abb9
 
       - repo_name: datadog-ci-azure-devops
         contents:
