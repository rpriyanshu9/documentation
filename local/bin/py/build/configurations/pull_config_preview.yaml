---
- config:
    cache_enabled: true

- data:
    - org_name: jenkinsci

      repos:
      - repo_name: datadog-plugin

        contents:

        - action: pull-and-push-file
          branch: master
          globs:
          - README.md
          options:
            dest_path: '/integrations/'
            file_name: 'jenkins.md'
            front_matters:
              dependencies: ["https://github.com/jenkinsci/datadog-plugin/blob/master/README.md"]
              public_title: Datadog-Jenkins Integration
              kind: integration
              name: jenkins
              is_public: true
              integration_title: Jenkins
              has_logo: true
              git_integration_title: jenkins
              description: "Automatically forward your Jenkins metrics, events, and service checks to Datadog."
              short_description: "Automatically forward your Jenkins metrics, events, and service checks to Datadog."
              categories:
                - "configuration & deployment"
              doc_link: https://docs.datadoghq.com/integrations/jenkins/

    - org_name: aws

      repos:
      - repo_name: aws-sdk-go

        contents:

        - action: npm-integrations
          branch: main
          globs:
          # https://github.com/aws/aws-sdk-go/blob/main/aws/endpoints/defaults.go
          - aws/endpoints/defaults.go

    - org_name: DataDog

      repos:
      - repo_name: dd-go

        contents:

        - action: npm-integrations
          branch: prod
          globs:
          # https://github.com/DataDog/dd-go/blob/prod/networks/model/domain/gcp_services.go
          - networks/model/domain/gcp_services.go
          # https://github.com/DataDog/dd-go/blob/prod/networks/model/domain/azure_services.go
          - networks/model/domain/azure_services.go

      - repo_name: dogweb

        contents:

        - action: integrations
          branch: prod
          globs:
          - integration/*/*_metadata.csv
          - integration/*/manifest.json
          - integration/*/service_checks.json
          - integration/*/README.md
          - integration/*/__init__.py

      - repo_name: integrations-core
        contents:

        - action: integrations
          branch: master
          globs:
          - "*/metadata.csv"
          - "*/manifest.json"
          - "*/assets/service_checks.json"
          - "*/README.md"
          - "*/datadog_checks/*/__about__.py"

        - action: pull-and-push-folder
          branch: master
          globs:
          - docs/dev/*.md
          options:
            dest_dir: '/developers/integrations/'
            path_to_remove: 'docs/dev/'
            front_matters:
              dependencies: [ "https://github.com/DataDog/integrations-core/blob/master/docs/dev/" ]

      - repo_name: integrations-extras
        contents:

        - action: integrations
          branch: master
          globs:
          - "*/metadata.csv"
          - "*/manifest.json"
          - "*/assets/service_checks.json"
          - "*/README.md"
          - "*/datadog_checks/*/__about__.py"

      - repo_name: integrations-internal-core
        contents:

        - action: integrations
          branch: main
          globs:
          - "*/metadata.csv"
          - "*/manifest.json"
          - "*/assets/service_checks.json"
          - "*/README.md"
          - "*/datadog_checks/*/__about__.py"

      - repo_name: marketplace
        contents:

        - action: marketplace-integrations
          branch: master
          globs:
          - "*/metadata.csv"
          - "*/manifest.json"
          - "*/assets/service_checks.json"
          - "*/README.md"
          - "*/images/*.png"
          - "*/images/*.jpg"
          - "*/images/*.jpeg"
          - "*/images/*.svg"

      - repo_name: ansible-datadog
        contents:

        - action: pull-and-push-file
          branch: main
          globs:
          - README.md
          options:
            dest_path: '/agent/basic_agent_usage/'
            file_name: 'ansible.md'
            front_matters:
              title: Ansible
              kind: documentation
              dependencies: ["https://github.com/DataDog/ansible-datadog/blob/main/README.md"]

      - repo_name: chef-datadog
        contents:

        - action: pull-and-push-file
          branch: main
          globs:
          - README.md
          options:
            dest_path: '/agent/basic_agent_usage/'
            file_name: 'chef.md'
            front_matters:
              title: Chef
              kind: documentation
              dependencies: ["https://github.com/DataDog/chef-datadog/blob/main/README.md"]

      - repo_name: heroku-buildpack-datadog
        contents:

        - action: pull-and-push-file
          branch: master
          globs:
          - README.md
          options:
            dest_path: '/agent/basic_agent_usage/'
            file_name: 'heroku.md'
            front_matters:
              title: Datadog Heroku Buildpack
              kind: documentation
              dependencies: ["https://github.com/DataDog/heroku-buildpack-datadog/blob/master/README.md"]
              aliases:
              - /developers/faq/how-do-i-collect-metrics-from-heroku-with-datadog

      - repo_name: puppet-datadog-agent
        contents:

        - action: pull-and-push-file
          branch: main
          globs:
          - README.md
          options:
            dest_path: '/agent/basic_agent_usage/'
            file_name: 'puppet.md'
            front_matters:
              title: Puppet
              kind: documentation
              dependencies: ["https://github.com/DataDog/puppet-datadog-agent/blob/main/README.md"]

      - repo_name: datadog-formula
        contents:

        - action: pull-and-push-file
          branch: main
          globs:
          - README.md
          options:
            dest_path: '/agent/basic_agent_usage/'
            file_name: 'saltstack.md'
            front_matters:
              title: SaltStack
              kind: documentation
              dependencies: ["https://github.com/DataDog/datadog-formula/blob/main/README.md"]

      - repo_name: dd-trace-rb
        contents:
        - action: pull-and-push-file
          branch: release
          globs:
          - 'docs/GettingStarted.md'
          options:
            dest_path: '/tracing/trace_collection/dd_libraries/'
            file_name: 'ruby.md'
            front_matters:
              dependencies: ["https://github.com/DataDog/dd-trace-rb/blob/release/docs/GettingStarted.md"]
              title: Tracing Ruby Applications
              kind: documentation
              code_lang: ruby
              type: multi-code-lang
              code_lang_weight: 15
              aliases:
              - /tracing/ruby/
              - /tracing/languages/ruby/
              - /tracing/setup/ruby/
              - /tracing/setup_overview/ruby/
              - /agent/apm/ruby/
              - /tracing/setup_overview/setup/ruby
              - /tracing/trace_collection/ruby

      - repo_name: datadog-serverless-functions
        contents:
        - action: pull-and-push-file
          branch: master
          globs:
          - 'aws/logs_monitoring/README.md'
          options:
            dest_path: '/logs/guide/'
            file_name: 'forwarder.md'
            # front_matters:
            #   dependencies: ["https://github.com/DataDog/datadog-serverless-functions/blob/master/aws/logs_monitoring/README.md"]

      - repo_name: serverless-plugin-datadog
        contents:
        - action: pull-and-push-file
          branch: master
          globs:
          - 'README.md'
          options:
            dest_path: '/serverless/libraries_integrations/'
            file_name: 'plugin.md'
            front_matters:
              dependencies: ["https://github.com/DataDog/serverless-plugin-datadog/blob/master/README.md"]
              title: Datadog Serverless Framework Plugin
              kind: documentation
              aliases:
              - /serverless/serverless_integrations/plugin

      - repo_name: datadog-cloudformation-macro
        contents:
        - action: pull-and-push-file
          branch: master
          globs:
          - 'serverless/README.md'
          options:
            dest_path: '/serverless/libraries_integrations/'
            file_name: 'macro.md'
            front_matters:
              dependencies: ["https://github.com/DataDog/datadog-cloudformation-macro/blob/master/serverless/README.md"]
              title: Datadog Serverless Macro
              kind: documentation
              aliases:
                - /serverless/serverless_integrations/macro/

      - repo_name: datadog-ci
        contents:
        - action: pull-and-push-file
          branch: master
          globs:
          - 'src/commands/lambda/README.md'
          options:
            dest_path: '/serverless/libraries_integrations/'
            file_name: 'cli.md'
            front_matters:
              dependencies: ["https://github.com/DataDog/datadog-ci/blob/master/src/commands/lambda/README.md"]
              title: Datadog Serverless CLI
              kind: documentation
              aliases:
                - /serverless/datadog_lambda_library/
                - /serverless/serverless_integrations/cli/
        - action: pull-and-push-file
          branch: master
          globs:
          - 'src/commands/synthetics/README.md'
          options:
            dest_path: '/continuous_testing/cicd_integrations/'
            file_name: 'configuration.md'
            front_matters:
              dependencies: ["https://github.com/DataDog/datadog-ci/blob/master/src/commands/synthetics/README.md"]
              title: Continuous Testing and CI/CD Configuration
              kind: documentation
              description: Configure Continuous Testing to run tests in your CI/CD pipelines.
              aliases:
                - /synthetics/cicd_integrations/configuration
              further_reading:
              - link: "https://www.datadoghq.com/blog/datadog-github-action-synthetics-ci-visibility/"
                tag: "Blog"
                text: "Use Datadog's GitHub Action to add continuous testing to workflows"
              - link: "/continuous_testing/cicd_integrations"
                tag: "Documentation"
                text: "Learn about Continuous Testing and CI/CD"
              - link: "/continuous_testing/explorer"
                tag: "Documentation"
                text: "Learn about the CI Results Explorer"
              - link: "/continuous_testing/testing_tunnel"
                tag: "Documentation"
                text: "Learn about the Testing Tunnel"

      - repo_name: datadog-cdk-constructs
        contents:
        - action: pull-and-push-file
          branch: main
          globs:
          - 'README.md'
          options:
            dest_path: '/serverless/libraries_integrations/'
            file_name: 'cdk.md'
            front_matters:
              dependencies: ["https://github.com/DataDog/datadog-cdk-constructs/blob/main/README.md"]
              title: Datadog CDK Construct
              kind: documentation

      - repo_name: datadog-lambda-extension
        contents:
        - action: pull-and-push-file
          branch: main
          globs:
          - 'README.md'
          options:
            dest_path: '/serverless/libraries_integrations/'
            file_name: 'extension.md'
            front_matters:
              dependencies: ["https://github.com/DataDog/datadog-lambda-extension/blob/main/README.md"]
              title: Datadog Lambda Extension
              kind: documentation
              aliases:
                - /serverless/datadog_lambda_library/extension

      - repo_name: datadog-ci-azure-devops
        contents:
        - action: pull-and-push-file
          branch: main
          globs:
          - 'README.md'
          options:
            dest_path: '/continuous_testing/cicd_integrations/'
            file_name: 'azure_devops_extension.md'
            front_matters:
              dependencies: ["https://github.com/DataDog/datadog-ci-azure-devops/blob/main/README.md"]
              title: Continuous Testing and Datadog CI Azure DevOps Extension
              kind: documentation
              description: Use the Synthetics and Datadog CI extension to create tasks that you can use in a CI pipeline.
              aliases:
                - /synthetics/cicd_integrations/azure_devops_extension

      - repo_name: synthetics-ci-github-action
        contents:
        - action: pull-and-push-file
          branch: main
          globs:
          - 'README.md'
          options:
            dest_path: '/continuous_testing/cicd_integrations/'
            file_name: 'github_actions.md'
            front_matters:
              dependencies: ["https://github.com/DataDog/synthetics-ci-github-action/blob/main/README.md"]
              title: Continuous Testing and GitHub Actions
              kind: documentation
              aliases:
                - /synthetics/cicd_integrations/github_actions

      - repo_name: synthetics-ci-orb
        contents:
        - action: pull-and-push-file
          branch: main
          globs:
          - 'README.md'
          options:
            dest_path: '/continuous_testing/cicd_integrations/'
            file_name: 'circleci_orb.md'
            front_matters:
              dependencies: ["https://github.com/DataDog/synthetics-ci-orb/blob/main/README.md"]
              title: Continuous Testing and CircleCI Orb
              kind: documentation
              aliases:
                - /synthetics/cicd_integrations/circleci_orb

<<<<<<< HEAD
  - repo_name: dd-sdk-android
    contents:
    - action: pull-and-push-file
      branch: master
      globs:
      - 'docs/rum_getting_started.md'
      options:
        dest_path: '/real_user_monitoring/android/'
        file_name: '_index.md'
        front_matters:
          dependencies: ["https://github.com/DataDog/dd-sdk-android/blob/master/docs/rum_getting_started.md"]
          title: RUM Android and Android TV Monitoring
          kind: documentation
          further_reading:
            - link: "https://github.com/DataDog/dd-sdk-android"
              tag: "Github"
              text: "dd-sdk-android Source code"
            - link: "/real_user_monitoring"
              tag: "Documentation"
              text: "Explore Datadog RUM"
    - action: pull-and-push-file
      branch: master
      globs:
      - 'docs/mobile_data_collected.md'
      options:
        dest_path: '/real_user_monitoring/android/'
        file_name: 'data_collected.md'
        front_matters:
          dependencies: ["https://github.com/DataDog/dd-sdk-android/blob/master/docs/mobile_data_collected.md"]
          title: RUM Android Data Collected
          kind: documentation
          further_reading:
            - link: "https://github.com/DataDog/dd-sdk-android"
              tag: "GitHub"
              text: "dd-sdk-android Source code"
            - link: "/real_user_monitoring"
              tag: "Documentation"
              text: "Explore Datadog RUM"
    - action: pull-and-push-file
      branch: master
      globs:
      - 'docs/configure_rum_android_sdk.md'
      options:
        dest_path: '/real_user_monitoring/android/'
        file_name: 'advanced_configuration.md'
        front_matters:
          dependencies: ["https://github.com/DataDog/dd-sdk-android/blob/master/docs/configure_rum_android_sdk.md"]
          title: RUM Android Advanced Configuration
          kind: documentation
          further_reading:
            - link: "https://github.com/DataDog/dd-sdk-android"
              tag: "GitHub"
              text: "dd-sdk-android Source code"
            - link: "/real_user_monitoring"
              tag: "Documentation"
              text: "Explore Datadog RUM"
    - action: pull-and-push-file
      branch: master
      globs:
      - 'docs/rum_mobile_vitals.md'
      options:
        dest_path: '/real_user_monitoring/android/'
        file_name: 'mobile_vitals.md'
        front_matters:
          dependencies: ["https://github.com/DataDog/dd-sdk-android/blob/master/docs/rum_mobile_vitals.md"]
          title: Mobile Vitals
          description: Discover insights about your iOS application's health and performance.
          kind: documentation
          further_reading:
            - link: "https://github.com/DataDog/dd-sdk-android"
              tag: "GitHub"
              text: "dd-sdk-android Source code"
            - link: "https://www.datadoghq.com/blog/monitor-mobile-vitals-datadog/"
              tag: "Blog"
              text: "Monitor Mobile Vitals in Datadog"
    - action: pull-and-push-file
      branch: master
      globs:
      - 'docs/web_view_tracking.md'
      options:
        dest_path: '/real_user_monitoring/android/'
        file_name: 'web_view_tracking.md'
    - action: pull-and-push-file
      branch: master
      globs:
      - 'docs/integrated_libraries_android.md'
      options:
        dest_path: '/real_user_monitoring/android/'
        file_name: 'integrated_libraries.md'
        front_matters:
          dependencies: ["https://github.com/DataDog/dd-sdk-android/blob/master/docs/integrated_libraries_android.md"]
          title: Android Integrated Libraries
          kind: documentation
          further_reading:
            - link: "https://github.com/DataDog/dd-sdk-android"
              tag: "GitHub"
              text: "dd-sdk-android Source code"
            - link: "/real_user_monitoring"
              tag: "Documentation"
              text: "Explore Datadog RUM"
    - action: pull-and-push-file
      branch: master
      globs:
      - 'docs/troubleshooting_android.md'
      options:
        dest_path: '/real_user_monitoring/android/'
        file_name: 'troubleshooting.md'
        front_matters:
          dependencies: ["https://github.com/DataDog/dd-sdk-android/blob/master/docs/troubleshooting_android.md"]
          title: Troubleshooting
          kind: documentation
          further_reading:
            - link: "https://github.com/DataDog/dd-sdk-android"
              tag: "GitHub"
              text: "dd-sdk-android Source code"
            - link: "/real_user_monitoring"
              tag: "Documentation"
              text: "Explore Real User Monitoring"
  - repo_name: browser-sdk
    contents:
    - action: pull-and-push-file
      branch: main
      globs:
      - 'packages/rum/README.md'
      options:
        dest_path: '/real_user_monitoring/browser/'
        file_name: '_index.md'
        front_matters:
          dependencies: ["https://github.com/DataDog/browser-sdk/blob/main/packages/rum/README.md"]
          title: RUM Browser Monitoring
          kind: documentation
          aliases:
            - /real_user_monitoring/setup
          further_reading:
            - link: '/real_user_monitoring/explorer/'
              tag: 'Documentation'
              text: 'Learn about the RUM Explorer'
            - link: '/logs/log_collection/javascript/'
              tag: 'Documentation'
              text: 'Learn about the Datadog Browser SDK for Logs'
    - action: pull-and-push-file
      branch: main
      globs:
      - 'packages/logs/README.md'
      options:
        dest_path: '/logs/log_collection/'
        file_name: 'javascript.md'
        front_matters:
          dependencies: ["https://github.com/DataDog/browser-sdk/blob/main/packages/logs/README.md"]
          title: Browser Log Collection
          kind: documentation
          aliases:
          - /logs/log_collection/web_browser
          algolia:
            tags:
              - 'browser logs'
  - repo_name: dd-sdk-android-gradle-plugin
    contents:
    - action: pull-and-push-file
      branch: main
      globs:
      - 'docs/upload_mapping_file.md'
      options:
        dest_path: '/real_user_monitoring/error_tracking/'
        file_name: 'android.md'
        front_matters:
          dependencies: ["https://github.com/DataDog/dd-sdk-android-gradle-plugin/blob/main/docs/upload_mapping_file.md"]
          title: Android Crash Reporting and Error Tracking
          kind: documentation
          further_reading:
          - link: 'https://www.datadoghq.com/blog/debug-android-crashes/'
            tag: 'Blog'
            text: 'Debug Android crashes faster with Datadog'
          - link: '/real_user_monitoring/error_tracking/'
            tag: 'Documentation'
            text: 'Learn about Error Tracking'
          - link: '/real_user_monitoring/error_tracking/explorer'
            tag: 'Documentation'
            text: 'Visualize Error Tracking data in the RUM Explorer'
  - repo_name: datadog-cloudformation-resources
    contents:
    - action: pull-and-push-file
      branch: master
      globs:
      - 'README.md'
      options:
        dest_path: '/integrations/guide/'
        file_name: 'amazon_cloudformation.md'
        front_matters:
          dependencies: ["https://github.com/DataDog/datadog-cloudformation-resources/blob/master/README.md"]
          title: Datadog-Amazon CloudFormation
          kind: documentation
          aliases:
            - /developers/amazon_cloudformation/
=======
      - repo_name: dd-sdk-android
        contents:
        - action: pull-and-push-file
          branch: master
          globs:
          - 'docs/rum_getting_started.md'
          options:
            dest_path: '/real_user_monitoring/android/'
            file_name: '_index.md'
            front_matters:
              dependencies: ["https://github.com/DataDog/dd-sdk-android/blob/master/docs/rum_getting_started.md"]
              title: RUM Android and Android TV Monitoring
              kind: documentation
              further_reading:
                - link: "https://github.com/DataDog/dd-sdk-android"
                  tag: "Github"
                  text: "dd-sdk-android Source code"
                - link: "/real_user_monitoring"
                  tag: "Documentation"
                  text: "Explore Datadog RUM"
        - action: pull-and-push-file
          branch: master
          globs:
          - 'docs/mobile_data_collected.md'
          options:
            dest_path: '/real_user_monitoring/android/'
            file_name: 'data_collected.md'
            front_matters:
              dependencies: ["https://github.com/DataDog/dd-sdk-android/blob/master/docs/mobile_data_collected.md"]
              title: RUM Android Data Collected
              kind: documentation
              further_reading:
                - link: "https://github.com/DataDog/dd-sdk-android"
                  tag: "GitHub"
                  text: "dd-sdk-android Source code"
                - link: "/real_user_monitoring"
                  tag: "Documentation"
                  text: "Explore Datadog RUM"
        - action: pull-and-push-file
          branch: master
          globs:
          - 'docs/configure_rum_android_sdk.md'
          options:
            dest_path: '/real_user_monitoring/android/'
            file_name: 'advanced_configuration.md'
            front_matters:
              dependencies: ["https://github.com/DataDog/dd-sdk-android/blob/master/docs/configure_rum_android_sdk.md"]
              title: RUM Android Advanced Configuration
              kind: documentation
              further_reading:
                - link: "https://github.com/DataDog/dd-sdk-android"
                  tag: "GitHub"
                  text: "dd-sdk-android Source code"
                - link: "/real_user_monitoring"
                  tag: "Documentation"
                  text: "Explore Datadog RUM"
        - action: pull-and-push-file
          branch: master
          globs:
          - 'docs/rum_mobile_vitals.md'
          options:
            dest_path: '/real_user_monitoring/android/'
            file_name: 'mobile_vitals.md'
            front_matters:
              dependencies: ["https://github.com/DataDog/dd-sdk-android/blob/master/docs/rum_mobile_vitals.md"]
              title: Mobile Vitals
              description: Discover insights about your iOS application's health and performance.
              kind: documentation
              further_reading:
                - link: "https://github.com/DataDog/dd-sdk-android"
                  tag: "GitHub"
                  text: "dd-sdk-android Source code"
                - link: "https://www.datadoghq.com/blog/monitor-mobile-vitals-datadog/"
                  tag: "Blog"
                  text: "Monitor Mobile Vitals in Datadog"
        - action: pull-and-push-file
          branch: master
          globs:
          - 'docs/web_view_tracking.md'
          options:
            dest_path: '/real_user_monitoring/android/'
            file_name: 'web_view_tracking.md'
        - action: pull-and-push-file
          branch: master
          globs:
          - 'docs/integrated_libraries_android.md'
          options:
            dest_path: '/real_user_monitoring/android/'
            file_name: 'integrated_libraries.md'
            front_matters:
              dependencies: ["https://github.com/DataDog/dd-sdk-android/blob/master/docs/integrated_libraries_android.md"]
              title: Android Integrated Libraries
              kind: documentation
              further_reading:
                - link: "https://github.com/DataDog/dd-sdk-android"
                  tag: "GitHub"
                  text: "dd-sdk-android Source code"
                - link: "/real_user_monitoring"
                  tag: "Documentation"
                  text: "Explore Datadog RUM"
        - action: pull-and-push-file
          branch: master
          globs:
          - 'docs/troubleshooting_android.md'
          options:
            dest_path: '/real_user_monitoring/android/'
            file_name: 'troubleshooting.md'
            front_matters:
              dependencies: ["https://github.com/DataDog/dd-sdk-android/blob/master/docs/troubleshooting_android.md"]
              title: Troubleshooting
              kind: documentation
              further_reading:
                - link: "https://github.com/DataDog/dd-sdk-android"
                  tag: "GitHub"
                  text: "dd-sdk-android Source code"
                - link: "/real_user_monitoring"
                  tag: "Documentation"
                  text: "Explore Real User Monitoring"
      - repo_name: browser-sdk
        contents:
        - action: pull-and-push-file
          branch: main
          globs:
          - 'packages/rum/README.md'
          options:
            dest_path: '/real_user_monitoring/browser/'
            file_name: '_index.md'
            front_matters:
              dependencies: ["https://github.com/DataDog/browser-sdk/blob/main/packages/rum/README.md"]
              title: RUM Browser Monitoring
              kind: documentation
              aliases:
                - /real_user_monitoring/setup
              further_reading:
                - link: '/real_user_monitoring/explorer/'
                  tag: 'Documentation'
                  text: 'Learn about the RUM Explorer'
                - link: '/logs/log_collection/javascript/'
                  tag: 'Documentation'
                  text: 'Learn about the Datadog Browser SDK for Logs'
        - action: pull-and-push-file
          branch: main
          globs:
          - 'packages/logs/README.md'
          options:
            dest_path: '/logs/log_collection/'
            file_name: 'javascript.md'
            front_matters:
              dependencies: ["https://github.com/DataDog/browser-sdk/blob/main/packages/logs/README.md"]
              title: Browser Log Collection
              kind: documentation
              aliases:
              - /logs/log_collection/web_browser
      - repo_name: dd-sdk-android-gradle-plugin
        contents:
        - action: pull-and-push-file
          branch: main
          globs:
          - 'docs/upload_mapping_file.md'
          options:
            dest_path: '/real_user_monitoring/error_tracking/'
            file_name: 'android.md'
            front_matters:
              dependencies: ["https://github.com/DataDog/dd-sdk-android-gradle-plugin/blob/main/docs/upload_mapping_file.md"]
              title: Android Crash Reporting and Error Tracking
              kind: documentation
              further_reading:
              - link: 'https://www.datadoghq.com/blog/debug-android-crashes/'
                tag: 'Blog'
                text: 'Debug Android crashes faster with Datadog'
              - link: '/real_user_monitoring/error_tracking/'
                tag: 'Documentation'
                text: 'Learn about Error Tracking'
              - link: '/real_user_monitoring/error_tracking/explorer'
                tag: 'Documentation'
                text: 'Visualize Error Tracking data in the RUM Explorer'
      - repo_name: datadog-cloudformation-resources
        contents:
        - action: pull-and-push-file
          branch: master
          globs:
          - 'README.md'
          options:
            dest_path: '/integrations/guide/'
            file_name: 'amazon_cloudformation.md'
            front_matters:
              dependencies: ["https://github.com/DataDog/datadog-cloudformation-resources/blob/master/README.md"]
              title: Datadog-Amazon CloudFormation
              kind: documentation
              aliases:
                - /developers/amazon_cloudformation/
>>>>>>> 6839152b

      - repo_name: dd-sdk-android
        contents:
        - action: pull-and-push-file
          branch: master
          globs:
          - 'docs/log_collection.md'
          options:
            dest_path: '/logs/log_collection/'
            file_name: 'android.md'
            front_matters:
              title: Android Log Collection
              kind: documentation
              description: "Collect logs from your Android applications."
              dependencies: ["https://github.com/DataDog/dd-sdk-android/blob/master/docs/log_collection.md"]
              further_reading:
                - link: "https://github.com/DataDog/dd-sdk-android"
                  tag: "GitHub"
                  text: "dd-sdk-android Source code"
                - link: "logs/explorer"
                  tag: "Documentation"
                  text: "Learn how to explore your logs"

        - action: pull-and-push-file
          branch: master
          globs:
          - 'docs/trace_collection.md'
          options:
            dest_path: '/tracing/trace_collection/dd_libraries/'
            file_name: 'android.md'
            front_matters:
              title: Android Trace Collection
              kind: documentation
              aliases:
                - /tracing/setup_overview/setup/android
                - /tracing/setup/android
              description: "Collect traces from your Android applications."
              dependencies: ["https://github.com/DataDog/dd-sdk-android/blob/master/docs/trace_collection.md"]
              further_reading:
                - link: "https://github.com/DataDog/dd-sdk-android"
                  tag: "GitHub"
                  text: "dd-sdk-android Source code"
                - link: "tracing/visualization/"
                  tag: "Documentation"
                  text: "Explore your services, resources, and traces"

      - repo_name: dd-sdk-ios
        contents:
        - action: pull-and-push-file
          branch: master
          globs:
          - 'docs/rum_collection/_index.md'
          options:
            dest_path: '/real_user_monitoring/ios/'
            file_name: '_index.md'
            front_matters:
              title: RUM iOS and tvOS Monitoring
              kind: documentation
              description: "Collect RUM data from your iOS projects."
              dependencies: ["https://github.com/DataDog/dd-sdk-ios/blob/master/docs/rum_collection/_index.md"]
              further_reading:
                - link: "https://github.com/DataDog/dd-sdk-ios"
                  tag: "GitHub"
                  text: "dd-sdk-ios Source code"
                - link: "real_user_monitoring/explorer/"
                  tag: "Documentation"
                  text: "Learn how to explore your RUM data"

        - action: pull-and-push-file
          branch: master
          globs:
          - 'docs/log_collection.md'
          options:
            dest_path: '/logs/log_collection/'
            file_name: 'ios.md'
            front_matters:
              title: iOS Log Collection
              kind: documentation
              description: "Collect logs from your iOS applications."
              dependencies: ["https://github.com/DataDog/dd-sdk-ios/blob/master/docs/log_collection.md"]
              further_reading:
                - link: "https://github.com/DataDog/dd-sdk-ios"
                  tag: "GitHub"
                  text: "dd-sdk-ios Source code"
                - link: "logs/explorer"
                  tag: "Documentation"
                  text: "Learn how to explore your logs"

        - action: pull-and-push-file
          branch: master
          globs:
          - 'docs/trace_collection.md'
          options:
            dest_path: '/tracing/trace_collection/dd_libraries/'
            file_name: 'ios.md'
            front_matters:
              title: iOS Trace Collection
              kind: documentation
              aliases:
                - /tracing/setup_overview/setup/ios/
                - /tracing/setup/ios/
              description: "Collect traces from your iOS applications."
              dependencies: ["https://github.com/DataDog/dd-sdk-ios/blob/master/docs/trace_collection.md"]
              further_reading:
                - link: "https://github.com/DataDog/dd-sdk-ios"
                  tag: "GitHub"
                  text: "dd-sdk-ios Source code"
                - link: "tracing/visualization/"
                  tag: "Documentation"
                  text: "Explore your services, resources, and traces"

        - action: pull-and-push-file
          branch: master
          globs:
          - 'docs/rum_mobile_vitals.md'
          options:
            dest_path: '/real_user_monitoring/ios/'
            file_name: 'mobile_vitals.md'
            front_matters:
              title: Mobile Vitals
              kind: documentation
              description: "Collect RUM data from your iOS projects."
              dependencies: ["https://github.com/DataDog/dd-sdk-ios/blob/master/docs/rum_mobile_vitals.md"]
              further_reading:
                - link: "https://github.com/DataDog/dd-sdk-ios"
                  tag: "GitHub"
                  text: "dd-sdk-ios Source code"
                - link: "real_user_monitoring/explorer/"
                  tag: "Documentation"
                  text: "Learn how to explore your RUM data"

        - action: pull-and-push-file
          branch: master
          globs:
          - 'docs/rum_collection/crash_reporting.md'
          options:
            dest_path: '/real_user_monitoring/error_tracking/'
            file_name: 'ios.md'
            front_matters:
              title: iOS Crash Reporting and Error Tracking
              kind: documentation
              description: "Set up Error Tracking for your iOS projects."
              dependencies: ["https://github.com/DataDog/dd-sdk-ios/blob/master/docs/rum_collection/crash_reporting.md"]
              aliases:
                - /real_user_monitoring/ios/crash_reporting/
              further_reading:
                - link: "https://github.com/DataDog/dd-sdk-ios"
                  tag: "GitHub"
                  text: "dd-sdk-ios Source code"
                - link: "https://datadoghq.com/blog/ios-crash-reporting-datadog/"
                  tag: "Blog"
                  text: "Introducing iOS Crash Reporting and Error Tracking"
                - link: "real_user_monitoring/error_tracking/"
                  tag: "Documentation"
                  text: "Learn about Error Tracking"

        - action: pull-and-push-file
          branch: master
          globs:
          - 'docs/rum_collection/swiftui.md'
          options:
            dest_path: '/real_user_monitoring/ios/'
            file_name: 'swiftui.md'
            front_matters:
              dependencies: ["https://github.com/DataDog/dd-sdk-ios/blob/master/docs/rum_collection/swiftui.md"]

        - action: pull-and-push-folder
          branch: master
          globs:
            - docs/rum_collection/*
          options:
            dest_dir: '/real_user_monitoring/ios/'
            path_to_remove: 'docs/rum_collection/'
            front_matters:
              dependencies: [ "https://github.com/DataDog/dd-sdk-ios/blob/master/docs/rum_collection/" ]

      - repo_name: dd-sdk-reactnative
        contents:
        - action: pull-and-push-file
          branch: main
          globs:
          - 'README.md'
          options:
            dest_path: '/real_user_monitoring/reactnative/'
            file_name: '_index.md'
            front_matters:
              title: React Native Monitoring
              kind: documentation
              description: "Collect RUM data from your React Native projects."
              dependencies: ["https://github.com/DataDog/dd-sdk-reactnative/blob/main/README.md"]
              further_reading:
                - link: "https://github.com/DataDog/dd-sdk-reactnative"
                  tag: "GitHub"
                  text: "dd-sdk-reactnative Source code"
                - link: "https://www.datadoghq.com/blog/react-native-monitoring/"
                  tag: "Blog"
                  text: "Monitor React Native applications"
                - link: "real_user_monitoring/explorer/"
                  tag: "Documentation"
                  text: "Learn how to explore your RUM data"
        - action: pull-and-push-file
          branch: main
          globs:
          - 'docs/advanced_configuration.md'
          options:
            dest_path: '/real_user_monitoring/reactnative/'
            file_name: 'advanced_configuration.md'
            front_matters:
              title: RUM React Native Advanced Configuration
              kind: documentation
              description: Learn about advanced configuration options for your React Native setup.
              dependencies: ["https://github.com/DataDog/dd-sdk-reactnative/blob/main/docs/advanced_configuration.md"]
              further_reading:
                - link: "https://github.com/DataDog/dd-sdk-reactnative"
                  tag: "GitHub"
                  text: "dd-sdk-reactnative Source code"
                - link: "real_user_monitoring/reactnative/"
                  tag: "Documentation"
                  text: "Learn about React Native Monitoring"
        - action: pull-and-push-file
          branch: main
          globs:
          - 'docs/rum_integrations.md'
          options:
            dest_path: '/real_user_monitoring/reactnative/'
            file_name: 'integrated_libraries.md'
            front_matters:
              title: React Native Integrated Libraries
              kind: faq
              description: "Collect RUM data from your React Native projects."
              dependencies: ["https://github.com/DataDog/dd-sdk-reactnative/blob/main/docs/rum_integrations.md"]
              further_reading:
                - link: "https://github.com/DataDog/dd-sdk-reactnative"
                  tag: "GitHub"
                  text: "dd-sdk-reactnative Source code"
                - link: "https://www.datadoghq.com/blog/react-native-monitoring/"
                  tag: "Blog"
                  text: "Monitor your React Native applications"
                - link: "real_user_monitoring/explorer/"
                  tag: "Documentation"
                  text: "Learn how to explore your RUM data"
        - action: pull-and-push-file
          branch: main
          globs:
          - 'docs/rum_mobile_vitals.md'
          options:
            dest_path: '/real_user_monitoring/reactnative/'
            file_name: 'mobile_vitals.md'
            front_matters:
              title: Mobile Vitals
              kind: documentation
              description: "Collect RUM data from your React Native projects."
              dependencies: ["https://github.com/DataDog/dd-sdk-reactnative/blob/main/docs/rum_mobile_vitals.md"]
              further_reading:
                - link: "https://github.com/DataDog/dd-sdk-reactnative"
                  tag: "GitHub"
                  text: "dd-sdk-reactnative Source code"
                - link: "real_user_monitoring/explorer/"
                  tag: "Documentation"
                  text: "Learn how to explore your RUM data"
                - link: "https://www.datadoghq.com/blog/react-native-monitoring/"
                  tag: "Blog"
                  text: "Monitor your React Native applications"
        - action: pull-and-push-file
          branch: main
          globs:
          - 'docs/expo_development.md'
          options:
            dest_path: '/real_user_monitoring/reactnative/'
            file_name: 'expo.md'
            front_matters:
              title: Expo
              kind: documentation
              description: "Monitor your React Native projects using Expo and Expo Go with Datadog."
              dependencies: ["https://github.com/DataDog/dd-sdk-reactnative/blob/main/docs/expo_development.md"]
              further_reading:
                - link: "https://github.com/DataDog/dd-sdk-reactnative"
                  tag: "GitHub"
                  text: "dd-sdk-reactnative Source code"
                - link: "real_user_monitoring/explorer/"
                  tag: "Documentation"
                  text: "Learn how to explore your RUM data"

        - action: pull-and-push-file
          branch: main
          globs:
          - 'docs/codepush.md'
          options:
            dest_path: '/real_user_monitoring/reactnative/'
            file_name: 'codepush.md'
            front_matters:
              dependencies: ["https://github.com/DataDog/dd-sdk-reactnative/blob/main/docs/codepush.md"]
              title: CodePush
              kind: documentation
              description: 'Learn how to use a client-side React Native module to interact with Appcenter Codepush and Datadog.'
              further_reading:
                - link: 'https://github.com/DataDog/dd-sdk-reactnative'
                  tag: 'GitHub'
                  text: 'dd-sdk-reactnative Source code'
                - link: 'real_user_monitoring/reactnative/'
                  tag: 'Documentation'
                  text: "Learn about React Native Monitoring"

        - action: pull-and-push-file
          branch: main
          globs:
          - 'docs/expo_crash_reporting.md'
          options:
            dest_path: '/real_user_monitoring/error_tracking/'
            file_name: 'expo.md'
            front_matters:
              dependencies: ["https://github.com/DataDog/dd-sdk-reactnative/blob/main/docs/expo_crash_reporting.md"]
              title: Expo Crash Reporting and Error Tracking
              kind: documentation
              description: Capture Expo crash reports in Datadog.
              further_reading:
              - link: 'https://www.datadoghq.com/blog/debug-android-crashes/'
                tag: 'Blog'
                text: 'Debug Android crashes faster with Datadog'
              - link: 'https://www.datadoghq.com/blog/ios-crash-reporting-datadog/'
                tag: 'Blog'
                text: 'Debug iOS crashes efficiently with Datadog'
              - link: '/real_user_monitoring/error_tracking/'
                tag: 'Documentation'
                text: 'Learn about Error Tracking'
              - link: '/real_user_monitoring/error_tracking/explorer'
                tag: 'Documentation'
                text: 'Visualize Error Tracking data in the RUM Explorer'
        - action: pull-and-push-file
          branch: main
          globs:
          - 'docs/crash_reporting.md'
          options:
            dest_path: '/real_user_monitoring/error_tracking/'
            file_name: 'reactnative.md'
            front_matters:
              title: React Native Crash Reporting and Error Tracking
              kind: documentation
              description: Set up Error Tracking for your React Native projects.
              dependencies: ["https://github.com/DataDog/dd-sdk-reactnative/blob/main/docs/crash_reporting.md"]
              further_reading:
                - link: "https://github.com/DataDog/dd-sdk-reactnative"
                  tag: "GitHub"
                  text: "dd-sdk-reactnative Source code"
                - link: "real_user_monitoring/error_tracking/"
                  tag: "Documentation"
                  text: "Learn about Error Tracking"
                - link: "https://www.datadoghq.com/blog/rum-now-offers-react-native-crash-reporting-and-error-tracking/"
                  tag: "Blog"
                  text: "RUM now offers React Native Crash Reporting and Error Tracking"

      - repo_name: dd-sdk-flutter
        contents:
        - action: pull-and-push-file
          branch: main
          globs:
          - 'packages/datadog_flutter_plugin/doc/rum/rum_collection.md'
          options:
            dest_path: '/real_user_monitoring/flutter/'
            file_name: '_index.md'
            front_matters:
              title: Flutter Monitoring
              kind: documentation
              description: "Collect RUM data from your Flutter projects."
              dependencies: ["https://github.com/DataDog/dd-sdk-flutter/blob/main/packages/datadog_flutter_plugin/doc/rum/rum_collection.md"]
              further_reading:
                - link: "https://www.datadoghq.com/blog/monitor-flutter-application-performance-with-mobile-rum/"
                  tag: "Blog"
                  text: "Monitor Flutter application performance with Datadog Mobile RUM"
                - link: "https://github.com/DataDog/dd-sdk-flutter"
                  tag: "GitHub"
                  text: "dd-sdk-flutter Source code"
                - link: "real_user_monitoring/explorer/"
                  tag: "Documentation"
                  text: "Learn how to explore your RUM data"
        - action: pull-and-push-file
          branch: main
          globs:
          - 'packages/datadog_flutter_plugin/doc/log_collection.md'
          options:
            dest_path: '/logs/log_collection/'
            file_name: 'flutter.md'
            front_matters:
              title: Flutter Log Collection
              kind: documentation
              description: "Collect Logs data from your Flutter projects."
              dependencies: ["https://github.com/DataDog/dd-sdk-flutter/blob/main/packages/datadog_flutter_plugin/doc/log_collection.md"]
              further_reading:
                - link: "https://github.com/DataDog/dd-sdk-flutter"
                  tag: "GitHub"
                  text: "dd-sdk-flutter Source code"
                - link: "logs/explorer/"
                  tag: "Documentation"
                  text: "Learn how to explore your logs"
        - action: pull-and-push-file
          branch: main
          globs:
          - 'packages/datadog_flutter_plugin/doc/common_setup.md'
          options:
            dest_path: '/real_user_monitoring/flutter/'
            file_name: 'setup.md'
            front_matters:
              title: Setup
              kind: documentation
              description: "Setup Flutter Monitoring for RUM & Session Replay or Log Management."
              dependencies: ["https://github.com/DataDog/dd-sdk-flutter/blob/main/packages/datadog_flutter_plugin/doc/common_setup.md"]
              further_reading:
                - link: "https://www.datadoghq.com/blog/monitor-flutter-application-performance-with-mobile-rum/"
                  tag: "Blog"
                  text: "Monitor Flutter application performance with Datadog Mobile RUM"
                - link: "https://github.com/DataDog/dd-sdk-flutter"
                  tag: "GitHub"
                  text: "dd-sdk-flutter Source code"
                - link: "real_user_monitoring/explorer/"
                  tag: "Documentation"
                  text: "Learn how to explore your RUM data"
        - action: pull-and-push-file
          branch: main
          globs:
          - 'packages/datadog_flutter_plugin/doc/rum/advanced_configuration.md'
          options:
            dest_path: '/real_user_monitoring/flutter/'
            file_name: 'advanced_configuration.md'
            front_matters:
              title: RUM Flutter Advanced Configuration
              kind: documentation
              description: "Learn how to configure Flutter Monitoring."
              dependencies: ["https://github.com/DataDog/dd-sdk-flutter/blob/main/packages/datadog_flutter_plugin/doc/rum/advanced_configuration.md"]
              further_reading:
                - link: "https://github.com/DataDog/dd-sdk-flutter"
                  tag: "GitHub"
                  text: "dd-sdk-flutter Source code"
                - link: "real_user_monitoring/explorer/"
                  tag: "Documentation"
                  text: "Learn how to explore your RUM data"
        - action: pull-and-push-file
          branch: main
          globs:
          - 'packages/datadog_flutter_plugin/doc/rum/data_collected.md'
          options:
            dest_path: '/real_user_monitoring/flutter/'
            file_name: 'data_collected.md'
            front_matters:
              title: RUM Flutter Data Collected
              kind: documentation
              description: "Learn about the data collected by Flutter Monitoring."
              dependencies: ["https://github.com/DataDog/dd-sdk-flutter/blob/main/packages/datadog_flutter_plugin/doc/rum/data_collected.md"]
              further_reading:
                - link: "https://github.com/DataDog/dd-sdk-flutter"
                  tag: "GitHub"
                  text: "dd-sdk-flutter Source code"
                - link: "real_user_monitoring/explorer/"
                  tag: "Documentation"
                  text: "Learn how to explore your RUM data"
        - action: pull-and-push-file
          branch: main
          globs:
          - 'packages/datadog_flutter_plugin/doc/rum/mobile_vitals.md'
          options:
            dest_path: '/real_user_monitoring/flutter/'
            file_name: 'mobile_vitals.md'
            front_matters:
              title: Mobile Vitals
              kind: documentation
              description: "Learn about mobile vitals collected by Flutter Monitoring."
              dependencies: ["https://github.com/DataDog/dd-sdk-flutter/blob/main/packages/datadog_flutter_plugin/doc/rum/mobile_vitals.md"]
              further_reading:
                - link: "https://www.datadoghq.com/blog/monitor-flutter-application-performance-with-mobile-rum/"
                  tag: "Blog"
                  text: "Monitor Flutter application performance with Datadog Mobile RUM"
                - link: "https://github.com/DataDog/dd-sdk-flutter"
                  tag: "GitHub"
                  text: "dd-sdk-flutter Source code"
                - link: "real_user_monitoring/explorer/"
                  tag: "Documentation"
                  text: "Learn how to explore your RUM data"
        - action: pull-and-push-file
          branch: main
          globs:
          - 'packages/datadog_flutter_plugin/doc/rum/otel_support.md'
          options:
            dest_path: '/real_user_monitoring/flutter/'
            file_name: 'otel_support.md'
            front_matters:
              title: OpenTelemetry Support
              kind: documentation
              description: "Learn about using OpenTelemetry with RUM Flutter."
              dependencies: ["https://github.com/DataDog/dd-sdk-flutter/blob/main/packages/datadog_flutter_plugin/doc/rum/otel_support.md"]
              further_reading:
                - link: "https://www.datadoghq.com/blog/monitor-flutter-application-performance-with-mobile-rum/"
                  tag: "Blog"
                  text: "Monitor Flutter application performance with Datadog Mobile RUM"
                - link: "https://github.com/DataDog/dd-sdk-flutter"
                  tag: "GitHub"
                  text: "dd-sdk-flutter Source code"
                - link: "real_user_monitoring/explorer/"
                  tag: "Documentation"
                  text: "Learn how to explore your RUM data"
        - action: pull-and-push-file
          branch: main
          globs:
          - 'packages/datadog_flutter_plugin/doc/troubleshooting.md'
          options:
            dest_path: '/real_user_monitoring/flutter/'
            file_name: 'troubleshooting.md'
            front_matters:
              title: Troubleshooting
              kind: documentation
              description: "Learn how to troubleshoot issues with Flutter Monitoring."
              dependencies: ["https://github.com/DataDog/dd-sdk-flutter/blob/main/packages/datadog_flutter_plugin/doc/troubleshooting.md"]
              further_reading:
                - link: "https://github.com/DataDog/dd-sdk-flutter"
                  tag: "GitHub"
                  text: "dd-sdk-flutter Source code"
                - link: "real_user_monitoring/flutter/"
                  tag: "Documentation"
                  text: "Learn about Flutter Monitoring"
        - action: pull-and-push-file
          branch: main
          globs:
          - 'packages/datadog_flutter_plugin/doc/rum/error_tracking.md'
          options:
            dest_path: '/real_user_monitoring/error_tracking/'
            file_name: 'flutter.md'
            front_matters:
              title: Flutter Crash Reporting and Error Tracking
              kind: documentation
              description: "Learn how to track Flutter errors with Error Tracking."
              dependencies: ["https://github.com/DataDog/dd-sdk-flutter/blob/main/packages/datadog_flutter_plugin/doc/rum/error_tracking.md"]
              further_reading:
                - link: "https://github.com/DataDog/dd-sdk-flutter"
                  tag: "GitHub"
                  text: "dd-sdk-flutter Source code"
                - link: "real_user_monitoring/error_tracking/"
                  tag: "Documentation"
                  text: "Learn about Error Tracking"

      - repo_name: security-monitoring
        contents:
        - action: security-rules
          branch: main
          globs:
            # old
            - "configuration/*.json"
            - "configuration/*.yaml"
            - "configuration/*.yml"
            - "configuration/*.md"
            - "runtime/**/*.json"
            - "runtime/**/*.yaml"
            - "runtime/**/*.yml"
            - "runtime/**/*.md"
            # new
            - "workload-security/backend-rules/*.yaml"
            - "workload-security/backend-rules/*.md"
            - "security-monitoring/*.json"
            - "security-monitoring/*.md"
            - "cloud-siem/**/*.json"
            - "cloud-siem/**/*.md"
            - "posture-management/**/*.json"
            - "posture-management/**/*.yaml"
            - "posture-management/**/*.yml"
            - "posture-management/**/*.md"
            - "application-security/*.json"
            - "application-security/*.md"
          options:
            dest_path: '/security/default_rules/'

      - repo_name: infrastructure-resources
        contents:
        - action: pull-and-push-folder
          branch: prod
          globs:
            - "generated/md/external/*.md"
          options:
            dest_dir: '/security/cspm/custom_rules/'
            path_to_remove: 'generated/md/external/'
            front_matters:
              disable_edit: true

      - repo_name: apps
        contents:
        - action: pull-and-push-file
          branch: master
          globs:
            - "docs/en/getting-started.md"
          options:
            dest_path: "/developers/"
            file_name: "datadog_apps.md"
            front_matters:
              dependencies: ["https://github.com/DataDog/apps/blob/master/docs/en/getting-started.md"]

      - repo_name: datadog-agent
        contents:
        - action: pull-and-push-file
          branch: main
          globs:
            - "pkg/config/config_template.yaml"
          options:
            file_name: 'agent_config.yaml'
            output_content: false
        - action: pull-and-push-folder
          branch: main
          globs:
          - 'docs/cloud-workload-security/agent_expressions.md'
          - 'docs/cloud-workload-security/backend.md'
          options:
            dest_dir: '/security/cloud_workload_security/'
            path_to_remove: 'docs/cloud-workload-security/'

      - repo_name: dd-source
        contents:
        - action: workflows
          branch: main
          globs:
            - "domains/workflow/actionplatform/apps/tools/manifest_generator/manifest.schema.json"
            - "domains/workflow/actionplatform/apps/wf-actions-worker/src/runner/bundles/com.datadoghq.*/manifest.json"
          options:
            dest_path: '/workflows/actions_catalog/'
            bundle_excludes:
              - "com.datadoghq.test"
              - "com.datadoghq.sample"<|MERGE_RESOLUTION|>--- conflicted
+++ resolved
@@ -1,6 +1,6 @@
 ---
 - config:
-    cache_enabled: true
+    cache_enabled: false
 
 - data:
     - org_name: jenkinsci
@@ -403,202 +403,6 @@
               aliases:
                 - /synthetics/cicd_integrations/circleci_orb
 
-<<<<<<< HEAD
-  - repo_name: dd-sdk-android
-    contents:
-    - action: pull-and-push-file
-      branch: master
-      globs:
-      - 'docs/rum_getting_started.md'
-      options:
-        dest_path: '/real_user_monitoring/android/'
-        file_name: '_index.md'
-        front_matters:
-          dependencies: ["https://github.com/DataDog/dd-sdk-android/blob/master/docs/rum_getting_started.md"]
-          title: RUM Android and Android TV Monitoring
-          kind: documentation
-          further_reading:
-            - link: "https://github.com/DataDog/dd-sdk-android"
-              tag: "Github"
-              text: "dd-sdk-android Source code"
-            - link: "/real_user_monitoring"
-              tag: "Documentation"
-              text: "Explore Datadog RUM"
-    - action: pull-and-push-file
-      branch: master
-      globs:
-      - 'docs/mobile_data_collected.md'
-      options:
-        dest_path: '/real_user_monitoring/android/'
-        file_name: 'data_collected.md'
-        front_matters:
-          dependencies: ["https://github.com/DataDog/dd-sdk-android/blob/master/docs/mobile_data_collected.md"]
-          title: RUM Android Data Collected
-          kind: documentation
-          further_reading:
-            - link: "https://github.com/DataDog/dd-sdk-android"
-              tag: "GitHub"
-              text: "dd-sdk-android Source code"
-            - link: "/real_user_monitoring"
-              tag: "Documentation"
-              text: "Explore Datadog RUM"
-    - action: pull-and-push-file
-      branch: master
-      globs:
-      - 'docs/configure_rum_android_sdk.md'
-      options:
-        dest_path: '/real_user_monitoring/android/'
-        file_name: 'advanced_configuration.md'
-        front_matters:
-          dependencies: ["https://github.com/DataDog/dd-sdk-android/blob/master/docs/configure_rum_android_sdk.md"]
-          title: RUM Android Advanced Configuration
-          kind: documentation
-          further_reading:
-            - link: "https://github.com/DataDog/dd-sdk-android"
-              tag: "GitHub"
-              text: "dd-sdk-android Source code"
-            - link: "/real_user_monitoring"
-              tag: "Documentation"
-              text: "Explore Datadog RUM"
-    - action: pull-and-push-file
-      branch: master
-      globs:
-      - 'docs/rum_mobile_vitals.md'
-      options:
-        dest_path: '/real_user_monitoring/android/'
-        file_name: 'mobile_vitals.md'
-        front_matters:
-          dependencies: ["https://github.com/DataDog/dd-sdk-android/blob/master/docs/rum_mobile_vitals.md"]
-          title: Mobile Vitals
-          description: Discover insights about your iOS application's health and performance.
-          kind: documentation
-          further_reading:
-            - link: "https://github.com/DataDog/dd-sdk-android"
-              tag: "GitHub"
-              text: "dd-sdk-android Source code"
-            - link: "https://www.datadoghq.com/blog/monitor-mobile-vitals-datadog/"
-              tag: "Blog"
-              text: "Monitor Mobile Vitals in Datadog"
-    - action: pull-and-push-file
-      branch: master
-      globs:
-      - 'docs/web_view_tracking.md'
-      options:
-        dest_path: '/real_user_monitoring/android/'
-        file_name: 'web_view_tracking.md'
-    - action: pull-and-push-file
-      branch: master
-      globs:
-      - 'docs/integrated_libraries_android.md'
-      options:
-        dest_path: '/real_user_monitoring/android/'
-        file_name: 'integrated_libraries.md'
-        front_matters:
-          dependencies: ["https://github.com/DataDog/dd-sdk-android/blob/master/docs/integrated_libraries_android.md"]
-          title: Android Integrated Libraries
-          kind: documentation
-          further_reading:
-            - link: "https://github.com/DataDog/dd-sdk-android"
-              tag: "GitHub"
-              text: "dd-sdk-android Source code"
-            - link: "/real_user_monitoring"
-              tag: "Documentation"
-              text: "Explore Datadog RUM"
-    - action: pull-and-push-file
-      branch: master
-      globs:
-      - 'docs/troubleshooting_android.md'
-      options:
-        dest_path: '/real_user_monitoring/android/'
-        file_name: 'troubleshooting.md'
-        front_matters:
-          dependencies: ["https://github.com/DataDog/dd-sdk-android/blob/master/docs/troubleshooting_android.md"]
-          title: Troubleshooting
-          kind: documentation
-          further_reading:
-            - link: "https://github.com/DataDog/dd-sdk-android"
-              tag: "GitHub"
-              text: "dd-sdk-android Source code"
-            - link: "/real_user_monitoring"
-              tag: "Documentation"
-              text: "Explore Real User Monitoring"
-  - repo_name: browser-sdk
-    contents:
-    - action: pull-and-push-file
-      branch: main
-      globs:
-      - 'packages/rum/README.md'
-      options:
-        dest_path: '/real_user_monitoring/browser/'
-        file_name: '_index.md'
-        front_matters:
-          dependencies: ["https://github.com/DataDog/browser-sdk/blob/main/packages/rum/README.md"]
-          title: RUM Browser Monitoring
-          kind: documentation
-          aliases:
-            - /real_user_monitoring/setup
-          further_reading:
-            - link: '/real_user_monitoring/explorer/'
-              tag: 'Documentation'
-              text: 'Learn about the RUM Explorer'
-            - link: '/logs/log_collection/javascript/'
-              tag: 'Documentation'
-              text: 'Learn about the Datadog Browser SDK for Logs'
-    - action: pull-and-push-file
-      branch: main
-      globs:
-      - 'packages/logs/README.md'
-      options:
-        dest_path: '/logs/log_collection/'
-        file_name: 'javascript.md'
-        front_matters:
-          dependencies: ["https://github.com/DataDog/browser-sdk/blob/main/packages/logs/README.md"]
-          title: Browser Log Collection
-          kind: documentation
-          aliases:
-          - /logs/log_collection/web_browser
-          algolia:
-            tags:
-              - 'browser logs'
-  - repo_name: dd-sdk-android-gradle-plugin
-    contents:
-    - action: pull-and-push-file
-      branch: main
-      globs:
-      - 'docs/upload_mapping_file.md'
-      options:
-        dest_path: '/real_user_monitoring/error_tracking/'
-        file_name: 'android.md'
-        front_matters:
-          dependencies: ["https://github.com/DataDog/dd-sdk-android-gradle-plugin/blob/main/docs/upload_mapping_file.md"]
-          title: Android Crash Reporting and Error Tracking
-          kind: documentation
-          further_reading:
-          - link: 'https://www.datadoghq.com/blog/debug-android-crashes/'
-            tag: 'Blog'
-            text: 'Debug Android crashes faster with Datadog'
-          - link: '/real_user_monitoring/error_tracking/'
-            tag: 'Documentation'
-            text: 'Learn about Error Tracking'
-          - link: '/real_user_monitoring/error_tracking/explorer'
-            tag: 'Documentation'
-            text: 'Visualize Error Tracking data in the RUM Explorer'
-  - repo_name: datadog-cloudformation-resources
-    contents:
-    - action: pull-and-push-file
-      branch: master
-      globs:
-      - 'README.md'
-      options:
-        dest_path: '/integrations/guide/'
-        file_name: 'amazon_cloudformation.md'
-        front_matters:
-          dependencies: ["https://github.com/DataDog/datadog-cloudformation-resources/blob/master/README.md"]
-          title: Datadog-Amazon CloudFormation
-          kind: documentation
-          aliases:
-            - /developers/amazon_cloudformation/
-=======
       - repo_name: dd-sdk-android
         contents:
         - action: pull-and-push-file
@@ -752,6 +556,8 @@
               kind: documentation
               aliases:
               - /logs/log_collection/web_browser
+              algolia:
+                tags: ['browser logs']
       - repo_name: dd-sdk-android-gradle-plugin
         contents:
         - action: pull-and-push-file
@@ -790,7 +596,6 @@
               kind: documentation
               aliases:
                 - /developers/amazon_cloudformation/
->>>>>>> 6839152b
 
       - repo_name: dd-sdk-android
         contents:
