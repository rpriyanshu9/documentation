--- conflicted
+++ resolved
@@ -792,16 +792,11 @@
               tag: "Documentation"
               text: "Learn how to explore your RUM data"
     - action: pull-and-push-file
-<<<<<<< HEAD
       branch: louiszawadzki/rumm-2326/add-expo-plugin-for-mapping-files
-=======
-      branch: main
->>>>>>> 2f0dfa6e
       globs:
       - 'docs/crash_reporting.md'
       options:
         dest_path: '/real_user_monitoring/error_tracking/'
-<<<<<<< HEAD
         file_name: 'expo.md'
         front_matters:
           dependencies: ["https://github.com/DataDog/dd-sdk-android-gradle-plugin/blob/louiszawadzki/rumm-2326/add-expo-plugin-for-mapping-files/docs/crash_reporting.md"]
@@ -822,7 +817,6 @@
           - link: '/real_user_monitoring/error_tracking/explorer'
             tag: 'Documentation'
             text: 'Visualize Error Tracking data in the RUM Explorer'
-=======
         file_name: 'reactnative.md'
         front_matters:
           title: React Native Crash Reporting and Error Tracking
@@ -837,7 +831,6 @@
             - link: "real_user_monitoring/error_tracking/"
               tag: "Documentation"
               text: "Learn about Error Tracking"  
->>>>>>> 2f0dfa6e
           
   - repo_name: dd-sdk-flutter
     contents:
