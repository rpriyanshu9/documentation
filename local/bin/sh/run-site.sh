#!/usr/bin/env sh

RUN_SERVER=${RUN_SERVER:=false}
FETCH_INTEGRATIONS=${FETCH_INTEGRATIONS:=false}
DOGWEB=${DOGWEB:=false}
INTEGRATIONS_CORE=${INTEGRATIONS_CORE:=false}
GITHUB_TOKEN=${GITHUB_TOKEN:="false"}
RUN_GULP=${RUN_GULP:=true}
CREATE_I18N_PLACEHOLDERS=${CREATE_I18N_PLACEHOLDERS:=false}
RENDER_SITE_TO_DISK=${RENDER_SITE_TO_DISK:=false}


if [ ${RUN_SERVER} == true ]; then

	# gulp
	if [ ${RUN_GULP} == true ]; then
		echo "checking that node modules are installed and up-to-date"
		npm install || echo "arch conflicting detected. removing modules and trying again" && rm -rf node_modules && npm install
        echo "starting gulp build"
        gulp build
        sleep 5
	fi

	# integrations
	if [ ${FETCH_INTEGRATIONS} == true ]; then
		args=""
		if [ ${DOGWEB} != "false" ]; then
			args="${args} --dogweb ${DOGWEB}"
		fi
		if [ ${INTEGRATIONS_CORE} != "false" ]; then
			args="${args} --integrations ${INTEGRATIONS_CORE}"
		fi
		if [ ${GITHUB_TOKEN} != "false" ]; then
			args="${args} --token ${GITHUB_TOKEN}"
		fi
		integrations_sync.py ${args}
	fi

	# placeholders
	if [ ${CREATE_I18N_PLACEHOLDERS} == true ]; then
		echo "creating i18n placeholder pages."
		placehold_translations.py -c "config.yaml" -f "content/"
	fi

	# hugo
	args=""
	if [ ${RENDER_SITE_TO_DISK} != "false" ]; then
		args="${args} --renderToDisk"
	fi
<<<<<<< HEAD
	hugo server &
	sleep 5
	if [ ${RUN_GULP} == true ]; then
		gulp watch
	fi
=======
	hugo server ${args} &
	sleep 5

	if [ ${RUN_GULP} == true ]; then
		echo "gulp watch..."
		gulp watch
	fi

>>>>>>> 6d647546
else
	exit 0
fi<|MERGE_RESOLUTION|>--- conflicted
+++ resolved
@@ -47,13 +47,6 @@
 	if [ ${RENDER_SITE_TO_DISK} != "false" ]; then
 		args="${args} --renderToDisk"
 	fi
-<<<<<<< HEAD
-	hugo server &
-	sleep 5
-	if [ ${RUN_GULP} == true ]; then
-		gulp watch
-	fi
-=======
 	hugo server ${args} &
 	sleep 5
 
@@ -62,7 +55,6 @@
 		gulp watch
 	fi
 
->>>>>>> 6d647546
 else
 	exit 0
 fi