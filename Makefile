# make
.PHONY: clean clean-all clean-build clean-exe clean-integrations clean-auto-doc clean-node clean-virt help start stop
.DEFAULT_GOAL := help
PY3=$(shell if [ `which pyenv` ]; then \
				if [ `pyenv which python3` ]; then \
					printf `pyenv which python3`; \
				fi \
			elif command -v python3 > /dev/null 2>&1; then \
				printf "python3"; \
			else printf "false"; \
			fi)
IMAGE_VERSION="latest"

# config
CONFIG_FILE := Makefile.config
ifeq ($(wildcard $(CONFIG_FILE)),)
	$(error $(CONFIG_FILE) not found. See $(CONFIG_FILE).example.)
endif
include $(CONFIG_FILE)

help:
	@perl -nle'print $& if m{^[a-zA-Z_-]+:.*?## .*$$}' $(MAKEFILE_LIST) | sort | awk 'BEGIN {FS = ":.*?## "}; {printf "\033[36m%-25s\033[0m %s\n", $$1, $$2}'

clean: stop  ## clean all make installs.
	@echo "cleaning up..."
	make clean-build
	make clean-integrations
	make clean-auto-doc

clean-all: stop  ## clean everything.
	make clean-build
	make clean-exe
	make clean-integrations
	make clean-auto-doc
	make clean-node
	make clean-virt

clean-build:  ## remove build artifacts.
	@if [ -d public ]; then rm -r public; fi

clean-exe:  ## remove execs.
	@rm -rf ${EXE_LIST}

clean-integrations:  ## remove built integrations files.
	@rm -rf ./integrations_data/
	@if [ -d data/integrations ]; then \
		find ./data/integrations -type f -maxdepth 1 \
	    -a -not -name '*.fr.yaml' \
	    -exec rm -rf {} \; ;fi
	@if [ -d data/service_checks ]; then \
		find ./data/service_checks -type f -maxdepth 1 \
	    -a -not -name '*.fr.json' \
	    -exec rm -rf {} \; ;fi
	@find ./content/en/integrations -type f -maxdepth 1 \
	    -a -not -name '_index.md' \
		-a -not -name 'adobe_experience_manager.md' \
		-a -not -name 'alcide.md' \
	    -a -not -name 'amazon_guardduty.md' \
	    -a -not -name 'amazon_vpc.md' \
			-a -not -name 'amazon_eks_fargate.md' \
	    -a -not -name 'amazon_cloudhsm.md' \
<<<<<<< HEAD
	    -a -not -name 'pivotal_platform.md' \
=======
			-a -not -name 'carbon_black.md' \
	    -a -not -name 'cloud_foundry.md' \
>>>>>>> ee20253d
		  -a -not -name 'cloudability.md' \
	    -a -not -name 'cloudcheckr.md' \
		  -a -not -name 'fluentbit.md' \
			-a -not -name 'iam_access_analyzer.md' \
	    -a -not -name 'integration_sdk.md' \
	    -a -not -name 'jenkins.md' \
	    -a -not -name 'journald.md' \
	    -a -not -name 'kubernetes.md' \
			-a -not -name 'lacework.md' \
	    -a -not -name 'marklogic.md' \
	    -a -not -name 'nxlog.md' \
	    -a -not -name 'rss.md' \
	    -a -not -name 'rsyslog.md' \
	    -a -not -name 'sidekiq.md' \
	    -a -not -name 'sinatra.md' \
	    -a -not -name 'stunnel.md' \
	    -a -not -name 'syslog_ng.md' \
	    -a -not -name 'system.md' \
	    -a -not -name 'tcprtt.md' \
	    -a -not -name 'uwsgi.md' \
	    -a -not -name '*.fr.md' \
	    -exec rm -rf {} \;

clean-auto-doc: ##remove all doc automatically created
	@if [ -d content/en/developers/integrations ]; then \
	find ./content/en/developers/integrations -type f -maxdepth 1 -exec rm -rf {} \; ;fi
	@if [ content/en/agent/basic_agent_usage/heroku.md ]; then \
	rm -f content/en/agent/basic_agent_usage/heroku.md ;fi
	@if [ content/en/tracing/setup/ruby.md ]; then \
	rm -f content/en/tracing/setup/ruby.md ;fi
	@if [ content/en/developers/amazon_cloudformation.md ]; then \
	rm -f content/en/developers/amazon_cloudformation.md ;fi

clean-node:  ## remove node_modules.
	@if [ -d node_modules ]; then rm -r node_modules; fi

clean-virt:  ## remove python virtual env.
	@if [ -d ${VIRENV} ]; then rm -rf $(VIRENV); fi

hugpython: hugpython/bin/activate  ## build virtualenv used for tests.

hugpython/bin/activate: local/etc/requirements3.txt  ## start python virtual environment.
	@if [ ${PY3} != "false" ]; then \
		test -x ${VIRENV}/bin/pip || ${PY3} -m venv --clear ${VIRENV}; \
		$(VIRENV)/bin/pip install -r local/etc/requirements3.txt; \
	else printf "\e[93mPython 3 is required to fetch integrations and run tests.\033[0m Try https://github.com/pyenv/pyenv.\n"; fi

source-helpers: hugpython  ## source the helper functions used in build, test, deploy.
	@mkdir -p ${EXEDIR}
	@find ${LOCALBIN}/*  -type f -exec cp {} ${EXEDIR} \;
	@cp -r local/githooks/* .git/hooks

start: clean source-helpers ## start the webpack/hugo server.
	@echo "starting up..."
	@if [ ${PY3} != "false" ]; then \
		source ${VIRENV}/bin/activate;  \
		FETCH_INTEGRATIONS=${FETCH_INTEGRATIONS} \
		GITHUB_TOKEN=${GITHUB_TOKEN} \
		RUN_SERVER=${RUN_SERVER} \
		CREATE_I18N_PLACEHOLDERS=${CREATE_I18N_PLACEHOLDERS} \
		CONFIGURATION_FILE=${CONFIGURATION_FILE} \
		run-site.sh; \
	else \
		FETCH_INTEGRATIONS="false" \
		CREATE_I18N_PLACEHOLDERS="false" \
		RUN_SERVER=${RUN_SERVER} \
		run-site.sh; fi

stop:  ## stop wepack watch/hugo server.
	@echo "stopping previous..."
	@pkill -x webpack || true
	@pkill -x hugo server --renderToDisk || true<|MERGE_RESOLUTION|>--- conflicted
+++ resolved
@@ -59,12 +59,7 @@
 	    -a -not -name 'amazon_vpc.md' \
 			-a -not -name 'amazon_eks_fargate.md' \
 	    -a -not -name 'amazon_cloudhsm.md' \
-<<<<<<< HEAD
 	    -a -not -name 'pivotal_platform.md' \
-=======
-			-a -not -name 'carbon_black.md' \
-	    -a -not -name 'cloud_foundry.md' \
->>>>>>> ee20253d
 		  -a -not -name 'cloudability.md' \
 	    -a -not -name 'cloudcheckr.md' \
 		  -a -not -name 'fluentbit.md' \
