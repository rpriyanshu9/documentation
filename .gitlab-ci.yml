stages:
  - build
  - post-deploy
  - cleanup

variables:
  PREVIEW_CONFIG: "config/preview.yaml"
  LIVE_CONFIG: "config/live.yaml"
  ARTIFACT_RESOURCE: "public"
  LIVE_DOMAIN: "https://docs.datadoghq.com/"
  PREVIEW_DOMAIN: "https://docs-staging.datadoghq.com/"
<<<<<<< HEAD

=======
>>>>>>> ce8bab45

# ================== copy scripts =============== #
before_script:
  - find local/bin/ -type f -exec cp {} /usr/local/bin \;  # load scripts
  - find local/etc/ -type f -exec cp {} /etc \;  # load configs
  - source /usr/local/bin/helpers.sh  # source helpers so they are available in the container

# ================== templates ================== #
.base_template: &base_template
  tags:
    - "runner:main"
    - "size:large"
  only:
    - branches

# ================== preview ================== #
# If the branch has a name of <slack-user>/<feature-name> then ci will build a preview site
build_preview:
  <<: *base_template
  stage: build
  environment: "preview"
  variables:
    URL: ${PREVIEW_DOMAIN}
    CONFIG: ${PREVIEW_CONFIG}
    MESSAGE: ":gift_heart: Your preview site is available!\nNow running tests..."
  script:
    - post_dd_event "documentation deploy ${CI_COMMIT_REF_NAME} started" "${CI_PROJECT_URL}/pipelines/${CI_PIPELINE_ID}" "info"
    - version_static_assets
    - sync_integration_descriptions
    - sync_integration_metrics
    - code_block_udpate
    - build_hugo_site
    - minify_html
    - collect_static_assets
    - push_site_to_s3
    - notify_slack "<https://github.com/DataDog/documentation/commit/${CI_COMMIT_SHA}|${CI_COMMIT_REF_NAME}> is ready for preview. <${CI_PROJECT_URL}/pipelines/${CI_PIPELINE_ID}| checks running>." "#31b834"
    - remove_static_from_repo
    - create_artifact
  only:
    - /.+?\/[a-zA-Z0-9_-]+/

test_preview_images:
  <<: *base_template
  stage: post-deploy
  environment: "preview"
  variables:
    URL: ${PREVIEW_DOMAIN}
  script:
    - pull_artifact_from_s3
    - test_site_links "images" "${URL}" "True" "False" "True"
  only:
    - /.+?\/[a-zA-Z0-9_-]+/

test_preview_static:
  <<: *base_template
  stage: post-deploy
  environment: "preview"
  variables:
    URL: ${PREVIEW_DOMAIN}
  script:
    - pull_artifact_from_s3
    - test_site_links "static" "${URL}" "True" "False" "True"
  only:
    - /.+?\/[a-zA-Z0-9_-]+/

test_preview_links:
  <<: *base_template
  stage: post-deploy
  environment: "preview"
  variables:
    URL: ${PREVIEW_DOMAIN}
  script:
    - pull_artifact_from_s3
    - test_site_links "links" "${URL}" "True" "False" "True"
  only:
    - /.+?\/[a-zA-Z0-9_-]+/

# ================== live ================== #
build_live:
  <<: *base_template
  stage: build
  environment: "live"
  variables:
    CONFIG: ${LIVE_CONFIG}
    URL: ${LIVE_DOMAIN}
  script:
    - post_dd_event "documentation deploy ${CI_COMMIT_REF_NAME} started" "${CI_PROJECT_URL}/pipelines/${CI_PIPELINE_ID}" "info"
    - notify_slack "<https://github.com/DataDog/documentation/commit/${CI_COMMIT_SHA}|${CI_COMMIT_SHA:0:8}> sent to gitlab for production deployment. <${CI_PROJECT_URL}/pipelines/${CI_PIPELINE_ID}|details>" "#FFD700"
    - version_static_assets
    - sync_integration_descriptions
    - sync_integration_metrics
    - code_block_udpate
    - build_hugo_site
    - minify_html
    - collect_static_assets
    - push_site_to_s3
    - create_artifact
  only:
    - master

test_live_images:
  <<: *base_template
  stage: post-deploy
  environment: "live"
  variables:
    URL: ${LIVE_DOMAIN}
  script:
    - pull_artifact_from_s3
    - test_site_links "images" "${URL}" "True" "False" "True"
  only:
    - master

test_live_links:
  <<: *base_template
  stage: post-deploy
  environment: "live"
  variables:
    URL: ${LIVE_DOMAIN}
  script:
    - pull_artifact_from_s3
    - test_site_links "links" "${URL}" "True" "False" "True"
  only:
    - master

test_live_static:
  <<: *base_template
  stage: post-deploy
  environment: "live"
  variables:
    URL: ${LIVE_DOMAIN}
  script:
    - pull_artifact_from_s3
    - test_site_links "static" "${URL}" "True" "False" "True"
  only:
    - master

index_algolia:
  <<: *base_template
  stage: post-deploy
  environment: "live"
  script:
    - pull_artifact_from_s3
    - index_algolia
  only:
    - master

rollback_live:
  <<: *base_template
  stage: cleanup
  environment: "live"
  when: on_failure
  script:
    - rollback_env
  only:
    - master

tag_successful_live_pipeline:
  <<: *base_template
  stage: cleanup
  environment: "live"
  when: on_success
  script:
    - tag_successful_pipeline
  only:
    - master

post_success_event_to_dd_live:
  <<: *base_template
  stage: cleanup
  environment: "live"
  when: on_success
  script:
    - post_dd_event "documentation deploy ${CI_COMMIT_REF_NAME} succeeded" "${CI_PROJECT_URL}/pipelines/${CI_PIPELINE_ID}" "success"
    - post_dd_metric "documentation.pipeline.completed" "1" "" "success"
  only:
    - master

post_failure_event_to_dd_live:
  <<: *base_template
  stage: cleanup
  environment: "live"
  when: on_failure
  script:
    - post_dd_event "documentation deploy ${CI_COMMIT_REF_NAME} failed" "${CI_PROJECT_URL}/pipelines/${CI_PIPELINE_ID}" "error"
    - post_dd_metric "documentation.pipeline.completed" "0" "" "failure"
  only:
    - master<|MERGE_RESOLUTION|>--- conflicted
+++ resolved
@@ -9,10 +9,6 @@
   ARTIFACT_RESOURCE: "public"
   LIVE_DOMAIN: "https://docs.datadoghq.com/"
   PREVIEW_DOMAIN: "https://docs-staging.datadoghq.com/"
-<<<<<<< HEAD
-
-=======
->>>>>>> ce8bab45
 
 # ================== copy scripts =============== #
 before_script:
