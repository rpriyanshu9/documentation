--- conflicted
+++ resolved
@@ -158,25 +158,7 @@
     - "runner:main"
   stage: post-deploy
   environment: "preview"
-<<<<<<< HEAD
   allow_failure: true
-=======
-  timeout: 2h 30m
-  before_script:
-    - "[ -f /usr/local/bin/helpers.sh ] && source /usr/local/bin/helpers.sh"  # source helpers
-  script:
-    - |-
-      echo APPLICATION_ID=$(get_secret 'ci.documentation.algolia_preview_application_id') > .env
-      echo API_KEY=$(get_secret 'ci.documentation.algolia_preview_api_key') >> .env
-      export DISPLAY=:99
-      Xvfb :99 -ac &
-      echo "n" | docsearch run ./local/etc/algolia/docs_datadoghq_preview.json
-  dependencies:
-    - build_preview
-  when: manual
-  only:
-    - /.+?\/[a-zA-Z0-9_-]+/
->>>>>>> ce501a07
   interruptible: true
   script:
     - yarn add atomic-algolia@https://s3.amazonaws.com/origin-static-assets/corp-node-packages/master/atomic-algolia-v0.3.29.tgz
