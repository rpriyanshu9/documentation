--- conflicted
+++ resolved
@@ -27,11 +27,7 @@
 
 # ================== templates ================== #
 .base_template: &base_template
-<<<<<<< HEAD
   image: 486234852809.dkr.ecr.us-east-1.amazonaws.com/ci/corp-ci:zach_use-node-cache
-=======
-  image: 486234852809.dkr.ecr.us-east-1.amazonaws.com/ci/corp-ci:master
->>>>>>> 47546757
   tags:
     - "runner:main"
     - "size:large"
@@ -46,9 +42,9 @@
     <<: *cache
   script:
     - yarn install --frozen-lockfile
-  # only:
-  #   changes:
-  #     - yarn.lock
+  only:
+    changes:
+      - yarn.lock
 
 # ================== preview ================== #
 # If the branch has a name of <slack-user>/<feature-name> then ci builds a preview site
