--- conflicted
+++ resolved
@@ -107,15 +107,11 @@
     - create_artifact_untracked
     - chmod +x ./local/bin/py/missing_metrics.py && ./local/bin/py/missing_metrics.py -k $(get_secret 'dd-demo-api-key') -p $(get_secret 'dd-demo-app-key') -a $(get_secret 'dd_api_key') -b $(get_secret 'dd-app-key')
   artifacts:
-<<<<<<< HEAD
-    paths:
-      - ${ARTIFACT_RESOURCE}
-=======
     when: on_success
     paths:
       - local/etc/docsdatadoghq.json
+      - ${ARTIFACT_RESOURCE}
     expire_in: 1 week
->>>>>>> 84beb935
   only:
     - master
 
