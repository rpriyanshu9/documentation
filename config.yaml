--- conflicted
+++ resolved
@@ -573,30 +573,17 @@
           parent: menu_references_logs
         # LOGS - Subnav end
 
-<<<<<<< HEAD
         - identifier: menu_references_videos
           name: "Videos"
           url: "/videos/"
           pre: "nav_start"
           weight: 120
-        - identifier: menu_references_glossary
-          name: "Glossary"
-          url: "/glossary/"
-          pre: "nav_glossary"
-          weight: 120
-=======
-#        - identifier: menu_references_videos
-#          name: "Videos"
-#          url: "/videos/"
-#          pre: "nav_start"
-#          weight: 120
-#          hide: true
 #        - identifier: menu_references_glossary
 #          name: "Glossary"
 #          url: "/glossary/"
 #          pre: "nav_glossary"
 #          weight: 120
->>>>>>> ce8bab45
+
         - identifier: menu_references_faq
           name: "FAQ"
           url: "/faq/"
