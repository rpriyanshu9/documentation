title: "Docs"
baseURL: "http://localhost:1313/"
metadataformat: "yaml"

canonifyURLs: true
pygmentsuseclasses: true

# taxonomies
taxonomies:
  tag: "tags"
  video: "videos"
  example: "examples"
preserveTaxonomyNames: true

# language
defaultContentLanguage: "en"
defaultContentLanguageInSubdir: false

languages:
  en:
    #languageName: "English"
    #languageCode: "en-US"
    disclaimer: ""
    weight: 0
    menu:

# Home Page
      main_references:
        - identifier: menu_references_api
          url: "api/"
          weight: 0
        - identifier: menu_references_getting_started
          url: "getting_started/"
          weight: 30
        - identifier: menu_references_agent
          url: "agent/"
          weight: 40
        - identifier: menu_references_integrations
          url: "integrations/"
          weight: 50
        - identifier: menu_references_graphing
          url: "graphing/"
<<<<<<< HEAD
=======
          weight: 50
        - identifier: menu_references_infrastructure
          name: ""
          url: "infrastructure/"
>>>>>>> 6d647546
          weight: 60
        - identifier: menu_references_monitoring
          url: "monitors/"
          weight: 70
        - identifier: menu_references_tracing
          url: "tracing/"
          weight: 80
        - identifier: menu_references_account_management
          url: "account_management/"
          weight: 90
        - identifier: menu_references_developers
          url: "developers/"
          weight: 100
        - identifier: menu_references_videos
          url: "videos/"
          weight: 110
        - identifier: menu_references_faq
          url: "faq/"
          weight: 120
        - identifier: menu_references_help
          url: "help/"
          weight: 130

# Getting Started
      gettingstartednav:
        - identifier: customnav_gettingstartednav
          url: "#"
          weight: 10
        - identifier: customnav_gettingstartednav_index
          url: "getting_started/"
          weight: 20
        - identifier: customnav_gettingstartednav_overview
          url: "getting_started/overview/"
          weight: 20

# AGENT

      agentnav:
        - identifier: customnav_agentnav
          url: "#"
          weight: 10
        - identifier: customnav_agentnav_index
          url: "agent/"
          weight: 20
        - identifier: customnav_agentnav_agent_checks
          url: "agent/agent_checks/"
          weight: 30
        - identifier: customnav_agentnav_autodiscovery
          url: "agent/autodiscovery/"
          weight: 40
        - identifier: customnav_agentnav_faq
          url: "agent/faq/"
          weight: 50
        - identifier: customnav_agentnav_installcoreextra
          url: "agent/installcoreextra/"
          weight: 60
        - identifier: customnav_agentnav_logs
          url: "agent/logs/"
          weight: 70
        - identifier: customnav_agentnav_tagging
          url: "agent/tagging/"
          weight: 80

      basic_agent:
        - identifier: amazonlinux
          name: "Amazon Linux"
          url: agent/basic_agent_usage/amazonlinux/
          weight: 10

        - identifier: centos
          name: "CentOs"
          url: agent/basic_agent_usage/centos/
          weight: 20

        - identifier: docker
          name: "CoreOS/Docker"
          url: agent/basic_agent_usage/docker/
          weight: 30

        - identifier: deb
          name: "Debian"
          url: agent/basic_agent_usage/deb/
          weight: 40
        
        - identifier: customnav_agentnav_install_debian_5
          url: "agent/basic_agent_usage/install_debian_5/"
          weight: 60
        
        - identifier: fedora
          name: "Fedora"
          url: agent/basic_agent_usage/fedora/
          weight: 50

        - identifier: osx
          name: "Mac OS X"
          url: agent/basic_agent_usage/osx/
          weight: 60

        - identifier: redhat
          name: "Red Hat"
          url: agent/basic_agent_usage/redhat/
          weight: 70

        - identifier: ubuntu
          name: "Ubuntu"
          url: agent/basic_agent_usage/ubuntu/
          weight: 80

        - identifier: windows
          name: "Windows"
          url: agent/basic_agent_usage/windows/
          weight: 90

        - identifier: source
          name: "From Source"
          url: agent/basic_agent_usage/source/
          weight: 100

# Tracing

      tracingnav:
        - identifier: customnav_tracingnav_tracing
          url: "#"
          weight: 10

        - identifier: customnav_tracingnav_install
          url: tracing/
          weight: 20

        - identifier: customnav_tracingnav_terminology
          url: tracing/terminology/
          weight: 30

        - identifier: customnav_tracingnav_environments
          url: tracing/environments/
          weight: 40

        - identifier: customnav_tracingnav_faq
          url: tracing/faq/
          weight: 50

        - identifier: customnav_tracingnav_help
          url: tracing/help/
          weight: 60

        - identifier: customnav_tracingnav_langs
          url: #
          weight: 70

        - identifier: customnav_tracingnav_go
          url: tracing/go/
          weight: 80

        - identifier: customnav_tracingnav_python
          url: tracing/python/
          weight: 90

        - identifier: customnav_tracingnav_ruby
          url: tracing/ruby/
          weight: 100

        - identifier: customnav_tracingnav_api
          url: tracing/api/
          weight: 110

<<<<<<< HEAD
# Graphing
      graphingnav:
        - identifier: customnav_graphingnav
          url: "#"
          weight: 10
        - identifier: customnav_graphingnav_index
          url: "graphing/"
          weight: 20
        - identifier: customnav_graphingnav_events
          url: "graphing/events/"
          weight: 30
        - identifier: customnav_graphingnav_dashboards
          url: "graphing/dashboards/"
          weight: 40
        - identifier: customnav_graphingnav_infrastructure
          url: "graphing/infrastructure/"
          weight: 50
        - identifier: customnav_graphingnav_metrics
          url: "graphing/metrics/"
          weight: 60
        - identifier: customnav_graphingnav_notebooks
          url: "graphing/notebooks/"
          weight: 70
        - identifier: customnav_graphingnav_miscellaneous
          url: "graphing/miscellaneous/"
          weight: 80

=======
>>>>>>> 6d647546
      infrastructurenav:
        - identifier: customnav_infrastructurenav
          url: "#"
          weight: 10
        - identifier: customnav_infrastructurenav_infrastructure_list
<<<<<<< HEAD
          url: "graphing/infrastructure/"
          weight: 20
        - identifier: customnav_infrastructurenav_hostmap
          url: "graphing/infrastructure/hostmap/"
          weight: 30
        - identifier: customnav_infrastructurenav_livecontainers
          url: "graphing/infrastructure/livecontainers/"
          weight: 40
        - identifier: customnav_infrastructurenav_process
          url: "graphing/infrastructure/process/"
          weight: 50
 # Logs         
=======
          url: "infrastructure/"
          weight: 20
        - identifier: customnav_infrastructurenav_hostmap
          url: "infrastructure/hostmap"
          weight: 30
        - identifier: customnav_infrastructurenav_livecontainers
          url: "infrastructure/livecontainers"
          weight: 40
        - identifier: customnav_infrastructurenav_process
          url: "infrastructure/process"
          weight: 50
          
>>>>>>> 6d647546
      lognav:
        - identifier: customnav_lognav
          url: "#"
          weight: 10
        - identifier: customnav_lognav_collection
          url: logs/
          weight: 20
        - identifier: customnav_lognav_explore
          url: logs/explore/
          weight: 30
        - identifier: customnav_lognav_processing
          url: logs/processing/
          weight: 40
        - identifier: customnav_lognav_parsing
          url: logs/parsing/
          weight: 50

<<<<<<< HEAD
# Monitors

      monitornav:
        - identifier: customnav_monitornav
          url: "#"
          weight: 10
        - identifier: customnav_monitornav_index
          url: "monitors/"
          weight: 20
        - identifier: customnav_monitornav_monitor_types
          url: "monitors/monitor_types/"
          weight: 30
        - identifier: customnav_monitornav_manage_monitor
          url: "monitors/manage_monitor/"
          weight: 40
        - identifier: customnav_monitornav_check_summary
          url: "monitors/check_summary/"
          weight: 50
        - identifier: customnav_monitornav_notifications
          url: "monitors/notifications/"
          weight: 60
        - identifier: customnav_monitornav_downtimes
          url: "monitors/downtimes/"
          weight: 70
        - identifier: customnav_monitornav_faq
          url: "monitors/faq/"
          weight: 80

      monitortypenav:
        - identifier: customnav_monitortypenav
          url: "#"
          weight: 10
        - identifier: customnav_monitortypenav_index
          url: "monitors/monitor_types/"
          weight: 10
        - identifier: customnav_monitortypenav_anomaly
          url: "monitors/monitor_types/anomaly/"
          weight: 20
        - identifier: customnav_monitortypenav_apm
          url: "monitors/monitor_types/apm/"
          weight: 30
        - identifier: customnav_monitortypenav_composite
          url: "monitors/monitor_types/composite/"
          weight: 40
        - identifier: customnav_monitortypenav_custom_check
          url: "monitors/monitor_types/custom_check/"
          weight: 50
        - identifier: customnav_monitortypenav_event
          url: "monitors/monitor_types/event/"
          weight: 60
        - identifier: customnav_monitortypenav_host
          url: "monitors/monitor_types/host/"
          weight: 70
        - identifier: customnav_monitortypenav_integration
          url: "monitors/monitor_types/integration/"
          weight: 80
        - identifier: customnav_monitortypenav_metric
          url: "monitors/monitor_types/metric/"
          weight: 90
        - identifier: customnav_monitortypenav_network
          url: "monitors/monitor_types/network/"
          weight: 100
        - identifier: customnav_monitortypenav_outlier
          url: "monitors/monitor_types/outlier/"
          weight: 110
        - identifier: customnav_monitortypenav_process
          url: "monitors/monitor_types/process/"
          weight: 120

# Account management 
      accountmanagementnav:
        - identifier: customnav_accountmanagementnav
          url: "#"
          weight: 10
        - identifier: customnav_accountmanagementnav_index
          url: "account_management/"
          weight: 20
        - identifier: customnav_accountmanagementnav_team
          url: "account_management/team/"
          weight: 30
        - identifier: customnav_accountmanagementnav_settings
          url: "account_management/settings/"
          weight: 40
        - identifier: customnav_accountmanagementnav_saml
          url: "account_management/saml/"
          weight: 50
        - identifier: customnav_accountmanagementnav_multi_account
          url: "account_management/multi_account/"
          weight: 60
        - identifier: customnav_accountmanagementnav_faq
          url: "account_management/faq/"
          weight: 70

# Developers

      developersnav:
        - identifier: customnav_developersnav
          url: "#"
          weight: 10

        - identifier: customnav_developersnav_index
          url: "developers/"
          weight: 20

        - identifier: customnav_developersnav_api
          url: "api/"
          weight: 30

        - identifier: customnav_developersnav_dogstatsd
          url: "developers/dogstatsd/"
          weight: 40        

        - identifier: customnav_developersnav_libraries
          url: "developers/libraries/"
          weight: 50

        - identifier: customnav_developersnav_integration_sdk
          url: "developers/integration_sdk/"
          weight: 60

        - identifier: customnav_developersnav_metrics
          url: "developers/metrics/"
          weight: 70

        - identifier: customnav_developersnav_metrictypes
          url: "developers/metrictypes/"
          weight: 80

        - identifier: customnav_developersnav_new_integration
          url: "developers/new_integration/"
          weight: 90

        - identifier: customnav_developersnav_testing
          url: "developers/testing/"
          weight: 100

        - identifier: customnav_developersnav_units
          url: "developers/units/"
          weight: 110
=======
>>>>>>> 6d647546
  ja:
    #languagename: "日本語"
    weight: 1
    disclaimer: "アクセスいただきありがとうございます。こちらのページは現在英語のみのご用意となっております。引き続き日本語化の範囲を広げてまいりますので、皆様のご理解のほどよろしくお願いいたします。"
    menu:
     # Home Page
      main_references:
        - identifier: menu_references_api
          url: "api/"
          weight: 0
        - identifier: menu_references_getting_started
          url: "getting_started/"
          weight: 30
        - identifier: menu_references_agent
          url: "agent/"
          weight: 40
        - identifier: menu_references_integrations
          url: "integrations/"
          weight: 50
        - identifier: menu_references_graphing
          url: "graphing/"
<<<<<<< HEAD
=======
          weight: 50
        - identifier: menu_references_infrastructure
          name: ""
          url: "infrastructure/"
>>>>>>> 6d647546
          weight: 60
        - identifier: menu_references_monitoring
          url: "monitors/"
          weight: 70
        - identifier: menu_references_tracing
          url: "tracing/"
          weight: 80
        - identifier: menu_references_account_management
          url: "account_management/"
          weight: 90
        - identifier: menu_references_developers
          url: "developers/"
          weight: 100
        - identifier: menu_references_videos
          url: "videos/"
          weight: 110
        - identifier: menu_references_faq
          url: "faq/"
          weight: 120
        - identifier: menu_references_help
          url: "help/"
          weight: 130

# Getting Started
      gettingstartednav:
        - identifier: customnav_gettingstartednav
          url: "#"
          weight: 10
        - identifier: customnav_gettingstartednav_index
          url: "getting_started/"
          weight: 20
        - identifier: customnav_gettingstartednav_overview
          url: "getting_started/overview/"
          weight: 20

# AGENT

      agentnav:
        - identifier: customnav_agentnav
          url: "#"
          weight: 10
        - identifier: customnav_agentnav_index
          url: "agent/"
          weight: 20
        - identifier: customnav_agentnav_agent_checks
          url: "agent/agent_checks/"
          weight: 30
        - identifier: customnav_agentnav_autodiscovery
          url: "agent/autodiscovery/"
          weight: 40
        - identifier: customnav_agentnav_faq
          url: "agent/faq/"
          weight: 50
        - identifier: customnav_agentnav_installcoreextra
          url: "agent/installcoreextra/"
          weight: 60
        - identifier: customnav_agentnav_logs
          url: "agent/logs/"
          weight: 70
        - identifier: customnav_agentnav_tagging
          url: "agent/tagging/"
          weight: 80

      basic_agent:
        - identifier: amazonlinux
          name: "Amazon Linux"
          url: agent/basic_agent_usage/amazonlinux/
          weight: 10

        - identifier: centos
          name: "CentOs"
          url: agent/basic_agent_usage/centos/
          weight: 20

        - identifier: docker
          name: "CoreOS/Docker"
          url: agent/basic_agent_usage/docker/
          weight: 30

        - identifier: deb
          name: "Debian"
          url: agent/basic_agent_usage/deb/
          weight: 40
        
        - identifier: customnav_agentnav_install_debian_5
          url: "agent/basic_agent_usage/install_debian_5/"
          weight: 60
        
        - identifier: fedora
          name: "Fedora"
          url: agent/basic_agent_usage/fedora/
          weight: 50

        - identifier: osx
          name: "Mac OS X"
          url: agent/basic_agent_usage/osx/
          weight: 60

        - identifier: redhat
          name: "Red Hat"
          url: agent/basic_agent_usage/redhat/
          weight: 70

        - identifier: ubuntu
          name: "Ubuntu"
          url: agent/basic_agent_usage/ubuntu/
          weight: 80

        - identifier: windows
          name: "Windows"
          url: agent/basic_agent_usage/windows/
          weight: 90

        - identifier: source
          name: "From Source"
          url: agent/basic_agent_usage/source/
          weight: 100

# Tracing

      tracingnav:
        - identifier: customnav_tracingnav_tracing
          url: "#"
          weight: 10

        - identifier: customnav_tracingnav_install
          url: tracing/
          weight: 20

        - identifier: customnav_tracingnav_terminology
          url: tracing/terminology/
          weight: 30

        - identifier: customnav_tracingnav_environments
          url: tracing/environments/
          weight: 40

        - identifier: customnav_tracingnav_faq
          url: tracing/faq/
          weight: 50

        - identifier: customnav_tracingnav_help
          url: tracing/help/
          weight: 60

        - identifier: customnav_tracingnav_langs
          url: #
          weight: 70

        - identifier: customnav_tracingnav_go
          url: tracing/go/
          weight: 80

        - identifier: customnav_tracingnav_python
          url: tracing/python/
          weight: 90

        - identifier: customnav_tracingnav_ruby
          url: tracing/ruby/
          weight: 100

        - identifier: customnav_tracingnav_api
          url: tracing/api/
          weight: 110

# Graphing
      graphingnav:
        - identifier: customnav_graphingnav
          url: "#"
          weight: 10
        - identifier: customnav_graphingnav_index
          url: "graphing/"
          weight: 20
        - identifier: customnav_graphingnav_events
          url: "graphing/events/"
          weight: 30
        - identifier: customnav_graphingnav_dashboards
          url: "graphing/dashboards/"
          weight: 40
        - identifier: customnav_graphingnav_infrastructure
          url: "graphing/infrastructure/"
          weight: 50
        - identifier: customnav_graphingnav_metrics
          url: "graphing/metrics/"
          weight: 60
        - identifier: customnav_graphingnav_notebooks
          url: "graphing/notebooks/"
          weight: 70
        - identifier: customnav_graphingnav_miscellaneous
          url: "graphing/miscellaneous/"
          weight: 80

      infrastructurenav:
        - identifier: customnav_infrastructurenav
          url: "#"
          weight: 10
        - identifier: customnav_infrastructurenav_infrastructure_list
          url: "graphing/infrastructure/"
          weight: 20
        - identifier: customnav_infrastructurenav_hostmap
          url: "graphing/infrastructure/hostmap/"
          weight: 30
        - identifier: customnav_infrastructurenav_livecontainers
          url: "graphing/infrastructure/livecontainers/"
          weight: 40
        - identifier: customnav_infrastructurenav_process
          url: "graphing/infrastructure/process/"
          weight: 50
 # Logs         
      lognav:
        - identifier: customnav_lognav
          url: "#"
          weight: 10
        - identifier: customnav_lognav_collection
          url: logs/
          weight: 20
        - identifier: customnav_lognav_explore
          url: logs/explore/
          weight: 30
        - identifier: customnav_lognav_processing
          url: logs/processing/
          weight: 40
        - identifier: customnav_lognav_parsing
          url: logs/parsing/
          weight: 50

# Monitors

      monitornav:
        - identifier: customnav_monitornav
          url: "#"
          weight: 10
        - identifier: customnav_monitornav_index
          url: "monitors/"
          weight: 20
        - identifier: customnav_monitornav_monitor_types
          url: "monitors/monitor_types/"
          weight: 30
        - identifier: customnav_monitornav_manage_monitor
          url: "monitors/manage_monitor/"
          weight: 40
        - identifier: customnav_monitornav_check_summary
          url: "monitors/check_summary/"
          weight: 50
        - identifier: customnav_monitornav_notifications
          url: "monitors/notifications/"
          weight: 60
        - identifier: customnav_monitornav_downtimes
          url: "monitors/downtimes/"
          weight: 70
        - identifier: customnav_monitornav_faq
          url: "monitors/faq/"
          weight: 80

      monitortypenav:
        - identifier: customnav_monitortypenav
          url: "#"
          weight: 10
        - identifier: customnav_monitortypenav_index
          url: "monitors/monitor_types/"
          weight: 10
        - identifier: customnav_monitortypenav_anomaly
          url: "monitors/monitor_types/anomaly/"
          weight: 20
        - identifier: customnav_monitortypenav_apm
          url: "monitors/monitor_types/apm/"
          weight: 30
        - identifier: customnav_monitortypenav_composite
          url: "monitors/monitor_types/composite/"
          weight: 40
        - identifier: customnav_monitortypenav_custom_check
          url: "monitors/monitor_types/custom_check/"
          weight: 50
        - identifier: customnav_monitortypenav_event
          url: "monitors/monitor_types/event/"
          weight: 60
        - identifier: customnav_monitortypenav_host
          url: "monitors/monitor_types/host/"
          weight: 70
        - identifier: customnav_monitortypenav_integration
          url: "monitors/monitor_types/integration/"
          weight: 80
        - identifier: customnav_monitortypenav_metric
          url: "monitors/monitor_types/metric/"
          weight: 90
        - identifier: customnav_monitortypenav_network
          url: "monitors/monitor_types/network/"
          weight: 100
        - identifier: customnav_monitortypenav_outlier
          url: "monitors/monitor_types/outlier/"
          weight: 110
        - identifier: customnav_monitortypenav_process
          url: "monitors/monitor_types/process/"
          weight: 120

# Account management 
      accountmanagementnav:
        - identifier: customnav_accountmanagementnav
          url: "#"
          weight: 10
        - identifier: customnav_accountmanagementnav_index
          url: "account_management/"
          weight: 20
        - identifier: customnav_accountmanagementnav_team
          url: "account_management/team/"
          weight: 30
        - identifier: customnav_accountmanagementnav_settings
          url: "account_management/settings/"
          weight: 40
        - identifier: customnav_accountmanagementnav_saml
          url: "account_management/saml/"
          weight: 50
        - identifier: customnav_accountmanagementnav_multi_account
          url: "account_management/multi_account/"
          weight: 60
        - identifier: customnav_accountmanagementnav_faq
          url: "account_management/faq/"
          weight: 70

# Developers

      developersnav:
        - identifier: customnav_developersnav
          url: "#"
          weight: 10

        - identifier: customnav_developersnav_index
          url: "developers/"
          weight: 20

        - identifier: customnav_developersnav_api
          url: "api/"
          weight: 30

        - identifier: customnav_developersnav_dogstatsd
          url: "developers/dogstatsd/"
          weight: 40        

        - identifier: customnav_developersnav_libraries
          url: "developers/libraries/"
          weight: 50

        - identifier: customnav_developersnav_integration_sdk
          url: "developers/integration_sdk/"
          weight: 60

        - identifier: customnav_developersnav_metrics
          url: "developers/metrics/"
          weight: 70

        - identifier: customnav_developersnav_metrictypes
          url: "developers/metrictypes/"
          weight: 80

        - identifier: customnav_developersnav_new_integration
          url: "developers/new_integration/"
          weight: 90

        - identifier: customnav_developersnav_testing
          url: "developers/testing/"
          weight: 100

        - identifier: customnav_developersnav_units
          url: "developers/units/"
          weight: 110

      infrastructurenav:
        - identifier: customnav_infrastructurenav
          url: "#"
          weight: 10
        - identifier: customnav_infrastructurenav_hostnames
          url: "infrastructure/"
          weight: 20
        - identifier: customnav_infrastructurenav_hostmap
          url: "infrastructure/hostmap"
          weight: 30
        - identifier: customnav_infrastructurenav_livecontainers
          url: "infrastructure/livecontainers"
          weight: 40
        - identifier: customnav_infrastructurenav_process
          url: "infrastructure/process"
          weight: 50
          
      lognav:
        - identifier: customnav_lognav
          url: "#"
          weight: 10
        - identifier: customnav_lognav_collection
          url: logs/
          weight: 20
        - identifier: customnav_lognav_explore
          url: logs/explore/
          weight: 30
        - identifier: customnav_lognav_processing
          url: logs/processing/
          weight: 40
        - identifier: customnav_lognav_parsing
          url: logs/parsing/
          weight: 50

params:
  environment: local
  img_url: "http://localhost:1313/"
  corp_url: "https://www.datadoghq.com/"
  imgix:
    header_jpg: "?ch=Width&fit=max&fm=jpg&auto=format&lossless=true"
    header_png: "?ch=Width&fit=max&fm=png&auto=format&lossless=1"
    header_gif: "?ch=Width,Save-Data&fm=gif"
    jpg: "?fm=jpg&auto=format&lossless=true"
    png: "?fm=png&auto=format&lossless=1"
    gif: ""
  static_url: "http://localhost:1313/"
  code_languages:
    - display_name: Python
      key: python
    - display_name: Ruby
      key: ruby
    - display_name: Curl
      key: console
  footer_scripts:
    - snowplow: false
    - marketo: false
    - adroll: false
  home:
      meta_image: datadog_logo_share_tt.png
      meta_title: Getting Started with Datadog
      meta_description: See metrics from all of your apps, tools &amp; services in one place with Datadog&#039;s cloud monitoring as a service solution. Try it for free.<|MERGE_RESOLUTION|>--- conflicted
+++ resolved
@@ -40,13 +40,6 @@
           weight: 50
         - identifier: menu_references_graphing
           url: "graphing/"
-<<<<<<< HEAD
-=======
-          weight: 50
-        - identifier: menu_references_infrastructure
-          name: ""
-          url: "infrastructure/"
->>>>>>> 6d647546
           weight: 60
         - identifier: menu_references_monitoring
           url: "monitors/"
@@ -212,7 +205,6 @@
           url: tracing/api/
           weight: 110
 
-<<<<<<< HEAD
 # Graphing
       graphingnav:
         - identifier: customnav_graphingnav
@@ -240,14 +232,11 @@
           url: "graphing/miscellaneous/"
           weight: 80
 
-=======
->>>>>>> 6d647546
       infrastructurenav:
         - identifier: customnav_infrastructurenav
           url: "#"
           weight: 10
         - identifier: customnav_infrastructurenav_infrastructure_list
-<<<<<<< HEAD
           url: "graphing/infrastructure/"
           weight: 20
         - identifier: customnav_infrastructurenav_hostmap
@@ -260,20 +249,6 @@
           url: "graphing/infrastructure/process/"
           weight: 50
  # Logs         
-=======
-          url: "infrastructure/"
-          weight: 20
-        - identifier: customnav_infrastructurenav_hostmap
-          url: "infrastructure/hostmap"
-          weight: 30
-        - identifier: customnav_infrastructurenav_livecontainers
-          url: "infrastructure/livecontainers"
-          weight: 40
-        - identifier: customnav_infrastructurenav_process
-          url: "infrastructure/process"
-          weight: 50
-          
->>>>>>> 6d647546
       lognav:
         - identifier: customnav_lognav
           url: "#"
@@ -291,7 +266,6 @@
           url: logs/parsing/
           weight: 50
 
-<<<<<<< HEAD
 # Monitors
 
       monitornav:
@@ -431,8 +405,6 @@
         - identifier: customnav_developersnav_units
           url: "developers/units/"
           weight: 110
-=======
->>>>>>> 6d647546
   ja:
     #languagename: "日本語"
     weight: 1
@@ -454,13 +426,6 @@
           weight: 50
         - identifier: menu_references_graphing
           url: "graphing/"
-<<<<<<< HEAD
-=======
-          weight: 50
-        - identifier: menu_references_infrastructure
-          name: ""
-          url: "infrastructure/"
->>>>>>> 6d647546
           weight: 60
         - identifier: menu_references_monitoring
           url: "monitors/"
@@ -826,40 +791,6 @@
         - identifier: customnav_developersnav_units
           url: "developers/units/"
           weight: 110
-
-      infrastructurenav:
-        - identifier: customnav_infrastructurenav
-          url: "#"
-          weight: 10
-        - identifier: customnav_infrastructurenav_hostnames
-          url: "infrastructure/"
-          weight: 20
-        - identifier: customnav_infrastructurenav_hostmap
-          url: "infrastructure/hostmap"
-          weight: 30
-        - identifier: customnav_infrastructurenav_livecontainers
-          url: "infrastructure/livecontainers"
-          weight: 40
-        - identifier: customnav_infrastructurenav_process
-          url: "infrastructure/process"
-          weight: 50
-          
-      lognav:
-        - identifier: customnav_lognav
-          url: "#"
-          weight: 10
-        - identifier: customnav_lognav_collection
-          url: logs/
-          weight: 20
-        - identifier: customnav_lognav_explore
-          url: logs/explore/
-          weight: 30
-        - identifier: customnav_lognav_processing
-          url: logs/processing/
-          weight: 40
-        - identifier: customnav_lognav_parsing
-          url: logs/parsing/
-          weight: 50
 
 params:
   environment: local
