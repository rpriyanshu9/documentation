platforms:
  - name: amazonlinux
    link: "agent/basic_agent_usage/amazonlinux/"
    image: "platform_amazonlinux.png"
  - name: centos
    link: "agent/basic_agent_usage/centos/"
    image: "platform_centos.png"
  - name: deb
    link: "agent/basic_agent_usage/deb/"
    image: "platform_debian.png"
  - name: docker
    link: "agent/docker/"
    image: "platform_docker.png"
  - name: fedora
    link: "agent/basic_agent_usage/fedora/"
    image: "platform_fedora.png"
  - name: heroku
    link: "agent/basic_agent_usage/heroku/"
    image: "platform_heroku.png"
  - name: kubernetes
<<<<<<< HEAD
    link: "agent/kubernetes/"
    image: "platform_kubernetes.png"
=======
    link: agent/kubernetes/
    image: platform_kubernetes.png
>>>>>>> 5dbd5152
  - name: osx
    link: "agent/basic_agent_usage/osx/"
    image: "platform_macosx.png"
  - name: redhat
    link: "agent/basic_agent_usage/redhat/"
    image: "platform_redhat.png"
  - name: suse
    link: "agent/basic_agent_usage/suse/"
    image: "platform_suse.png"
  - name: ubuntu
    link: "agent/basic_agent_usage/ubuntu/"
    image: "platform_ubuntu.png"
  - name: windows
<<<<<<< HEAD
    link: "agent/basic_agent_usage/windows/"
    image: "platform_windows.png"
  - name: aix
    link: "agent/basic_agent_usage/aix/"
    image: "platform_aix.png"
  - name: source
    link: "agent/basic_agent_usage/source/"
    image: "platform_fromsource.png"
gs:
  - name: osx
    link: "https://app.datadoghq.com/account/settings#agent/mac"
    image: "platform_macosx.png"
  - name: windows
    link: "https://app.datadoghq.com/account/settings#agent/windows"
    image: "platform_windows.png"
  - name: deb
    link: "https://app.datadoghq.com/account/settings#agent/debian"
    image: "platform_debian.png"
  - name: ubuntu
    link: "https://app.datadoghq.com/account/settings#agent/ubuntu"
    image: "platform_ubuntu.png"
  - name: amazonlinux
    link: "https://app.datadoghq.com/account/settings#agent/aws"
    image: "platform_amazonlinux.png"
  - name: centos
    link: "https://app.datadoghq.com/account/settings#agent/centos"
    image: "platform_centos.png"
  - name: redhat
    link: "https://app.datadoghq.com/account/settings#agent/centos"
    image: "platform_redhat.png"
  - name: fedora
    link: "https://app.datadoghq.com/account/settings#agent/fedora"
    image: "platform_fedora.png"
  - name: suse
    link: "https://app.datadoghq.com/account/settings#agent/suse"
    image: "platform_suse.png"
  - name: aix
    link: "https://app.datadoghq.com/account/settings#agent/aix"
    image: "platform_aix.png"
  - name: coreos
    link: "https://app.datadoghq.com/account/settings#agent/coreos"
    image: "platform_coreos.png"
  - name: docker
    link: "https://app.datadoghq.com/account/settings#agent/docker"
    image: "platform_docker.png"
  - name: kubernetes
    link: "https://app.datadoghq.com/account/settings#agent/kubernetes"
    image: "platform_kubernetes.png"
  - name: openshift
    link: "https://app.datadoghq.com/account/settings#agent/openshift"
    image: "platform_openshift.png"
  - name: chef
    link: "https://app.datadoghq.com/account/settings#agent/chef"
    image: "platform_chef.png"
  - name: puppet
    link: "https://app.datadoghq.com/account/settings#agent/puppet"
    image: "platform_puppet.png"
  - name: ansible
    link: "https://app.datadoghq.com/account/settings#agent/ansible"
    image: "platform_ansible.png"
  - name: cloud_foundry
    link: "https://app.datadoghq.com/account/settings#agent/cloud_foundry"
    image: "platform_cloud_foundry.png"
  - name: heroku
    link: "agent/basic_agent_usage/heroku/"
    image: "platform_heroku.png"
  - name: source
    link: "https://app.datadoghq.com/account/settings#agent/source"
    image: "platform_fromsource.png"
=======
    link: agent/basic_agent_usage/windows/
    image: platform_windows.png
  - name: aix
    link: agent/basic_agent_usage/aix/
    image: platform_aix.png
  - name: source
    link: agent/basic_agent_usage/source/
    image: platform_fromsource.png
gs:
  - name: osx
    link: 'https://app.datadoghq.com/account/settings#agent/mac'
    image: platform_macosx.png
  - name: windows
    link: 'https://app.datadoghq.com/account/settings#agent/windows'
    image: platform_windows.png
  - name: deb
    link: 'https://app.datadoghq.com/account/settings#agent/debian'
    image: platform_debian.png
  - name: ubuntu
    link: 'https://app.datadoghq.com/account/settings#agent/ubuntu'
    image: platform_ubuntu.png
  - name: amazonlinux
    link: 'https://app.datadoghq.com/account/settings#agent/aws'
    image: platform_amazonlinux.png
  - name: centos
    link: 'https://app.datadoghq.com/account/settings#agent/centos'
    image: platform_centos.png
  - name: redhat
    link: 'https://app.datadoghq.com/account/settings#agent/centos'
    image: platform_redhat.png
  - name: fedora
    link: 'https://app.datadoghq.com/account/settings#agent/fedora'
    image: platform_fedora.png
  - name: suse
    link: 'https://app.datadoghq.com/account/settings#agent/suse'
    image: platform_suse.png
  - name: aix
    link: 'https://app.datadoghq.com/account/settings#agent/aix'
    image: platform_aix.png
  - name: coreos
    link: 'https://app.datadoghq.com/account/settings#agent/coreos'
    image: platform_coreos.png
  - name: docker
    link: 'https://app.datadoghq.com/account/settings#agent/docker'
    image: platform_docker.png
  - name: kubernetes
    link: 'https://app.datadoghq.com/account/settings#agent/kubernetes'
    image: platform_kubernetes.png
  - name: openshift
    link: 'https://app.datadoghq.com/account/settings#agent/openshift'
    image: platform_openshift.png
  - name: chef
    link: 'https://app.datadoghq.com/account/settings#agent/chef'
    image: platform_chef.png
  - name: puppet
    link: 'https://app.datadoghq.com/account/settings#agent/puppet'
    image: platform_puppet.png
  - name: ansible
    link: 'https://app.datadoghq.com/account/settings#agent/ansible'
    image: platform_ansible.png
  - name: cloud_foundry
    link: 'https://app.datadoghq.com/account/settings#agent/cloud_foundry'
    image: platform_cloud_foundry.png
  - name: heroku
    link: agent/basic_agent_usage/heroku/
    image: platform_heroku.png
  - name: source
    link: 'https://app.datadoghq.com/account/settings#agent/source'
    image: platform_fromsource.png
>>>>>>> 5dbd5152
<|MERGE_RESOLUTION|>--- conflicted
+++ resolved
@@ -1,114 +1,38 @@
 platforms:
   - name: amazonlinux
-    link: "agent/basic_agent_usage/amazonlinux/"
-    image: "platform_amazonlinux.png"
+    link: agent/basic_agent_usage/amazonlinux/
+    image: platform_amazonlinux.png
   - name: centos
-    link: "agent/basic_agent_usage/centos/"
-    image: "platform_centos.png"
+    link: agent/basic_agent_usage/centos/
+    image: platform_centos.png
   - name: deb
-    link: "agent/basic_agent_usage/deb/"
-    image: "platform_debian.png"
+    link: agent/basic_agent_usage/deb/
+    image: platform_debian.png
   - name: docker
-    link: "agent/docker/"
-    image: "platform_docker.png"
+    link: agent/docker/
+    image: platform_docker.png
   - name: fedora
-    link: "agent/basic_agent_usage/fedora/"
-    image: "platform_fedora.png"
+    link: agent/basic_agent_usage/fedora/
+    image: platform_fedora.png
   - name: heroku
-    link: "agent/basic_agent_usage/heroku/"
-    image: "platform_heroku.png"
+    link: agent/basic_agent_usage/heroku/
+    image: platform_heroku.png
   - name: kubernetes
-<<<<<<< HEAD
-    link: "agent/kubernetes/"
-    image: "platform_kubernetes.png"
-=======
     link: agent/kubernetes/
     image: platform_kubernetes.png
->>>>>>> 5dbd5152
   - name: osx
-    link: "agent/basic_agent_usage/osx/"
-    image: "platform_macosx.png"
+    link: agent/basic_agent_usage/osx/
+    image: platform_macosx.png
   - name: redhat
-    link: "agent/basic_agent_usage/redhat/"
-    image: "platform_redhat.png"
+    link: agent/basic_agent_usage/redhat/
+    image: platform_redhat.png
   - name: suse
-    link: "agent/basic_agent_usage/suse/"
-    image: "platform_suse.png"
+    link: agent/basic_agent_usage/suse/
+    image: platform_suse.png
   - name: ubuntu
-    link: "agent/basic_agent_usage/ubuntu/"
-    image: "platform_ubuntu.png"
+    link: agent/basic_agent_usage/ubuntu/
+    image: platform_ubuntu.png
   - name: windows
-<<<<<<< HEAD
-    link: "agent/basic_agent_usage/windows/"
-    image: "platform_windows.png"
-  - name: aix
-    link: "agent/basic_agent_usage/aix/"
-    image: "platform_aix.png"
-  - name: source
-    link: "agent/basic_agent_usage/source/"
-    image: "platform_fromsource.png"
-gs:
-  - name: osx
-    link: "https://app.datadoghq.com/account/settings#agent/mac"
-    image: "platform_macosx.png"
-  - name: windows
-    link: "https://app.datadoghq.com/account/settings#agent/windows"
-    image: "platform_windows.png"
-  - name: deb
-    link: "https://app.datadoghq.com/account/settings#agent/debian"
-    image: "platform_debian.png"
-  - name: ubuntu
-    link: "https://app.datadoghq.com/account/settings#agent/ubuntu"
-    image: "platform_ubuntu.png"
-  - name: amazonlinux
-    link: "https://app.datadoghq.com/account/settings#agent/aws"
-    image: "platform_amazonlinux.png"
-  - name: centos
-    link: "https://app.datadoghq.com/account/settings#agent/centos"
-    image: "platform_centos.png"
-  - name: redhat
-    link: "https://app.datadoghq.com/account/settings#agent/centos"
-    image: "platform_redhat.png"
-  - name: fedora
-    link: "https://app.datadoghq.com/account/settings#agent/fedora"
-    image: "platform_fedora.png"
-  - name: suse
-    link: "https://app.datadoghq.com/account/settings#agent/suse"
-    image: "platform_suse.png"
-  - name: aix
-    link: "https://app.datadoghq.com/account/settings#agent/aix"
-    image: "platform_aix.png"
-  - name: coreos
-    link: "https://app.datadoghq.com/account/settings#agent/coreos"
-    image: "platform_coreos.png"
-  - name: docker
-    link: "https://app.datadoghq.com/account/settings#agent/docker"
-    image: "platform_docker.png"
-  - name: kubernetes
-    link: "https://app.datadoghq.com/account/settings#agent/kubernetes"
-    image: "platform_kubernetes.png"
-  - name: openshift
-    link: "https://app.datadoghq.com/account/settings#agent/openshift"
-    image: "platform_openshift.png"
-  - name: chef
-    link: "https://app.datadoghq.com/account/settings#agent/chef"
-    image: "platform_chef.png"
-  - name: puppet
-    link: "https://app.datadoghq.com/account/settings#agent/puppet"
-    image: "platform_puppet.png"
-  - name: ansible
-    link: "https://app.datadoghq.com/account/settings#agent/ansible"
-    image: "platform_ansible.png"
-  - name: cloud_foundry
-    link: "https://app.datadoghq.com/account/settings#agent/cloud_foundry"
-    image: "platform_cloud_foundry.png"
-  - name: heroku
-    link: "agent/basic_agent_usage/heroku/"
-    image: "platform_heroku.png"
-  - name: source
-    link: "https://app.datadoghq.com/account/settings#agent/source"
-    image: "platform_fromsource.png"
-=======
     link: agent/basic_agent_usage/windows/
     image: platform_windows.png
   - name: aix
@@ -177,5 +101,4 @@
     image: platform_heroku.png
   - name: source
     link: 'https://app.datadoghq.com/account/settings#agent/source'
-    image: platform_fromsource.png
->>>>>>> 5dbd5152
+    image: platform_fromsource.png