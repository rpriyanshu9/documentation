--- conflicted
+++ resolved
@@ -104,9 +104,10 @@
             url: "agent/autodiscovery/management"
           - name: "Troubleshooting"
             url: "agent/autodiscovery/troubleshooting"
+          - name: "Endpoints Checks"
+            url: "agent/autodiscovery/endpointschecks"
           - name: "Cluster Checks"
             url: "agent/autodiscovery/clusterchecks"
-<<<<<<< HEAD
       - name: "Log Collection "
         url: "agent/logs"
         children:
@@ -114,10 +115,6 @@
             url: "agent/logs/advanced_log_collection"
           - name: "Proxy"
             url: "agent/logs/proxy"
-=======
-          - name: "Endpoints Checks"
-            url: "agent/autodiscovery/endpointschecks"
->>>>>>> c471af0d
       - name: "Proxy"
         url: "agent/proxy"
       ## Upgrade to Agent v6
