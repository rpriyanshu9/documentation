heading: Welcome to Datadog Docs!

guides:
    # There can be only 3 guides in this section
  - title: Install the Agent
    desc: Collect events and metrics from your hosts that send data to Datadog.
    link_text: Getting Started with the Agent
    link: getting_started/agent/
  - title: Set Up Integrations
<<<<<<< HEAD
    desc: Learn how to collect metrics, traces and logs with more than 500 integrations.
    link_text: View Guides
=======
    desc: Gather metrics, traces, and logs with over 450 built-in integrations to send to Datadog.
    link_text: Getting Started with Integrations
>>>>>>> 7f4174d8
    link: getting_started/integrations/
  - title: Get Started in App
    desc: Visualize the data collected in Datadog and create dashboards, alerts, monitors, and more.
    link_text: Getting Started in Datadog
    link: getting_started/application/

nav_sections:
    # For a better rendering, sections should include sub-sections with multiple of 4.
  - nav_section:
    - name: 'Platform'
    - navtiles:
      - title: Agent
        link: agent/
        icon: agent-fill
        desc: Install and configure the Datadog Agent to collect and send data
      - title: Integrations
        link: integrations/
        icon: integrations
        desc: Gather data about your applications, services, and systems
      - title: Dashboards
        link: dashboards/
        icon: dashboard
        desc: Visualize, analyze, and generate insights about your data
      - title: Infrastructure
        link: infrastructure/
        icon: host-map
        desc: Track your hosts, containers, processes, and serverless functions
      - title: Events
        link: events/
        icon: events
        desc: Track notable changes and alerts in your applications and infrastructure
      - title: Metrics
        link: metrics/
        icon: metric
        desc: Explore, search, and create distributions for your metrics
      - title: Alerting
        link: monitors/
        icon: monitor
        desc: Create, edit, and manage your monitors and notifications
      - title: APM & Continuous Profiler
        link: tracing/
        icon: apm
        desc: Explore out-of-the-box performance dashboards and distributed traces
      - title: Log Management
        link: logs/
        icon: log
        desc: Process, monitor, and archive your ingested logs 
      - title: Security Platform
        link: security_platform/
        icon: security-platform
        desc: Detect threats and misconfigurations in your applications and infrastructure
      - title: Synthetic Monitoring
        link: synthetics/
        icon: synthetics
        desc: Ensure uptime, flag regional issues, and test application performance
      - title: RUM & Session Replay
        link: real_user_monitoring/
        icon: rum
        desc: Capture, observe, and analyze the user experience of your applications
      - title: Network Monitoring
        link: network_monitoring/
        icon: network
        desc: Use tagged objects to collect and graph data about your network traffic
      - title: Serverless
        link: serverless/
        icon: serverless
        desc: Detect and resolve performance issues in your serverless applications
      - title: Mobile Application
        link: mobile/
        icon: mobile
        desc: View Datadog alerts, incidents, and more on your mobile device
      - title: Watchdog
        link: watchdog/
        icon: watchdog
        desc: Observe trends and patterns in your APM and infrastructure metrics
      - title: CI Visibility
        link: continuous_integration/
        icon: ci
        desc: See test metrics, build results, and pipeline executions for your CI pipeline
      - title: Database Monitoring
        link: database_monitoring/
        icon: database-2
        desc: Explore enriched dashboards, query metrics, and query samples
  - nav_section:
    - name: 'Configuration'
    - navtiles:
      - title: API
        link: api/latest/
        icon: api
        desc: Try the Datadog API
      - title: Account Management
        link: account_management/
        icon: cog-2
        desc: Access org-based settings and billing
      - title: Security
        link: security/
        icon: security-lock
        desc: Learn how Datadog protects your data
      - title: Developers
        link: developers/
        icon: dev-code
        desc: Develop on the Datadog platform

popular_searches:
  - title: API documentation
    link: api/
    weight: 10
  - title: Agent Installation
    link: getting_started/agent/
    weight: 20
  - title: Log Collection
    link: logs/log_collection/
    weight: 30
  - title: Integration Setup
    link: integrations/
    weight: 40<|MERGE_RESOLUTION|>--- conflicted
+++ resolved
@@ -7,13 +7,8 @@
     link_text: Getting Started with the Agent
     link: getting_started/agent/
   - title: Set Up Integrations
-<<<<<<< HEAD
-    desc: Learn how to collect metrics, traces and logs with more than 500 integrations.
-    link_text: View Guides
-=======
-    desc: Gather metrics, traces, and logs with over 450 built-in integrations to send to Datadog.
+    desc: Gather metrics, traces, and logs with over 500 built-in integrations to send to Datadog.
     link_text: Getting Started with Integrations
->>>>>>> 7f4174d8
     link: getting_started/integrations/
   - title: Get Started in App
     desc: Visualize the data collected in Datadog and create dashboards, alerts, monitors, and more.
