{
  "dependencies": {
    "main-dd.js": {
      "files": [
        "src/js/datadog-docs.js"
      ],
      "vendor": [
<<<<<<< HEAD
        "node_modules/jquery/dist/jquery.js",
        "node_modules/popper.js/dist/umd/popper.js",
        "node_modules/bootstrap/dist/bootstrap.js",
        "node_modules/mixitup/dist/mixitup.js",
        "node_modules/stickyfilljs/dist/stickyfill.js"
=======
        "src/js/vendor/jquery.js",
        "src/js/vendor/bootstrap.min.js",
        "src/js/vendor/jquery.tocible.js",
        "src/js/vendor/algoliasearch.min.js",
        "src/js/vendor/jquery.pajinate.min.js"
>>>>>>> d59f63f3
      ],
      "main": true
    },
    "main-dd.css": {
      "files": [
        "src/scss/style.scss"
      ],
      "vendor": [
        "src/scss/vendor/pygments.css"
      ],
      "main": true
    }
  },
  "paths": {
    "source": "src/",
    "dist": "static/",
    "html": "layouts/partials/"
  }
}<|MERGE_RESOLUTION|>--- conflicted
+++ resolved
@@ -5,19 +5,13 @@
         "src/js/datadog-docs.js"
       ],
       "vendor": [
-<<<<<<< HEAD
         "node_modules/jquery/dist/jquery.js",
         "node_modules/popper.js/dist/umd/popper.js",
         "node_modules/bootstrap/dist/bootstrap.js",
         "node_modules/mixitup/dist/mixitup.js",
-        "node_modules/stickyfilljs/dist/stickyfill.js"
-=======
-        "src/js/vendor/jquery.js",
-        "src/js/vendor/bootstrap.min.js",
-        "src/js/vendor/jquery.tocible.js",
+        "node_modules/stickyfilljs/dist/stickyfill.js",
         "src/js/vendor/algoliasearch.min.js",
         "src/js/vendor/jquery.pajinate.min.js"
->>>>>>> d59f63f3
       ],
       "main": true
     },
